--- conflicted
+++ resolved
@@ -3334,6 +3334,7 @@
 			__clk_set_parent_after(orphan, parent, NULL);
 			__clk_recalc_accuracies(orphan);
 			__clk_recalc_rates(orphan, 0);
+			__clk_core_update_orphan_hold_state(orphan);
 		}
 	}
 }
@@ -3496,35 +3497,8 @@
 		clk_enable_unlock(flags);
 	}
 
-<<<<<<< HEAD
 	clk_core_hold_state(core);
-
-	/*
-	 * walk the list of orphan clocks and reparent any that newly finds a
-	 * parent.
-	 */
-	hlist_for_each_entry_safe(orphan, tmp2, &clk_orphan_list, child_node) {
-		struct clk_core *parent = __clk_init_parent(orphan);
-
-		/*
-		 * We need to use __clk_set_parent_before() and _after() to
-		 * to properly migrate any prepare/enable count of the orphan
-		 * clock. This is important for CLK_IS_CRITICAL clocks, which
-		 * are enabled during init but might not have a parent yet.
-		 */
-		if (parent) {
-			/* update the clk tree topology */
-			__clk_set_parent_before(orphan, parent);
-			__clk_set_parent_after(orphan, parent, NULL);
-			__clk_recalc_accuracies(orphan);
-			__clk_recalc_rates(orphan, 0);
-			__clk_core_update_orphan_hold_state(orphan);
-		}
-	}
-=======
 	clk_core_reparent_orphans_nolock();
-
->>>>>>> 9d61432e
 
 	kref_init(&core->ref);
 out:
