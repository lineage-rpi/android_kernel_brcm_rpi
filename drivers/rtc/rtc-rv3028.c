--- conflicted
+++ resolved
@@ -80,11 +80,7 @@
 
 #define RV3028_BACKUP_TCE		BIT(5)
 #define RV3028_BACKUP_TCR_MASK		GENMASK(1,0)
-<<<<<<< HEAD
-#define RV3028_BACKUP_BSM_MASK		0x0C
-=======
 #define RV3028_BACKUP_BSM_MASK		GENMASK(3,2)
->>>>>>> 8ad43539
 
 #define OFFSET_STEP_PPT			953674
 
@@ -794,12 +790,8 @@
 	struct rv3028_data *rv3028;
 	int ret, status;
 	u32 ohms;
-<<<<<<< HEAD
-	u8 bsm;
-=======
 	u32 bsm;
 	u8 backup, backup_bits, backup_mask;
->>>>>>> 8ad43539
 	struct nvmem_config nvmem_cfg = {
 		.name = "rv3028_nvram",
 		.word_size = 1,
@@ -866,18 +858,6 @@
 	if (ret)
 		return ret;
 
-<<<<<<< HEAD
-	/* setup backup switchover mode */
-	if (!device_property_read_u8(&client->dev, "backup-switchover-mode",
-				     &bsm))  {
-		if (bsm <= 3) {
-			ret = regmap_update_bits(rv3028->regmap, RV3028_BACKUP,
-				RV3028_BACKUP_BSM_MASK,
-				(bsm & 0x03) << 2);
-
-			if (ret)
-				return ret;
-=======
 	backup_bits = 0;
 	backup_mask = 0;
 
@@ -888,7 +868,6 @@
 		if (bsm <= 3) {
 			backup_bits |= (u8)(bsm << 2);
 			backup_mask |= RV3028_BACKUP_BSM_MASK;
->>>>>>> 8ad43539
 		} else {
 			dev_warn(&client->dev, "invalid backup switchover mode value\n");
 		}
