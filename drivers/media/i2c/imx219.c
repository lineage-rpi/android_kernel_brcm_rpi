--- conflicted
+++ resolved
@@ -793,14 +793,11 @@
 				       IMX219_REG_VALUE_16BIT,
 				       (imx219->mode->height + ctrl->val) /
 						imx219->mode->rate_factor);
-<<<<<<< HEAD
-=======
 		break;
 	case V4L2_CID_HBLANK:
 		ret = imx219_write_reg(imx219, IMX219_REG_HTS,
 				       IMX219_REG_VALUE_16BIT,
 				       imx219->mode->width + ctrl->val);
->>>>>>> 294b1446
 		break;
 	case V4L2_CID_TEST_PATTERN_RED:
 		ret = imx219_write_reg(imx219, IMX219_REG_TESTP_RED,
@@ -1002,11 +999,8 @@
 			*framefmt = fmt->format;
 		} else if (imx219->mode != mode ||
 			imx219->fmt.code != fmt->format.code) {
-<<<<<<< HEAD
-=======
 			u32 prev_hts = imx219->mode->width + imx219->hblank->val;
 
->>>>>>> 294b1446
 			imx219->fmt = fmt->format;
 			imx219->mode = mode;
 			/* Update limits and set FPS to default */
@@ -1031,15 +1025,6 @@
 						 imx219->exposure->step,
 						 exposure_def);
 			/*
-<<<<<<< HEAD
-			 * Currently PPL is fixed to IMX219_PPL_DEFAULT, so
-			 * hblank depends on mode->width only, and is not
-			 * changeble in any way other than changing the mode.
-			 */
-			hblank = IMX219_PPL_DEFAULT - mode->width;
-			__v4l2_ctrl_modify_range(imx219->hblank, hblank, hblank,
-						 1, hblank);
-=======
 			 * Retain PPL setting from previous mode so that the
 			 * line time does not change on a mode change.
 			 * Limits have to be recomputed as the controls define
@@ -1053,7 +1038,6 @@
 						 1,
 						 IMX219_PPL_MIN - mode->width);
 			__v4l2_ctrl_s_ctrl(imx219->hblank, hblank);
->>>>>>> 294b1446
 
 			/* Scale the pixel rate based on the mode specific factor */
 			pixel_rate =
