// SPDX-License-Identifier: GPL-2.0
/*
 * xHCI host controller driver PCI Bus Glue.
 *
 * Copyright (C) 2008 Intel Corp.
 *
 * Author: Sarah Sharp
 * Some code borrowed from the Linux EHCI driver.
 */

#include <linux/pci.h>
#include <linux/slab.h>
#include <linux/module.h>
#include <linux/acpi.h>
#include <linux/reset.h>

#include "xhci.h"
#include "xhci-trace.h"
#include "xhci-pci.h"

#define SSIC_PORT_NUM		2
#define SSIC_PORT_CFG2		0x880c
#define SSIC_PORT_CFG2_OFFSET	0x30
#define PROG_DONE		(1 << 30)
#define SSIC_PORT_UNUSED	(1 << 31)
#define SPARSE_DISABLE_BIT	17
#define SPARSE_CNTL_ENABLE	0xC12C

/* Device for a quirk */
#define PCI_VENDOR_ID_FRESCO_LOGIC	0x1b73
#define PCI_DEVICE_ID_FRESCO_LOGIC_PDK	0x1000
#define PCI_DEVICE_ID_FRESCO_LOGIC_FL1009	0x1009
#define PCI_DEVICE_ID_FRESCO_LOGIC_FL1100	0x1100
#define PCI_DEVICE_ID_FRESCO_LOGIC_FL1400	0x1400

#define PCI_VENDOR_ID_ETRON		0x1b6f
#define PCI_DEVICE_ID_EJ168		0x7023

#define PCI_DEVICE_ID_INTEL_LYNXPOINT_XHCI	0x8c31
#define PCI_DEVICE_ID_INTEL_LYNXPOINT_LP_XHCI	0x9c31
#define PCI_DEVICE_ID_INTEL_WILDCATPOINT_LP_XHCI	0x9cb1
#define PCI_DEVICE_ID_INTEL_CHERRYVIEW_XHCI		0x22b5
#define PCI_DEVICE_ID_INTEL_SUNRISEPOINT_H_XHCI		0xa12f
#define PCI_DEVICE_ID_INTEL_SUNRISEPOINT_LP_XHCI	0x9d2f
#define PCI_DEVICE_ID_INTEL_BROXTON_M_XHCI		0x0aa8
#define PCI_DEVICE_ID_INTEL_BROXTON_B_XHCI		0x1aa8
#define PCI_DEVICE_ID_INTEL_APL_XHCI			0x5aa8
#define PCI_DEVICE_ID_INTEL_DNV_XHCI			0x19d0
#define PCI_DEVICE_ID_INTEL_ALPINE_RIDGE_2C_XHCI	0x15b5
#define PCI_DEVICE_ID_INTEL_ALPINE_RIDGE_4C_XHCI	0x15b6
#define PCI_DEVICE_ID_INTEL_ALPINE_RIDGE_LP_XHCI	0x15c1
#define PCI_DEVICE_ID_INTEL_ALPINE_RIDGE_C_2C_XHCI	0x15db
#define PCI_DEVICE_ID_INTEL_ALPINE_RIDGE_C_4C_XHCI	0x15d4
#define PCI_DEVICE_ID_INTEL_TITAN_RIDGE_2C_XHCI		0x15e9
#define PCI_DEVICE_ID_INTEL_TITAN_RIDGE_4C_XHCI		0x15ec
#define PCI_DEVICE_ID_INTEL_TITAN_RIDGE_DD_XHCI		0x15f0
#define PCI_DEVICE_ID_INTEL_ICE_LAKE_XHCI		0x8a13
#define PCI_DEVICE_ID_INTEL_CML_XHCI			0xa3af
#define PCI_DEVICE_ID_INTEL_TIGER_LAKE_XHCI		0x9a13
#define PCI_DEVICE_ID_INTEL_MAPLE_RIDGE_XHCI		0x1138
#define PCI_DEVICE_ID_INTEL_ALDER_LAKE_PCH_XHCI		0x51ed

#define PCI_DEVICE_ID_AMD_RENOIR_XHCI			0x1639
#define PCI_DEVICE_ID_AMD_PROMONTORYA_4			0x43b9
#define PCI_DEVICE_ID_AMD_PROMONTORYA_3			0x43ba
#define PCI_DEVICE_ID_AMD_PROMONTORYA_2			0x43bb
#define PCI_DEVICE_ID_AMD_PROMONTORYA_1			0x43bc

#define PCI_DEVICE_ID_ASMEDIA_1042_XHCI			0x1042
#define PCI_DEVICE_ID_ASMEDIA_1042A_XHCI		0x1142
#define PCI_DEVICE_ID_ASMEDIA_1142_XHCI			0x1242
#define PCI_DEVICE_ID_ASMEDIA_2142_XHCI			0x2142
#define PCI_DEVICE_ID_ASMEDIA_3242_XHCI			0x3242

static const char hcd_name[] = "xhci_hcd";

static struct hc_driver __read_mostly xhci_pci_hc_driver;

static int xhci_pci_setup(struct usb_hcd *hcd);

static const struct xhci_driver_overrides xhci_pci_overrides __initconst = {
	.reset = xhci_pci_setup,
};

/* called after powerup, by probe or system-pm "wakeup" */
static int xhci_pci_reinit(struct xhci_hcd *xhci, struct pci_dev *pdev)
{
	/*
	 * TODO: Implement finding debug ports later.
	 * TODO: see if there are any quirks that need to be added to handle
	 * new extended capabilities.
	 */

	/* PCI Memory-Write-Invalidate cycle support is optional (uncommon) */
	if (!pci_set_mwi(pdev))
		xhci_dbg(xhci, "MWI active\n");

	xhci_dbg(xhci, "Finished xhci_pci_reinit\n");
	return 0;
}

static void xhci_pci_quirks(struct device *dev, struct xhci_hcd *xhci)
{
	struct pci_dev                  *pdev = to_pci_dev(dev);
	struct xhci_driver_data         *driver_data;
	const struct pci_device_id      *id;

	id = pci_match_id(pdev->driver->id_table, pdev);

	if (id && id->driver_data) {
		driver_data = (struct xhci_driver_data *)id->driver_data;
		xhci->quirks |= driver_data->quirks;
	}

	/* Look for vendor-specific quirks */
	if (pdev->vendor == PCI_VENDOR_ID_FRESCO_LOGIC &&
			(pdev->device == PCI_DEVICE_ID_FRESCO_LOGIC_PDK ||
			 pdev->device == PCI_DEVICE_ID_FRESCO_LOGIC_FL1400)) {
		if (pdev->device == PCI_DEVICE_ID_FRESCO_LOGIC_PDK &&
				pdev->revision == 0x0) {
			xhci->quirks |= XHCI_RESET_EP_QUIRK;
			xhci_dbg_trace(xhci, trace_xhci_dbg_quirks,
				"QUIRK: Fresco Logic xHC needs configure"
				" endpoint cmd after reset endpoint");
		}
		if (pdev->device == PCI_DEVICE_ID_FRESCO_LOGIC_PDK &&
				pdev->revision == 0x4) {
			xhci->quirks |= XHCI_SLOW_SUSPEND;
			xhci_dbg_trace(xhci, trace_xhci_dbg_quirks,
				"QUIRK: Fresco Logic xHC revision %u"
				"must be suspended extra slowly",
				pdev->revision);
		}
		if (pdev->device == PCI_DEVICE_ID_FRESCO_LOGIC_PDK)
			xhci->quirks |= XHCI_BROKEN_STREAMS;
		/* Fresco Logic confirms: all revisions of this chip do not
		 * support MSI, even though some of them claim to in their PCI
		 * capabilities.
		 */
		xhci->quirks |= XHCI_BROKEN_MSI;
		xhci_dbg_trace(xhci, trace_xhci_dbg_quirks,
				"QUIRK: Fresco Logic revision %u "
				"has broken MSI implementation",
				pdev->revision);
		xhci->quirks |= XHCI_TRUST_TX_LENGTH;
	}

	if (pdev->vendor == PCI_VENDOR_ID_FRESCO_LOGIC &&
			pdev->device == PCI_DEVICE_ID_FRESCO_LOGIC_FL1009)
		xhci->quirks |= XHCI_BROKEN_STREAMS;

	if (pdev->vendor == PCI_VENDOR_ID_FRESCO_LOGIC &&
			pdev->device == PCI_DEVICE_ID_FRESCO_LOGIC_FL1100)
		xhci->quirks |= XHCI_TRUST_TX_LENGTH;

	if (pdev->vendor == PCI_VENDOR_ID_NEC)
		xhci->quirks |= XHCI_NEC_HOST;

	if (pdev->vendor == PCI_VENDOR_ID_AMD && xhci->hci_version == 0x96)
		xhci->quirks |= XHCI_AMD_0x96_HOST;

	/* AMD PLL quirk */
	if (pdev->vendor == PCI_VENDOR_ID_AMD && usb_amd_quirk_pll_check())
		xhci->quirks |= XHCI_AMD_PLL_FIX;

	if (pdev->vendor == PCI_VENDOR_ID_AMD &&
		(pdev->device == 0x145c ||
		 pdev->device == 0x15e0 ||
		 pdev->device == 0x15e1 ||
		 pdev->device == 0x43bb))
		xhci->quirks |= XHCI_SUSPEND_DELAY;

	if (pdev->vendor == PCI_VENDOR_ID_AMD &&
	    (pdev->device == 0x15e0 || pdev->device == 0x15e1))
		xhci->quirks |= XHCI_SNPS_BROKEN_SUSPEND;

	if (pdev->vendor == PCI_VENDOR_ID_AMD && pdev->device == 0x15e5) {
		xhci->quirks |= XHCI_DISABLE_SPARSE;
		xhci->quirks |= XHCI_RESET_ON_RESUME;
	}

	if (pdev->vendor == PCI_VENDOR_ID_AMD)
		xhci->quirks |= XHCI_TRUST_TX_LENGTH;

	if ((pdev->vendor == PCI_VENDOR_ID_AMD) &&
		((pdev->device == PCI_DEVICE_ID_AMD_PROMONTORYA_4) ||
		(pdev->device == PCI_DEVICE_ID_AMD_PROMONTORYA_3) ||
		(pdev->device == PCI_DEVICE_ID_AMD_PROMONTORYA_2) ||
		(pdev->device == PCI_DEVICE_ID_AMD_PROMONTORYA_1)))
		xhci->quirks |= XHCI_U2_DISABLE_WAKE;

	if (pdev->vendor == PCI_VENDOR_ID_AMD &&
		pdev->device == PCI_DEVICE_ID_AMD_RENOIR_XHCI)
		xhci->quirks |= XHCI_BROKEN_D3COLD;

	if (pdev->vendor == PCI_VENDOR_ID_INTEL) {
		xhci->quirks |= XHCI_LPM_SUPPORT;
		xhci->quirks |= XHCI_INTEL_HOST;
		xhci->quirks |= XHCI_AVOID_BEI;
	}
	if (pdev->vendor == PCI_VENDOR_ID_INTEL &&
			pdev->device == PCI_DEVICE_ID_INTEL_PANTHERPOINT_XHCI) {
		xhci->quirks |= XHCI_EP_LIMIT_QUIRK;
		xhci->limit_active_eps = 64;
		xhci->quirks |= XHCI_SW_BW_CHECKING;
		/*
		 * PPT desktop boards DH77EB and DH77DF will power back on after
		 * a few seconds of being shutdown.  The fix for this is to
		 * switch the ports from xHCI to EHCI on shutdown.  We can't use
		 * DMI information to find those particular boards (since each
		 * vendor will change the board name), so we have to key off all
		 * PPT chipsets.
		 */
		xhci->quirks |= XHCI_SPURIOUS_REBOOT;
	}
	if (pdev->vendor == PCI_VENDOR_ID_INTEL &&
		(pdev->device == PCI_DEVICE_ID_INTEL_LYNXPOINT_LP_XHCI ||
		 pdev->device == PCI_DEVICE_ID_INTEL_WILDCATPOINT_LP_XHCI)) {
		xhci->quirks |= XHCI_SPURIOUS_REBOOT;
		xhci->quirks |= XHCI_SPURIOUS_WAKEUP;
	}
	if (pdev->vendor == PCI_VENDOR_ID_INTEL &&
		(pdev->device == PCI_DEVICE_ID_INTEL_SUNRISEPOINT_LP_XHCI ||
		 pdev->device == PCI_DEVICE_ID_INTEL_SUNRISEPOINT_H_XHCI ||
		 pdev->device == PCI_DEVICE_ID_INTEL_CHERRYVIEW_XHCI ||
		 pdev->device == PCI_DEVICE_ID_INTEL_BROXTON_M_XHCI ||
		 pdev->device == PCI_DEVICE_ID_INTEL_BROXTON_B_XHCI ||
		 pdev->device == PCI_DEVICE_ID_INTEL_APL_XHCI ||
		 pdev->device == PCI_DEVICE_ID_INTEL_DNV_XHCI ||
		 pdev->device == PCI_DEVICE_ID_INTEL_CML_XHCI)) {
		xhci->quirks |= XHCI_PME_STUCK_QUIRK;
	}
	if (pdev->vendor == PCI_VENDOR_ID_INTEL &&
	    pdev->device == PCI_DEVICE_ID_INTEL_CHERRYVIEW_XHCI)
		xhci->quirks |= XHCI_SSIC_PORT_UNUSED;
	if (pdev->vendor == PCI_VENDOR_ID_INTEL &&
	    (pdev->device == PCI_DEVICE_ID_INTEL_CHERRYVIEW_XHCI ||
	     pdev->device == PCI_DEVICE_ID_INTEL_SUNRISEPOINT_LP_XHCI ||
	     pdev->device == PCI_DEVICE_ID_INTEL_APL_XHCI))
		xhci->quirks |= XHCI_INTEL_USB_ROLE_SW;
	if (pdev->vendor == PCI_VENDOR_ID_INTEL &&
	    (pdev->device == PCI_DEVICE_ID_INTEL_CHERRYVIEW_XHCI ||
	     pdev->device == PCI_DEVICE_ID_INTEL_SUNRISEPOINT_LP_XHCI ||
	     pdev->device == PCI_DEVICE_ID_INTEL_SUNRISEPOINT_H_XHCI ||
	     pdev->device == PCI_DEVICE_ID_INTEL_APL_XHCI ||
	     pdev->device == PCI_DEVICE_ID_INTEL_DNV_XHCI))
		xhci->quirks |= XHCI_MISSING_CAS;

	if (pdev->vendor == PCI_VENDOR_ID_INTEL &&
	    pdev->device == PCI_DEVICE_ID_INTEL_ALDER_LAKE_PCH_XHCI)
		xhci->quirks |= XHCI_RESET_TO_DEFAULT;

	if (pdev->vendor == PCI_VENDOR_ID_INTEL &&
	    (pdev->device == PCI_DEVICE_ID_INTEL_ALPINE_RIDGE_2C_XHCI ||
	     pdev->device == PCI_DEVICE_ID_INTEL_ALPINE_RIDGE_4C_XHCI ||
	     pdev->device == PCI_DEVICE_ID_INTEL_ALPINE_RIDGE_LP_XHCI ||
	     pdev->device == PCI_DEVICE_ID_INTEL_ALPINE_RIDGE_C_2C_XHCI ||
	     pdev->device == PCI_DEVICE_ID_INTEL_ALPINE_RIDGE_C_4C_XHCI ||
	     pdev->device == PCI_DEVICE_ID_INTEL_TITAN_RIDGE_2C_XHCI ||
	     pdev->device == PCI_DEVICE_ID_INTEL_TITAN_RIDGE_4C_XHCI ||
	     pdev->device == PCI_DEVICE_ID_INTEL_TITAN_RIDGE_DD_XHCI ||
	     pdev->device == PCI_DEVICE_ID_INTEL_ICE_LAKE_XHCI ||
	     pdev->device == PCI_DEVICE_ID_INTEL_TIGER_LAKE_XHCI ||
	     pdev->device == PCI_DEVICE_ID_INTEL_MAPLE_RIDGE_XHCI))
		xhci->quirks |= XHCI_DEFAULT_PM_RUNTIME_ALLOW;

	if (pdev->vendor == PCI_VENDOR_ID_ETRON &&
			pdev->device == PCI_DEVICE_ID_EJ168) {
		xhci->quirks |= XHCI_RESET_ON_RESUME;
		xhci->quirks |= XHCI_TRUST_TX_LENGTH;
		xhci->quirks |= XHCI_BROKEN_STREAMS;
	}
	if (pdev->vendor == PCI_VENDOR_ID_RENESAS &&
	    pdev->device == 0x0014) {
		xhci->quirks |= XHCI_TRUST_TX_LENGTH;
		xhci->quirks |= XHCI_ZERO_64B_REGS;
	}
	if (pdev->vendor == PCI_VENDOR_ID_RENESAS &&
	    pdev->device == 0x0015) {
		xhci->quirks |= XHCI_RESET_ON_RESUME;
		xhci->quirks |= XHCI_ZERO_64B_REGS;
	}
	if (pdev->vendor == PCI_VENDOR_ID_VIA)
		xhci->quirks |= XHCI_RESET_ON_RESUME;

	/* See https://bugzilla.kernel.org/show_bug.cgi?id=79511 */
	if (pdev->vendor == PCI_VENDOR_ID_VIA &&
			pdev->device == 0x3432)
		xhci->quirks |= XHCI_BROKEN_STREAMS;

	if (pdev->vendor == PCI_VENDOR_ID_VIA && pdev->device == 0x3483) {
		xhci->quirks |= XHCI_LPM_SUPPORT;
		xhci->quirks |= XHCI_EP_CTX_BROKEN_DCS;
		xhci->quirks |= XHCI_AVOID_DQ_ON_LINK;
		xhci->quirks |= XHCI_VLI_TRB_CACHE_BUG;
		xhci->quirks |= XHCI_VLI_SS_BULK_OUT_BUG;
<<<<<<< HEAD
=======
		xhci->quirks |= XHCI_VLI_HUB_TT_QUIRK;
>>>>>>> 1f8193e0
	}

	if (pdev->vendor == PCI_VENDOR_ID_ASMEDIA &&
		pdev->device == PCI_DEVICE_ID_ASMEDIA_1042_XHCI) {
		/*
		 * try to tame the ASMedia 1042 controller which reports 0.96
		 * but appears to behave more like 1.0
		 */
		xhci->quirks |= XHCI_SPURIOUS_SUCCESS;
		xhci->quirks |= XHCI_BROKEN_STREAMS;
	}
	if (pdev->vendor == PCI_VENDOR_ID_ASMEDIA &&
		pdev->device == PCI_DEVICE_ID_ASMEDIA_1042A_XHCI) {
		xhci->quirks |= XHCI_TRUST_TX_LENGTH;
		xhci->quirks |= XHCI_NO_64BIT_SUPPORT;
	}
	if (pdev->vendor == PCI_VENDOR_ID_ASMEDIA &&
	    (pdev->device == PCI_DEVICE_ID_ASMEDIA_1142_XHCI ||
	     pdev->device == PCI_DEVICE_ID_ASMEDIA_2142_XHCI ||
	     pdev->device == PCI_DEVICE_ID_ASMEDIA_3242_XHCI))
		xhci->quirks |= XHCI_NO_64BIT_SUPPORT;

	if (pdev->vendor == PCI_VENDOR_ID_ASMEDIA &&
		pdev->device == PCI_DEVICE_ID_ASMEDIA_1042A_XHCI)
		xhci->quirks |= XHCI_ASMEDIA_MODIFY_FLOWCONTROL;

	if (pdev->vendor == PCI_VENDOR_ID_TI && pdev->device == 0x8241)
		xhci->quirks |= XHCI_LIMIT_ENDPOINT_INTERVAL_7;

	if ((pdev->vendor == PCI_VENDOR_ID_BROADCOM ||
	     pdev->vendor == PCI_VENDOR_ID_CAVIUM) &&
	     pdev->device == 0x9026)
		xhci->quirks |= XHCI_RESET_PLL_ON_DISCONNECT;

	if (pdev->vendor == PCI_VENDOR_ID_AMD &&
	    (pdev->device == PCI_DEVICE_ID_AMD_PROMONTORYA_2 ||
	     pdev->device == PCI_DEVICE_ID_AMD_PROMONTORYA_4))
		xhci->quirks |= XHCI_NO_SOFT_RETRY;

	/* xHC spec requires PCI devices to support D3hot and D3cold */
	if (xhci->hci_version >= 0x120)
		xhci->quirks |= XHCI_DEFAULT_PM_RUNTIME_ALLOW;

	if (xhci->quirks & XHCI_RESET_ON_RESUME)
		xhci_dbg_trace(xhci, trace_xhci_dbg_quirks,
				"QUIRK: Resetting on resume");
}

#ifdef CONFIG_ACPI
static void xhci_pme_acpi_rtd3_enable(struct pci_dev *dev)
{
	static const guid_t intel_dsm_guid =
		GUID_INIT(0xac340cb7, 0xe901, 0x45bf,
			  0xb7, 0xe6, 0x2b, 0x34, 0xec, 0x93, 0x1e, 0x23);
	union acpi_object *obj;

	obj = acpi_evaluate_dsm(ACPI_HANDLE(&dev->dev), &intel_dsm_guid, 3, 1,
				NULL);
	ACPI_FREE(obj);
}
#else
static void xhci_pme_acpi_rtd3_enable(struct pci_dev *dev) { }
#endif /* CONFIG_ACPI */

/* called during probe() after chip reset completes */
static int xhci_pci_setup(struct usb_hcd *hcd)
{
	struct xhci_hcd		*xhci;
	struct pci_dev		*pdev = to_pci_dev(hcd->self.controller);
	int			retval;

	xhci = hcd_to_xhci(hcd);
	if (!xhci->sbrn)
		pci_read_config_byte(pdev, XHCI_SBRN_OFFSET, &xhci->sbrn);

	/* imod_interval is the interrupt moderation value in nanoseconds. */
	xhci->imod_interval = 40000;

	retval = xhci_gen_setup(hcd, xhci_pci_quirks);
	if (retval)
		return retval;

	if (!usb_hcd_is_primary_hcd(hcd))
		return 0;

	if (xhci->quirks & XHCI_PME_STUCK_QUIRK)
		xhci_pme_acpi_rtd3_enable(pdev);

	xhci_dbg(xhci, "Got SBRN %u\n", (unsigned int) xhci->sbrn);

	/* Find any debug ports */
	return xhci_pci_reinit(xhci, pdev);
}

/*
 * We need to register our own PCI probe function (instead of the USB core's
 * function) in order to create a second roothub under xHCI.
 */
static int xhci_pci_probe(struct pci_dev *dev, const struct pci_device_id *id)
{
	int retval;
	struct xhci_hcd *xhci;
	struct usb_hcd *hcd;
	struct xhci_driver_data *driver_data;
	struct reset_control *reset;

	driver_data = (struct xhci_driver_data *)id->driver_data;
	if (driver_data && driver_data->quirks & XHCI_RENESAS_FW_QUIRK) {
		retval = renesas_xhci_check_request_fw(dev, id);
		if (retval)
			return retval;
	}

	reset = devm_reset_control_get_optional_exclusive(&dev->dev, NULL);
	if (IS_ERR(reset))
		return PTR_ERR(reset);
	reset_control_reset(reset);

	/* Prevent runtime suspending between USB-2 and USB-3 initialization */
	pm_runtime_get_noresume(&dev->dev);

	/* Register the USB 2.0 roothub.
	 * FIXME: USB core must know to register the USB 2.0 roothub first.
	 * This is sort of silly, because we could just set the HCD driver flags
	 * to say USB 2.0, but I'm not sure what the implications would be in
	 * the other parts of the HCD code.
	 */
	retval = usb_hcd_pci_probe(dev, id, &xhci_pci_hc_driver);

	if (retval)
		goto put_runtime_pm;

	/* USB 2.0 roothub is stored in the PCI device now. */
	hcd = dev_get_drvdata(&dev->dev);
	xhci = hcd_to_xhci(hcd);
	xhci->reset = reset;
	xhci->shared_hcd = usb_create_shared_hcd(&xhci_pci_hc_driver, &dev->dev,
						 pci_name(dev), hcd);
	if (!xhci->shared_hcd) {
		retval = -ENOMEM;
		goto dealloc_usb2_hcd;
	}

	retval = xhci_ext_cap_init(xhci);
	if (retval)
		goto put_usb3_hcd;

	retval = usb_add_hcd(xhci->shared_hcd, dev->irq,
			IRQF_SHARED);
	if (retval)
		goto put_usb3_hcd;
	/* Roothub already marked as USB 3.0 speed */

	if (!(xhci->quirks & XHCI_BROKEN_STREAMS) &&
			HCC_MAX_PSA(xhci->hcc_params) >= 4)
		xhci->shared_hcd->can_do_streams = 1;

	/* USB-2 and USB-3 roothubs initialized, allow runtime pm suspend */
	pm_runtime_put_noidle(&dev->dev);

	if (xhci->quirks & XHCI_DEFAULT_PM_RUNTIME_ALLOW)
		pm_runtime_allow(&dev->dev);

	return 0;

put_usb3_hcd:
	usb_put_hcd(xhci->shared_hcd);
dealloc_usb2_hcd:
	usb_hcd_pci_remove(dev);
put_runtime_pm:
	pm_runtime_put_noidle(&dev->dev);
	return retval;
}

static void xhci_pci_remove(struct pci_dev *dev)
{
	struct xhci_hcd *xhci;

	xhci = hcd_to_xhci(pci_get_drvdata(dev));

	xhci->xhc_state |= XHCI_STATE_REMOVING;

	if (xhci->quirks & XHCI_DEFAULT_PM_RUNTIME_ALLOW)
		pm_runtime_forbid(&dev->dev);

	if (xhci->shared_hcd) {
		usb_remove_hcd(xhci->shared_hcd);
		usb_put_hcd(xhci->shared_hcd);
		xhci->shared_hcd = NULL;
	}

	/* Workaround for spurious wakeups at shutdown with HSW */
	if (xhci->quirks & XHCI_SPURIOUS_WAKEUP)
		pci_set_power_state(dev, PCI_D3hot);

	usb_hcd_pci_remove(dev);
}

#ifdef CONFIG_PM
/*
 * In some Intel xHCI controllers, in order to get D3 working,
 * through a vendor specific SSIC CONFIG register at offset 0x883c,
 * SSIC PORT need to be marked as "unused" before putting xHCI
 * into D3. After D3 exit, the SSIC port need to be marked as "used".
 * Without this change, xHCI might not enter D3 state.
 */
static void xhci_ssic_port_unused_quirk(struct usb_hcd *hcd, bool suspend)
{
	struct xhci_hcd	*xhci = hcd_to_xhci(hcd);
	u32 val;
	void __iomem *reg;
	int i;

	for (i = 0; i < SSIC_PORT_NUM; i++) {
		reg = (void __iomem *) xhci->cap_regs +
				SSIC_PORT_CFG2 +
				i * SSIC_PORT_CFG2_OFFSET;

		/* Notify SSIC that SSIC profile programming is not done. */
		val = readl(reg) & ~PROG_DONE;
		writel(val, reg);

		/* Mark SSIC port as unused(suspend) or used(resume) */
		val = readl(reg);
		if (suspend)
			val |= SSIC_PORT_UNUSED;
		else
			val &= ~SSIC_PORT_UNUSED;
		writel(val, reg);

		/* Notify SSIC that SSIC profile programming is done */
		val = readl(reg) | PROG_DONE;
		writel(val, reg);
		readl(reg);
	}
}

/*
 * Make sure PME works on some Intel xHCI controllers by writing 1 to clear
 * the Internal PME flag bit in vendor specific PMCTRL register at offset 0x80a4
 */
static void xhci_pme_quirk(struct usb_hcd *hcd)
{
	struct xhci_hcd	*xhci = hcd_to_xhci(hcd);
	void __iomem *reg;
	u32 val;

	reg = (void __iomem *) xhci->cap_regs + 0x80a4;
	val = readl(reg);
	writel(val | BIT(28), reg);
	readl(reg);
}

static void xhci_sparse_control_quirk(struct usb_hcd *hcd)
{
	u32 reg;

	reg = readl(hcd->regs + SPARSE_CNTL_ENABLE);
	reg &= ~BIT(SPARSE_DISABLE_BIT);
	writel(reg, hcd->regs + SPARSE_CNTL_ENABLE);
}

static int xhci_pci_suspend(struct usb_hcd *hcd, bool do_wakeup)
{
	struct xhci_hcd	*xhci = hcd_to_xhci(hcd);
	struct pci_dev		*pdev = to_pci_dev(hcd->self.controller);
	int			ret;

	/*
	 * Systems with the TI redriver that loses port status change events
	 * need to have the registers polled during D3, so avoid D3cold.
	 */
	if (xhci->quirks & (XHCI_COMP_MODE_QUIRK | XHCI_BROKEN_D3COLD))
		pci_d3cold_disable(pdev);

	if (xhci->quirks & XHCI_PME_STUCK_QUIRK)
		xhci_pme_quirk(hcd);

	if (xhci->quirks & XHCI_SSIC_PORT_UNUSED)
		xhci_ssic_port_unused_quirk(hcd, true);

	if (xhci->quirks & XHCI_DISABLE_SPARSE)
		xhci_sparse_control_quirk(hcd);

	ret = xhci_suspend(xhci, do_wakeup);
	if (ret && (xhci->quirks & XHCI_SSIC_PORT_UNUSED))
		xhci_ssic_port_unused_quirk(hcd, false);

	return ret;
}

static int xhci_pci_resume(struct usb_hcd *hcd, bool hibernated)
{
	struct xhci_hcd		*xhci = hcd_to_xhci(hcd);
	struct pci_dev		*pdev = to_pci_dev(hcd->self.controller);
	int			retval = 0;

	reset_control_reset(xhci->reset);

	/* The BIOS on systems with the Intel Panther Point chipset may or may
	 * not support xHCI natively.  That means that during system resume, it
	 * may switch the ports back to EHCI so that users can use their
	 * keyboard to select a kernel from GRUB after resume from hibernate.
	 *
	 * The BIOS is supposed to remember whether the OS had xHCI ports
	 * enabled before resume, and switch the ports back to xHCI when the
	 * BIOS/OS semaphore is written, but we all know we can't trust BIOS
	 * writers.
	 *
	 * Unconditionally switch the ports back to xHCI after a system resume.
	 * It should not matter whether the EHCI or xHCI controller is
	 * resumed first. It's enough to do the switchover in xHCI because
	 * USB core won't notice anything as the hub driver doesn't start
	 * running again until after all the devices (including both EHCI and
	 * xHCI host controllers) have been resumed.
	 */

	if (pdev->vendor == PCI_VENDOR_ID_INTEL)
		usb_enable_intel_xhci_ports(pdev);

	if (xhci->quirks & XHCI_SSIC_PORT_UNUSED)
		xhci_ssic_port_unused_quirk(hcd, false);

	if (xhci->quirks & XHCI_PME_STUCK_QUIRK)
		xhci_pme_quirk(hcd);

	retval = xhci_resume(xhci, hibernated);
	return retval;
}

static void xhci_pci_shutdown(struct usb_hcd *hcd)
{
	struct xhci_hcd		*xhci = hcd_to_xhci(hcd);
	struct pci_dev		*pdev = to_pci_dev(hcd->self.controller);

	xhci_shutdown(hcd);

	/* Yet another workaround for spurious wakeups at shutdown with HSW */
	if (xhci->quirks & XHCI_SPURIOUS_WAKEUP)
		pci_set_power_state(pdev, PCI_D3hot);
}
#endif /* CONFIG_PM */

/*-------------------------------------------------------------------------*/

static const struct xhci_driver_data reneses_data = {
	.quirks  = XHCI_RENESAS_FW_QUIRK,
	.firmware = "renesas_usb_fw.mem",
};

/* PCI driver selection metadata; PCI hotplugging uses this */
static const struct pci_device_id pci_ids[] = {
	{ PCI_DEVICE(0x1912, 0x0014),
		.driver_data =  (unsigned long)&reneses_data,
	},
	{ PCI_DEVICE(0x1912, 0x0015),
		.driver_data =  (unsigned long)&reneses_data,
	},
	/* handle any USB 3.0 xHCI controller */
	{ PCI_DEVICE_CLASS(PCI_CLASS_SERIAL_USB_XHCI, ~0),
	},
	{ /* end: all zeroes */ }
};
MODULE_DEVICE_TABLE(pci, pci_ids);

/*
 * Without CONFIG_USB_XHCI_PCI_RENESAS renesas_xhci_check_request_fw() won't
 * load firmware, so don't encumber the xhci-pci driver with it.
 */
#if IS_ENABLED(CONFIG_USB_XHCI_PCI_RENESAS)
MODULE_FIRMWARE("renesas_usb_fw.mem");
#endif

/* pci driver glue; this is a "new style" PCI driver module */
static struct pci_driver xhci_pci_driver = {
	.name =		hcd_name,
	.id_table =	pci_ids,

	.probe =	xhci_pci_probe,
	.remove =	xhci_pci_remove,
	/* suspend and resume implemented later */

	.shutdown = 	usb_hcd_pci_shutdown,
#ifdef CONFIG_PM
	.driver = {
		.pm = &usb_hcd_pci_pm_ops
	},
#endif
};

static int __init xhci_pci_init(void)
{
	xhci_init_driver(&xhci_pci_hc_driver, &xhci_pci_overrides);
#ifdef CONFIG_PM
	xhci_pci_hc_driver.pci_suspend = xhci_pci_suspend;
	xhci_pci_hc_driver.pci_resume = xhci_pci_resume;
	xhci_pci_hc_driver.shutdown = xhci_pci_shutdown;
#endif
	return pci_register_driver(&xhci_pci_driver);
}
module_init(xhci_pci_init);

static void __exit xhci_pci_exit(void)
{
	pci_unregister_driver(&xhci_pci_driver);
}
module_exit(xhci_pci_exit);

MODULE_DESCRIPTION("xHCI PCI Host Controller Driver");
MODULE_LICENSE("GPL");<|MERGE_RESOLUTION|>--- conflicted
+++ resolved
@@ -294,10 +294,7 @@
 		xhci->quirks |= XHCI_AVOID_DQ_ON_LINK;
 		xhci->quirks |= XHCI_VLI_TRB_CACHE_BUG;
 		xhci->quirks |= XHCI_VLI_SS_BULK_OUT_BUG;
-<<<<<<< HEAD
-=======
 		xhci->quirks |= XHCI_VLI_HUB_TT_QUIRK;
->>>>>>> 1f8193e0
 	}
 
 	if (pdev->vendor == PCI_VENDOR_ID_ASMEDIA &&
