// SPDX-License-Identifier: GPL-2.0+
/*
 *  Driver for AMBA serial ports
 *
 *  Based on drivers/char/serial.c, by Linus Torvalds, Theodore Ts'o.
 *
 *  Copyright 1999 ARM Limited
 *  Copyright (C) 2000 Deep Blue Solutions Ltd.
 *  Copyright (C) 2010 ST-Ericsson SA
 *
 * This is a generic driver for ARM AMBA-type serial ports.  They
 * have a lot of 16550-like features, but are not register compatible.
 * Note that although they do have CTS, DCD and DSR inputs, they do
 * not have an RI input, nor do they have DTR or RTS outputs.  If
 * required, these have to be supplied via some other means (eg, GPIO)
 * and hooked into this driver.
 */


#if defined(CONFIG_SERIAL_AMBA_PL011_CONSOLE) && defined(CONFIG_MAGIC_SYSRQ)
#define SUPPORT_SYSRQ
#endif

#include <linux/module.h>
#include <linux/ioport.h>
#include <linux/init.h>
#include <linux/console.h>
#include <linux/sysrq.h>
#include <linux/device.h>
#include <linux/tty.h>
#include <linux/tty_flip.h>
#include <linux/serial_core.h>
#include <linux/serial.h>
#include <linux/amba/bus.h>
#include <linux/amba/serial.h>
#include <linux/clk.h>
#include <linux/slab.h>
#include <linux/dmaengine.h>
#include <linux/dma-mapping.h>
#include <linux/scatterlist.h>
#include <linux/delay.h>
#include <linux/types.h>
#include <linux/of.h>
#include <linux/of_device.h>
#include <linux/pinctrl/consumer.h>
#include <linux/sizes.h>
#include <linux/io.h>
#include <linux/acpi.h>

#include "amba-pl011.h"

#define UART_NR			14

#define SERIAL_AMBA_MAJOR	204
#define SERIAL_AMBA_MINOR	64
#define SERIAL_AMBA_NR		UART_NR

#define AMBA_ISR_PASS_LIMIT	256

#define UART_DR_ERROR		(UART011_DR_OE|UART011_DR_BE|UART011_DR_PE|UART011_DR_FE)
#define UART_DUMMY_DR_RX	(1 << 16)

static u16 pl011_std_offsets[REG_ARRAY_SIZE] = {
	[REG_DR] = UART01x_DR,
	[REG_FR] = UART01x_FR,
	[REG_LCRH_RX] = UART011_LCRH,
	[REG_LCRH_TX] = UART011_LCRH,
	[REG_IBRD] = UART011_IBRD,
	[REG_FBRD] = UART011_FBRD,
	[REG_CR] = UART011_CR,
	[REG_IFLS] = UART011_IFLS,
	[REG_IMSC] = UART011_IMSC,
	[REG_RIS] = UART011_RIS,
	[REG_MIS] = UART011_MIS,
	[REG_ICR] = UART011_ICR,
	[REG_DMACR] = UART011_DMACR,
};

/* There is by now at least one vendor with differing details, so handle it */
struct vendor_data {
	const u16		*reg_offset;
	unsigned int		ifls;
	unsigned int		fr_busy;
	unsigned int		fr_dsr;
	unsigned int		fr_cts;
	unsigned int		fr_ri;
	unsigned int		inv_fr;
	bool			access_32b;
	bool			oversampling;
	bool			dma_threshold;
	bool			cts_event_workaround;
	bool			always_enabled;
	bool			fixed_options;

	unsigned int (*get_fifosize)(struct amba_device *dev);
};

static unsigned int get_fifosize_arm(struct amba_device *dev)
{
	return amba_rev(dev) < 3 ? 16 : 32;
}

static struct vendor_data vendor_arm = {
	.reg_offset		= pl011_std_offsets,
	.ifls			= UART011_IFLS_RX4_8|UART011_IFLS_TX4_8,
	.fr_busy		= UART01x_FR_BUSY,
	.fr_dsr			= UART01x_FR_DSR,
	.fr_cts			= UART01x_FR_CTS,
	.fr_ri			= UART011_FR_RI,
	.oversampling		= false,
	.dma_threshold		= false,
	.cts_event_workaround	= false,
	.always_enabled		= false,
	.fixed_options		= false,
	.get_fifosize		= get_fifosize_arm,
};

static const struct vendor_data vendor_sbsa = {
	.reg_offset		= pl011_std_offsets,
	.fr_busy		= UART01x_FR_BUSY,
	.fr_dsr			= UART01x_FR_DSR,
	.fr_cts			= UART01x_FR_CTS,
	.fr_ri			= UART011_FR_RI,
	.access_32b		= true,
	.oversampling		= false,
	.dma_threshold		= false,
	.cts_event_workaround	= false,
	.always_enabled		= true,
	.fixed_options		= true,
};

#ifdef CONFIG_ACPI_SPCR_TABLE
static const struct vendor_data vendor_qdt_qdf2400_e44 = {
	.reg_offset		= pl011_std_offsets,
	.fr_busy		= UART011_FR_TXFE,
	.fr_dsr			= UART01x_FR_DSR,
	.fr_cts			= UART01x_FR_CTS,
	.fr_ri			= UART011_FR_RI,
	.inv_fr			= UART011_FR_TXFE,
	.access_32b		= true,
	.oversampling		= false,
	.dma_threshold		= false,
	.cts_event_workaround	= false,
	.always_enabled		= true,
	.fixed_options		= true,
};
#endif

static u16 pl011_st_offsets[REG_ARRAY_SIZE] = {
	[REG_DR] = UART01x_DR,
	[REG_ST_DMAWM] = ST_UART011_DMAWM,
	[REG_ST_TIMEOUT] = ST_UART011_TIMEOUT,
	[REG_FR] = UART01x_FR,
	[REG_LCRH_RX] = ST_UART011_LCRH_RX,
	[REG_LCRH_TX] = ST_UART011_LCRH_TX,
	[REG_IBRD] = UART011_IBRD,
	[REG_FBRD] = UART011_FBRD,
	[REG_CR] = UART011_CR,
	[REG_IFLS] = UART011_IFLS,
	[REG_IMSC] = UART011_IMSC,
	[REG_RIS] = UART011_RIS,
	[REG_MIS] = UART011_MIS,
	[REG_ICR] = UART011_ICR,
	[REG_DMACR] = UART011_DMACR,
	[REG_ST_XFCR] = ST_UART011_XFCR,
	[REG_ST_XON1] = ST_UART011_XON1,
	[REG_ST_XON2] = ST_UART011_XON2,
	[REG_ST_XOFF1] = ST_UART011_XOFF1,
	[REG_ST_XOFF2] = ST_UART011_XOFF2,
	[REG_ST_ITCR] = ST_UART011_ITCR,
	[REG_ST_ITIP] = ST_UART011_ITIP,
	[REG_ST_ABCR] = ST_UART011_ABCR,
	[REG_ST_ABIMSC] = ST_UART011_ABIMSC,
};

static unsigned int get_fifosize_st(struct amba_device *dev)
{
	return 64;
}

static struct vendor_data vendor_st = {
	.reg_offset		= pl011_st_offsets,
	.ifls			= UART011_IFLS_RX_HALF|UART011_IFLS_TX_HALF,
	.fr_busy		= UART01x_FR_BUSY,
	.fr_dsr			= UART01x_FR_DSR,
	.fr_cts			= UART01x_FR_CTS,
	.fr_ri			= UART011_FR_RI,
	.oversampling		= true,
	.dma_threshold		= true,
	.cts_event_workaround	= true,
	.always_enabled		= false,
	.fixed_options		= false,
	.get_fifosize		= get_fifosize_st,
};

static const u16 pl011_zte_offsets[REG_ARRAY_SIZE] = {
	[REG_DR] = ZX_UART011_DR,
	[REG_FR] = ZX_UART011_FR,
	[REG_LCRH_RX] = ZX_UART011_LCRH,
	[REG_LCRH_TX] = ZX_UART011_LCRH,
	[REG_IBRD] = ZX_UART011_IBRD,
	[REG_FBRD] = ZX_UART011_FBRD,
	[REG_CR] = ZX_UART011_CR,
	[REG_IFLS] = ZX_UART011_IFLS,
	[REG_IMSC] = ZX_UART011_IMSC,
	[REG_RIS] = ZX_UART011_RIS,
	[REG_MIS] = ZX_UART011_MIS,
	[REG_ICR] = ZX_UART011_ICR,
	[REG_DMACR] = ZX_UART011_DMACR,
};

static unsigned int get_fifosize_zte(struct amba_device *dev)
{
	return 16;
}

static struct vendor_data vendor_zte = {
	.reg_offset		= pl011_zte_offsets,
	.access_32b		= true,
	.ifls			= UART011_IFLS_RX4_8|UART011_IFLS_TX4_8,
	.fr_busy		= ZX_UART01x_FR_BUSY,
	.fr_dsr			= ZX_UART01x_FR_DSR,
	.fr_cts			= ZX_UART01x_FR_CTS,
	.fr_ri			= ZX_UART011_FR_RI,
	.get_fifosize		= get_fifosize_zte,
};

/* Deals with DMA transactions */

struct pl011_sgbuf {
	struct scatterlist sg;
	char *buf;
};

struct pl011_dmarx_data {
	struct dma_chan		*chan;
	struct completion	complete;
	bool			use_buf_b;
	struct pl011_sgbuf	sgbuf_a;
	struct pl011_sgbuf	sgbuf_b;
	dma_cookie_t		cookie;
	bool			running;
	struct timer_list	timer;
	unsigned int last_residue;
	unsigned long last_jiffies;
	bool auto_poll_rate;
	unsigned int poll_rate;
	unsigned int poll_timeout;
};

struct pl011_dmatx_data {
	struct dma_chan		*chan;
	struct scatterlist	sg;
	char			*buf;
	bool			queued;
};

/*
 * We wrap our port structure around the generic uart_port.
 */
struct uart_amba_port {
	struct uart_port	port;
	const u16		*reg_offset;
	struct clk		*clk;
	const struct vendor_data *vendor;
	unsigned int		dmacr;		/* dma control reg */
	unsigned int		im;		/* interrupt mask */
	unsigned int		old_status;
	unsigned int		fifosize;	/* vendor-specific */
	unsigned int		old_cr;		/* state during shutdown */
	unsigned int		fixed_baud;	/* vendor-set fixed baud rate */
	char			type[12];
	bool			irq_locked;	/* in irq, unreleased lock */
#ifdef CONFIG_DMA_ENGINE
	/* DMA stuff */
	bool			using_tx_dma;
	bool			using_rx_dma;
	struct pl011_dmarx_data dmarx;
	struct pl011_dmatx_data	dmatx;
	bool			dma_probed;
#endif
};

static unsigned int pl011_reg_to_offset(const struct uart_amba_port *uap,
	unsigned int reg)
{
	return uap->reg_offset[reg];
}

static unsigned int pl011_read(const struct uart_amba_port *uap,
	unsigned int reg)
{
	void __iomem *addr = uap->port.membase + pl011_reg_to_offset(uap, reg);

	return (uap->port.iotype == UPIO_MEM32) ?
		readl_relaxed(addr) : readw_relaxed(addr);
}

static void pl011_write(unsigned int val, const struct uart_amba_port *uap,
	unsigned int reg)
{
	void __iomem *addr = uap->port.membase + pl011_reg_to_offset(uap, reg);

	if (uap->port.iotype == UPIO_MEM32)
		writel_relaxed(val, addr);
	else
		writew_relaxed(val, addr);
}

/*
 * Reads up to 256 characters from the FIFO or until it's empty and
 * inserts them into the TTY layer. Returns the number of characters
 * read from the FIFO.
 */
static int pl011_fifo_to_tty(struct uart_amba_port *uap)
{
	unsigned int ch, flag, fifotaken;
	int sysrq;
	u16 status;

	for (fifotaken = 0; fifotaken != 256; fifotaken++) {
		status = pl011_read(uap, REG_FR);
		if (status & UART01x_FR_RXFE)
			break;

		/* Take chars from the FIFO and update status */
		ch = pl011_read(uap, REG_DR) | UART_DUMMY_DR_RX;
		flag = TTY_NORMAL;
		uap->port.icount.rx++;

		if (unlikely(ch & UART_DR_ERROR)) {
			if (ch & UART011_DR_BE) {
				ch &= ~(UART011_DR_FE | UART011_DR_PE);
				uap->port.icount.brk++;
				if (uart_handle_break(&uap->port))
					continue;
			} else if (ch & UART011_DR_PE)
				uap->port.icount.parity++;
			else if (ch & UART011_DR_FE)
				uap->port.icount.frame++;
			if (ch & UART011_DR_OE)
				uap->port.icount.overrun++;

			ch &= uap->port.read_status_mask;

			if (ch & UART011_DR_BE)
				flag = TTY_BREAK;
			else if (ch & UART011_DR_PE)
				flag = TTY_PARITY;
			else if (ch & UART011_DR_FE)
				flag = TTY_FRAME;
		}

		spin_unlock(&uap->port.lock);
		sysrq = uart_handle_sysrq_char(&uap->port, ch & 255);
		spin_lock(&uap->port.lock);

		if (!sysrq)
			uart_insert_char(&uap->port, ch, UART011_DR_OE, ch, flag);
	}

	return fifotaken;
}


/*
 * All the DMA operation mode stuff goes inside this ifdef.
 * This assumes that you have a generic DMA device interface,
 * no custom DMA interfaces are supported.
 */
#ifdef CONFIG_DMA_ENGINE

#define PL011_DMA_BUFFER_SIZE PAGE_SIZE

static int pl011_sgbuf_init(struct dma_chan *chan, struct pl011_sgbuf *sg,
	enum dma_data_direction dir)
{
	dma_addr_t dma_addr;

	sg->buf = dma_alloc_coherent(chan->device->dev,
		PL011_DMA_BUFFER_SIZE, &dma_addr, GFP_KERNEL);
	if (!sg->buf)
		return -ENOMEM;

	sg_init_table(&sg->sg, 1);
	sg_set_page(&sg->sg, phys_to_page(dma_addr),
		PL011_DMA_BUFFER_SIZE, offset_in_page(dma_addr));
	sg_dma_address(&sg->sg) = dma_addr;
	sg_dma_len(&sg->sg) = PL011_DMA_BUFFER_SIZE;

	return 0;
}

static void pl011_sgbuf_free(struct dma_chan *chan, struct pl011_sgbuf *sg,
	enum dma_data_direction dir)
{
	if (sg->buf) {
		dma_free_coherent(chan->device->dev,
			PL011_DMA_BUFFER_SIZE, sg->buf,
			sg_dma_address(&sg->sg));
	}
}

static void pl011_dma_probe(struct uart_amba_port *uap)
{
	/* DMA is the sole user of the platform data right now */
	struct amba_pl011_data *plat = dev_get_platdata(uap->port.dev);
	struct device *dev = uap->port.dev;
	struct dma_slave_config tx_conf = {
		.dst_addr = uap->port.mapbase +
				 pl011_reg_to_offset(uap, REG_DR),
		.dst_addr_width = DMA_SLAVE_BUSWIDTH_1_BYTE,
		.direction = DMA_MEM_TO_DEV,
		.dst_maxburst = uap->fifosize >> 1,
		.device_fc = false,
	};
	struct dma_chan *chan;
	dma_cap_mask_t mask;

	uap->dma_probed = true;
	chan = dma_request_slave_channel_reason(dev, "tx");
	if (IS_ERR(chan)) {
		if (PTR_ERR(chan) == -EPROBE_DEFER) {
			uap->dma_probed = false;
			return;
		}

		/* We need platform data */
		if (!plat || !plat->dma_filter) {
			dev_info(uap->port.dev, "no DMA platform data\n");
			return;
		}

		/* Try to acquire a generic DMA engine slave TX channel */
		dma_cap_zero(mask);
		dma_cap_set(DMA_SLAVE, mask);

		chan = dma_request_channel(mask, plat->dma_filter,
						plat->dma_tx_param);
		if (!chan) {
			dev_err(uap->port.dev, "no TX DMA channel!\n");
			return;
		}
	}

	dmaengine_slave_config(chan, &tx_conf);
	uap->dmatx.chan = chan;

	dev_info(uap->port.dev, "DMA channel TX %s\n",
		 dma_chan_name(uap->dmatx.chan));

	/* Optionally make use of an RX channel as well */
	chan = dma_request_slave_channel(dev, "rx");

	if (!chan && plat && plat->dma_rx_param) {
		chan = dma_request_channel(mask, plat->dma_filter, plat->dma_rx_param);

		if (!chan) {
			dev_err(uap->port.dev, "no RX DMA channel!\n");
			return;
		}
	}

	if (chan) {
		struct dma_slave_config rx_conf = {
			.src_addr = uap->port.mapbase +
				pl011_reg_to_offset(uap, REG_DR),
			.src_addr_width = DMA_SLAVE_BUSWIDTH_1_BYTE,
			.direction = DMA_DEV_TO_MEM,
			.src_maxburst = uap->fifosize >> 2,
			.device_fc = false,
		};
		struct dma_slave_caps caps;

		/*
		 * Some DMA controllers provide information on their capabilities.
		 * If the controller does, check for suitable residue processing
		 * otherwise assime all is well.
		 */
		if (0 == dma_get_slave_caps(chan, &caps)) {
			if (caps.residue_granularity ==
					DMA_RESIDUE_GRANULARITY_DESCRIPTOR) {
				dma_release_channel(chan);
				dev_info(uap->port.dev,
					"RX DMA disabled - no residue processing\n");
				return;
			}
		}
		dmaengine_slave_config(chan, &rx_conf);
		uap->dmarx.chan = chan;

		uap->dmarx.auto_poll_rate = false;
		if (plat && plat->dma_rx_poll_enable) {
			/* Set poll rate if specified. */
			if (plat->dma_rx_poll_rate) {
				uap->dmarx.auto_poll_rate = false;
				uap->dmarx.poll_rate = plat->dma_rx_poll_rate;
			} else {
				/*
				 * 100 ms defaults to poll rate if not
				 * specified. This will be adjusted with
				 * the baud rate at set_termios.
				 */
				uap->dmarx.auto_poll_rate = true;
				uap->dmarx.poll_rate =  100;
			}
			/* 3 secs defaults poll_timeout if not specified. */
			if (plat->dma_rx_poll_timeout)
				uap->dmarx.poll_timeout =
					plat->dma_rx_poll_timeout;
			else
				uap->dmarx.poll_timeout = 3000;
		} else if (!plat && dev->of_node) {
			uap->dmarx.auto_poll_rate = of_property_read_bool(
						dev->of_node, "auto-poll");
			if (uap->dmarx.auto_poll_rate) {
				u32 x;

				if (0 == of_property_read_u32(dev->of_node,
						"poll-rate-ms", &x))
					uap->dmarx.poll_rate = x;
				else
					uap->dmarx.poll_rate = 100;
				if (0 == of_property_read_u32(dev->of_node,
						"poll-timeout-ms", &x))
					uap->dmarx.poll_timeout = x;
				else
					uap->dmarx.poll_timeout = 3000;
			}
		}
		dev_info(uap->port.dev, "DMA channel RX %s\n",
			 dma_chan_name(uap->dmarx.chan));
	}
}

static void pl011_dma_remove(struct uart_amba_port *uap)
{
	if (uap->dmatx.chan)
		dma_release_channel(uap->dmatx.chan);
	if (uap->dmarx.chan)
		dma_release_channel(uap->dmarx.chan);
}

/* Forward declare these for the refill routine */
static int pl011_dma_tx_refill(struct uart_amba_port *uap);
static void pl011_start_tx_pio(struct uart_amba_port *uap);

/*
 * The current DMA TX buffer has been sent.
 * Try to queue up another DMA buffer.
 */
static void pl011_dma_tx_callback(void *data)
{
	struct uart_amba_port *uap = data;
	struct pl011_dmatx_data *dmatx = &uap->dmatx;
	unsigned long flags;
	u16 dmacr;

	spin_lock_irqsave(&uap->port.lock, flags);
	if (uap->dmatx.queued)
		dma_unmap_sg(dmatx->chan->device->dev, &dmatx->sg, 1,
			     DMA_TO_DEVICE);

	dmacr = uap->dmacr;
	uap->dmacr = dmacr & ~UART011_TXDMAE;
	pl011_write(uap->dmacr, uap, REG_DMACR);

	/*
	 * If TX DMA was disabled, it means that we've stopped the DMA for
	 * some reason (eg, XOFF received, or we want to send an X-char.)
	 *
	 * Note: we need to be careful here of a potential race between DMA
	 * and the rest of the driver - if the driver disables TX DMA while
	 * a TX buffer completing, we must update the tx queued status to
	 * get further refills (hence we check dmacr).
	 */
	if (!(dmacr & UART011_TXDMAE) || uart_tx_stopped(&uap->port) ||
	    uart_circ_empty(&uap->port.state->xmit)) {
		uap->dmatx.queued = false;
		spin_unlock_irqrestore(&uap->port.lock, flags);
		return;
	}

	if (pl011_dma_tx_refill(uap) <= 0)
		/*
		 * We didn't queue a DMA buffer for some reason, but we
		 * have data pending to be sent.  Re-enable the TX IRQ.
		 */
		pl011_start_tx_pio(uap);

	spin_unlock_irqrestore(&uap->port.lock, flags);
}

/*
 * Try to refill the TX DMA buffer.
 * Locking: called with port lock held and IRQs disabled.
 * Returns:
 *   1 if we queued up a TX DMA buffer.
 *   0 if we didn't want to handle this by DMA
 *  <0 on error
 */
static int pl011_dma_tx_refill(struct uart_amba_port *uap)
{
	struct pl011_dmatx_data *dmatx = &uap->dmatx;
	struct dma_chan *chan = dmatx->chan;
	struct dma_device *dma_dev = chan->device;
	struct dma_async_tx_descriptor *desc;
	struct circ_buf *xmit = &uap->port.state->xmit;
	unsigned int count;

	/*
	 * Try to avoid the overhead involved in using DMA if the
	 * transaction fits in the first half of the FIFO, by using
	 * the standard interrupt handling.  This ensures that we
	 * issue a uart_write_wakeup() at the appropriate time.
	 */
	count = uart_circ_chars_pending(xmit);
	if (count < (uap->fifosize >> 1)) {
		uap->dmatx.queued = false;
		return 0;
	}

	/*
	 * Bodge: don't send the last character by DMA, as this
	 * will prevent XON from notifying us to restart DMA.
	 */
	count -= 1;

	/* Else proceed to copy the TX chars to the DMA buffer and fire DMA */
	if (count > PL011_DMA_BUFFER_SIZE)
		count = PL011_DMA_BUFFER_SIZE;

	if (xmit->tail < xmit->head)
		memcpy(&dmatx->buf[0], &xmit->buf[xmit->tail], count);
	else {
		size_t first = UART_XMIT_SIZE - xmit->tail;
		size_t second;

		if (first > count)
			first = count;
		second = count - first;

		memcpy(&dmatx->buf[0], &xmit->buf[xmit->tail], first);
		if (second)
			memcpy(&dmatx->buf[first], &xmit->buf[0], second);
	}

	dmatx->sg.length = count;

	if (dma_map_sg(dma_dev->dev, &dmatx->sg, 1, DMA_TO_DEVICE) != 1) {
		uap->dmatx.queued = false;
		dev_dbg(uap->port.dev, "unable to map TX DMA\n");
		return -EBUSY;
	}

	desc = dmaengine_prep_slave_sg(chan, &dmatx->sg, 1, DMA_MEM_TO_DEV,
					     DMA_PREP_INTERRUPT | DMA_CTRL_ACK);
	if (!desc) {
		dma_unmap_sg(dma_dev->dev, &dmatx->sg, 1, DMA_TO_DEVICE);
		uap->dmatx.queued = false;
		/*
		 * If DMA cannot be used right now, we complete this
		 * transaction via IRQ and let the TTY layer retry.
		 */
		dev_dbg(uap->port.dev, "TX DMA busy\n");
		return -EBUSY;
	}

	/* Some data to go along to the callback */
	desc->callback = pl011_dma_tx_callback;
	desc->callback_param = uap;

	/* All errors should happen at prepare time */
	dmaengine_submit(desc);

	/* Fire the DMA transaction */
	dma_dev->device_issue_pending(chan);

	uap->dmacr |= UART011_TXDMAE;
	pl011_write(uap->dmacr, uap, REG_DMACR);
	uap->dmatx.queued = true;

	/*
	 * Now we know that DMA will fire, so advance the ring buffer
	 * with the stuff we just dispatched.
	 */
	xmit->tail = (xmit->tail + count) & (UART_XMIT_SIZE - 1);
	uap->port.icount.tx += count;

	if (uart_circ_chars_pending(xmit) < WAKEUP_CHARS)
		uart_write_wakeup(&uap->port);

	return 1;
}

/*
 * We received a transmit interrupt without a pending X-char but with
 * pending characters.
 * Locking: called with port lock held and IRQs disabled.
 * Returns:
 *   false if we want to use PIO to transmit
 *   true if we queued a DMA buffer
 */
static bool pl011_dma_tx_irq(struct uart_amba_port *uap)
{
	if (!uap->using_tx_dma)
		return false;

	/*
	 * If we already have a TX buffer queued, but received a
	 * TX interrupt, it will be because we've just sent an X-char.
	 * Ensure the TX DMA is enabled and the TX IRQ is disabled.
	 */
	if (uap->dmatx.queued) {
		uap->dmacr |= UART011_TXDMAE;
		pl011_write(uap->dmacr, uap, REG_DMACR);
		uap->im &= ~UART011_TXIM;
		pl011_write(uap->im, uap, REG_IMSC);
		return true;
	}

	/*
	 * We don't have a TX buffer queued, so try to queue one.
	 * If we successfully queued a buffer, mask the TX IRQ.
	 */
	if (pl011_dma_tx_refill(uap) > 0) {
		uap->im &= ~UART011_TXIM;
		pl011_write(uap->im, uap, REG_IMSC);
		return true;
	}
	return false;
}

/*
 * Stop the DMA transmit (eg, due to received XOFF).
 * Locking: called with port lock held and IRQs disabled.
 */
static inline void pl011_dma_tx_stop(struct uart_amba_port *uap)
{
	if (uap->dmatx.queued) {
		uap->dmacr &= ~UART011_TXDMAE;
		pl011_write(uap->dmacr, uap, REG_DMACR);
	}
}

/*
 * Try to start a DMA transmit, or in the case of an XON/OFF
 * character queued for send, try to get that character out ASAP.
 * Locking: called with port lock held and IRQs disabled.
 * Returns:
 *   false if we want the TX IRQ to be enabled
 *   true if we have a buffer queued
 */
static inline bool pl011_dma_tx_start(struct uart_amba_port *uap)
{
	u16 dmacr;

	if (!uap->using_tx_dma)
		return false;

	if (!uap->port.x_char) {
		/* no X-char, try to push chars out in DMA mode */
		bool ret = true;

		if (!uap->dmatx.queued) {
			if (pl011_dma_tx_refill(uap) > 0) {
				uap->im &= ~UART011_TXIM;
				pl011_write(uap->im, uap, REG_IMSC);
			} else
				ret = false;
		} else if (!(uap->dmacr & UART011_TXDMAE)) {
			uap->dmacr |= UART011_TXDMAE;
			pl011_write(uap->dmacr, uap, REG_DMACR);
		}
		return ret;
	}

	/*
	 * We have an X-char to send.  Disable DMA to prevent it loading
	 * the TX fifo, and then see if we can stuff it into the FIFO.
	 */
	dmacr = uap->dmacr;
	uap->dmacr &= ~UART011_TXDMAE;
	pl011_write(uap->dmacr, uap, REG_DMACR);

	if (pl011_read(uap, REG_FR) & UART01x_FR_TXFF) {
		/*
		 * No space in the FIFO, so enable the transmit interrupt
		 * so we know when there is space.  Note that once we've
		 * loaded the character, we should just re-enable DMA.
		 */
		return false;
	}

	pl011_write(uap->port.x_char, uap, REG_DR);
	uap->port.icount.tx++;
	uap->port.x_char = 0;

	/* Success - restore the DMA state */
	uap->dmacr = dmacr;
	pl011_write(dmacr, uap, REG_DMACR);

	return true;
}

/*
 * Flush the transmit buffer.
 * Locking: called with port lock held and IRQs disabled.
 */
static void pl011_dma_flush_buffer(struct uart_port *port)
__releases(&uap->port.lock)
__acquires(&uap->port.lock)
{
	struct uart_amba_port *uap =
	    container_of(port, struct uart_amba_port, port);

	if (!uap->using_tx_dma)
		return;

	uap->irq_locked = 0;
	dmaengine_terminate_async(uap->dmatx.chan);

	if (uap->dmatx.queued) {
		dma_unmap_sg(uap->dmatx.chan->device->dev, &uap->dmatx.sg, 1,
			     DMA_TO_DEVICE);
		uap->dmatx.queued = false;
		uap->dmacr &= ~UART011_TXDMAE;
		pl011_write(uap->dmacr, uap, REG_DMACR);
	}
}

static void pl011_dma_rx_callback(void *data);

static int pl011_dma_rx_trigger_dma(struct uart_amba_port *uap)
{
	struct dma_chan *rxchan = uap->dmarx.chan;
	struct pl011_dmarx_data *dmarx = &uap->dmarx;
	struct dma_async_tx_descriptor *desc;
	struct pl011_sgbuf *sgbuf;

	if (!rxchan)
		return -EIO;

	/* Start the RX DMA job */
	sgbuf = uap->dmarx.use_buf_b ?
		&uap->dmarx.sgbuf_b : &uap->dmarx.sgbuf_a;
	desc = dmaengine_prep_slave_sg(rxchan, &sgbuf->sg, 1,
					DMA_DEV_TO_MEM,
					DMA_PREP_INTERRUPT | DMA_CTRL_ACK);
	/*
	 * If the DMA engine is busy and cannot prepare a
	 * channel, no big deal, the driver will fall back
	 * to interrupt mode as a result of this error code.
	 */
	if (!desc) {
		uap->dmarx.running = false;
		dmaengine_terminate_all(rxchan);
		return -EBUSY;
	}

	/* Some data to go along to the callback */
	desc->callback = pl011_dma_rx_callback;
	desc->callback_param = uap;
	dmarx->cookie = dmaengine_submit(desc);
	dma_async_issue_pending(rxchan);

	uap->dmacr |= UART011_RXDMAE;
	pl011_write(uap->dmacr, uap, REG_DMACR);
	uap->dmarx.running = true;

	uap->im &= ~UART011_RXIM;
	pl011_write(uap->im, uap, REG_IMSC);

	return 0;
}

/*
 * This is called when either the DMA job is complete, or
 * the FIFO timeout interrupt occurred. This must be called
 * with the port spinlock uap->port.lock held.
 */
static void pl011_dma_rx_chars(struct uart_amba_port *uap,
			       u32 pending, bool use_buf_b,
			       bool readfifo)
{
	struct tty_port *port = &uap->port.state->port;
	struct pl011_sgbuf *sgbuf = use_buf_b ?
		&uap->dmarx.sgbuf_b : &uap->dmarx.sgbuf_a;
	int dma_count = 0;
	u32 fifotaken = 0; /* only used for vdbg() */

	struct pl011_dmarx_data *dmarx = &uap->dmarx;
	int dmataken = 0;

	if (uap->dmarx.poll_rate) {
		/* The data can be taken by polling */
		dmataken = sgbuf->sg.length - dmarx->last_residue;
		/* Recalculate the pending size */
		if (pending >= dmataken)
			pending -= dmataken;
	}

	/* Pick the remain data from the DMA */
	if (pending) {

		/*
		 * First take all chars in the DMA pipe, then look in the FIFO.
		 * Note that tty_insert_flip_buf() tries to take as many chars
		 * as it can.
		 */
		dma_count = tty_insert_flip_string(port, sgbuf->buf + dmataken,
				pending);

		uap->port.icount.rx += dma_count;
		if (dma_count < pending)
			dev_warn(uap->port.dev,
				 "couldn't insert all characters (TTY is full?)\n");
	}

	/* Reset the last_residue for Rx DMA poll */
	if (uap->dmarx.poll_rate)
		dmarx->last_residue = sgbuf->sg.length;

	/*
	 * Only continue with trying to read the FIFO if all DMA chars have
	 * been taken first.
	 */
	if (dma_count == pending && readfifo) {
		/* Clear any error flags */
		pl011_write(UART011_OEIS | UART011_BEIS | UART011_PEIS |
			    UART011_FEIS, uap, REG_ICR);

		/*
		 * If we read all the DMA'd characters, and we had an
		 * incomplete buffer, that could be due to an rx error, or
		 * maybe we just timed out. Read any pending chars and check
		 * the error status.
		 *
		 * Error conditions will only occur in the FIFO, these will
		 * trigger an immediate interrupt and stop the DMA job, so we
		 * will always find the error in the FIFO, never in the DMA
		 * buffer.
		 */
		fifotaken = pl011_fifo_to_tty(uap);
	}

	uap->irq_locked = 0;
	spin_unlock(&uap->port.lock);
	dev_vdbg(uap->port.dev,
		 "Took %d chars from DMA buffer and %d chars from the FIFO\n",
		 dma_count, fifotaken);
	tty_flip_buffer_push(port);
	spin_lock(&uap->port.lock);
}

static void pl011_dma_rx_irq(struct uart_amba_port *uap)
{
	struct pl011_dmarx_data *dmarx = &uap->dmarx;
	struct dma_chan *rxchan = dmarx->chan;
	struct pl011_sgbuf *sgbuf = dmarx->use_buf_b ?
		&dmarx->sgbuf_b : &dmarx->sgbuf_a;
	size_t pending;
	struct dma_tx_state state;
	enum dma_status dmastat;

	/*
	 * Pause the transfer so we can trust the current counter,
	 * do this before we pause the PL011 block, else we may
	 * overflow the FIFO.
	 */
	if (dmaengine_pause(rxchan))
		dev_err(uap->port.dev, "unable to pause DMA transfer\n");
	dmastat = rxchan->device->device_tx_status(rxchan,
						   dmarx->cookie, &state);
	if (dmastat != DMA_PAUSED)
		dev_err(uap->port.dev, "unable to pause DMA transfer\n");

	/* Disable RX DMA - incoming data will wait in the FIFO */
	uap->dmacr &= ~UART011_RXDMAE;
	pl011_write(uap->dmacr, uap, REG_DMACR);
	uap->dmarx.running = false;

	pending = sgbuf->sg.length - state.residue;
	BUG_ON(pending > PL011_DMA_BUFFER_SIZE);
	/* Then we terminate the transfer - we now know our residue */
	dmaengine_terminate_all(rxchan);

	/*
	 * This will take the chars we have so far and insert
	 * into the framework.
	 */
	pl011_dma_rx_chars(uap, pending, dmarx->use_buf_b, true);

	/* Switch buffer & re-trigger DMA job */
	dmarx->use_buf_b = !dmarx->use_buf_b;
	if (pl011_dma_rx_trigger_dma(uap)) {
		dev_dbg(uap->port.dev, "could not retrigger RX DMA job "
			"fall back to interrupt mode\n");
		uap->im |= UART011_RXIM;
		pl011_write(uap->im, uap, REG_IMSC);
	}
}

static void pl011_dma_rx_callback(void *data)
{
	struct uart_amba_port *uap = data;
	struct pl011_dmarx_data *dmarx = &uap->dmarx;
	struct dma_chan *rxchan = dmarx->chan;
	bool lastbuf = dmarx->use_buf_b;
	struct pl011_sgbuf *sgbuf = dmarx->use_buf_b ?
		&dmarx->sgbuf_b : &dmarx->sgbuf_a;
	size_t pending;
	struct dma_tx_state state;
	int ret;

	/*
	 * This completion interrupt occurs typically when the
	 * RX buffer is totally stuffed but no timeout has yet
	 * occurred. When that happens, we just want the RX
	 * routine to flush out the secondary DMA buffer while
	 * we immediately trigger the next DMA job.
	 */
	spin_lock_irq(&uap->port.lock);
	/*
	 * Rx data can be taken by the UART interrupts during
	 * the DMA irq handler. So we check the residue here.
	 */
	rxchan->device->device_tx_status(rxchan, dmarx->cookie, &state);
	pending = sgbuf->sg.length - state.residue;
	BUG_ON(pending > PL011_DMA_BUFFER_SIZE);
	/* Then we terminate the transfer - we now know our residue */
	dmaengine_terminate_all(rxchan);

	uap->dmarx.running = false;
	dmarx->use_buf_b = !lastbuf;
	ret = pl011_dma_rx_trigger_dma(uap);

	pl011_dma_rx_chars(uap, pending, lastbuf, false);
	spin_unlock_irq(&uap->port.lock);
	/*
	 * Do this check after we picked the DMA chars so we don't
	 * get some IRQ immediately from RX.
	 */
	if (ret) {
		dev_dbg(uap->port.dev, "could not retrigger RX DMA job "
			"fall back to interrupt mode\n");
		uap->im |= UART011_RXIM;
		pl011_write(uap->im, uap, REG_IMSC);
	}
}

/*
 * Stop accepting received characters, when we're shutting down or
 * suspending this port.
 * Locking: called with port lock held and IRQs disabled.
 */
static inline void pl011_dma_rx_stop(struct uart_amba_port *uap)
{
	if (!uap->using_rx_dma)
		return;

	/* FIXME.  Just disable the DMA enable */
	uap->dmacr &= ~UART011_RXDMAE;
	pl011_write(uap->dmacr, uap, REG_DMACR);
}

/*
 * Timer handler for Rx DMA polling.
 * Every polling, It checks the residue in the dma buffer and transfer
 * data to the tty. Also, last_residue is updated for the next polling.
 */
static void pl011_dma_rx_poll(struct timer_list *t)
{
	struct uart_amba_port *uap = from_timer(uap, t, dmarx.timer);
	struct tty_port *port = &uap->port.state->port;
	struct pl011_dmarx_data *dmarx = &uap->dmarx;
	struct dma_chan *rxchan = uap->dmarx.chan;
	unsigned long flags = 0;
	unsigned int dmataken = 0;
	unsigned int size = 0;
	struct pl011_sgbuf *sgbuf;
	int dma_count;
	struct dma_tx_state state;

	sgbuf = dmarx->use_buf_b ? &uap->dmarx.sgbuf_b : &uap->dmarx.sgbuf_a;
	rxchan->device->device_tx_status(rxchan, dmarx->cookie, &state);
	if (likely(state.residue < dmarx->last_residue)) {
		dmataken = sgbuf->sg.length - dmarx->last_residue;
		size = dmarx->last_residue - state.residue;
		dma_count = tty_insert_flip_string(port, sgbuf->buf + dmataken,
				size);
		if (dma_count == size)
			dmarx->last_residue =  state.residue;
		dmarx->last_jiffies = jiffies;
	}
	tty_flip_buffer_push(port);

	/*
	 * If no data is received in poll_timeout, the driver will fall back
	 * to interrupt mode. We will retrigger DMA at the first interrupt.
	 */
	if (jiffies_to_msecs(jiffies - dmarx->last_jiffies)
			> uap->dmarx.poll_timeout) {

		spin_lock_irqsave(&uap->port.lock, flags);
		pl011_dma_rx_stop(uap);
		uap->im |= UART011_RXIM;
		pl011_write(uap->im, uap, REG_IMSC);
		spin_unlock_irqrestore(&uap->port.lock, flags);

		uap->dmarx.running = false;
		dmaengine_terminate_all(rxchan);
		del_timer(&uap->dmarx.timer);
	} else {
		mod_timer(&uap->dmarx.timer,
			jiffies + msecs_to_jiffies(uap->dmarx.poll_rate));
	}
}

static void pl011_dma_startup(struct uart_amba_port *uap)
{
	int ret;

	if (!uap->dma_probed)
		pl011_dma_probe(uap);

	if (!uap->dmatx.chan)
		return;

	uap->dmatx.buf = kmalloc(PL011_DMA_BUFFER_SIZE, GFP_KERNEL | __GFP_DMA);
	if (!uap->dmatx.buf) {
		dev_err(uap->port.dev, "no memory for DMA TX buffer\n");
		uap->port.fifosize = uap->fifosize;
		return;
	}

	sg_init_one(&uap->dmatx.sg, uap->dmatx.buf, PL011_DMA_BUFFER_SIZE);

	/* The DMA buffer is now the FIFO the TTY subsystem can use */
	uap->port.fifosize = PL011_DMA_BUFFER_SIZE;
	uap->using_tx_dma = true;

	if (!uap->dmarx.chan)
		goto skip_rx;

	/* Allocate and map DMA RX buffers */
	ret = pl011_sgbuf_init(uap->dmarx.chan, &uap->dmarx.sgbuf_a,
			       DMA_FROM_DEVICE);
	if (ret) {
		dev_err(uap->port.dev, "failed to init DMA %s: %d\n",
			"RX buffer A", ret);
		goto skip_rx;
	}

	ret = pl011_sgbuf_init(uap->dmarx.chan, &uap->dmarx.sgbuf_b,
			       DMA_FROM_DEVICE);
	if (ret) {
		dev_err(uap->port.dev, "failed to init DMA %s: %d\n",
			"RX buffer B", ret);
		pl011_sgbuf_free(uap->dmarx.chan, &uap->dmarx.sgbuf_a,
				 DMA_FROM_DEVICE);
		goto skip_rx;
	}

	uap->using_rx_dma = true;

skip_rx:
	/* Turn on DMA error (RX/TX will be enabled on demand) */
	uap->dmacr |= UART011_DMAONERR;
	pl011_write(uap->dmacr, uap, REG_DMACR);

	/*
	 * ST Micro variants has some specific dma burst threshold
	 * compensation. Set this to 16 bytes, so burst will only
	 * be issued above/below 16 bytes.
	 */
	if (uap->vendor->dma_threshold)
		pl011_write(ST_UART011_DMAWM_RX_16 | ST_UART011_DMAWM_TX_16,
			    uap, REG_ST_DMAWM);

	if (uap->using_rx_dma) {
		if (pl011_dma_rx_trigger_dma(uap))
			dev_dbg(uap->port.dev, "could not trigger initial "
				"RX DMA job, fall back to interrupt mode\n");
		if (uap->dmarx.poll_rate) {
			timer_setup(&uap->dmarx.timer, pl011_dma_rx_poll, 0);
			mod_timer(&uap->dmarx.timer,
				jiffies +
				msecs_to_jiffies(uap->dmarx.poll_rate));
			uap->dmarx.last_residue = PL011_DMA_BUFFER_SIZE;
			uap->dmarx.last_jiffies = jiffies;
		}
	}
}

static void pl011_dma_shutdown(struct uart_amba_port *uap)
{
	if (!(uap->using_tx_dma || uap->using_rx_dma))
		return;

	/* Disable RX and TX DMA */
	while (pl011_read(uap, REG_FR) & uap->vendor->fr_busy)
		cpu_relax();

	spin_lock_irq(&uap->port.lock);
	uap->dmacr &= ~(UART011_DMAONERR | UART011_RXDMAE | UART011_TXDMAE);
	pl011_write(uap->dmacr, uap, REG_DMACR);
	spin_unlock_irq(&uap->port.lock);

	if (uap->using_tx_dma) {
		/* In theory, this should already be done by pl011_dma_flush_buffer */
		dmaengine_terminate_all(uap->dmatx.chan);
		if (uap->dmatx.queued) {
			dma_unmap_sg(uap->dmatx.chan->device->dev, &uap->dmatx.sg, 1,
				     DMA_TO_DEVICE);
			uap->dmatx.queued = false;
		}

		kfree(uap->dmatx.buf);
		uap->using_tx_dma = false;
	}

	if (uap->using_rx_dma) {
		dmaengine_terminate_all(uap->dmarx.chan);
		/* Clean up the RX DMA */
		pl011_sgbuf_free(uap->dmarx.chan, &uap->dmarx.sgbuf_a, DMA_FROM_DEVICE);
		pl011_sgbuf_free(uap->dmarx.chan, &uap->dmarx.sgbuf_b, DMA_FROM_DEVICE);
		if (uap->dmarx.poll_rate)
			del_timer_sync(&uap->dmarx.timer);
		uap->using_rx_dma = false;
	}
}

static inline bool pl011_dma_rx_available(struct uart_amba_port *uap)
{
	return uap->using_rx_dma;
}

static inline bool pl011_dma_rx_running(struct uart_amba_port *uap)
{
	return uap->using_rx_dma && uap->dmarx.running;
}

#else
/* Blank functions if the DMA engine is not available */
static inline void pl011_dma_probe(struct uart_amba_port *uap)
{
}

static inline void pl011_dma_remove(struct uart_amba_port *uap)
{
}

static inline void pl011_dma_startup(struct uart_amba_port *uap)
{
}

static inline void pl011_dma_shutdown(struct uart_amba_port *uap)
{
}

static inline bool pl011_dma_tx_irq(struct uart_amba_port *uap)
{
	return false;
}

static inline void pl011_dma_tx_stop(struct uart_amba_port *uap)
{
}

static inline bool pl011_dma_tx_start(struct uart_amba_port *uap)
{
	return false;
}

static inline void pl011_dma_rx_irq(struct uart_amba_port *uap)
{
}

static inline void pl011_dma_rx_stop(struct uart_amba_port *uap)
{
}

static inline int pl011_dma_rx_trigger_dma(struct uart_amba_port *uap)
{
	return -EIO;
}

static inline bool pl011_dma_rx_available(struct uart_amba_port *uap)
{
	return false;
}

static inline bool pl011_dma_rx_running(struct uart_amba_port *uap)
{
	return false;
}

#define pl011_dma_flush_buffer	NULL
#endif

static void pl011_stop_tx(struct uart_port *port)
{
	struct uart_amba_port *uap =
	    container_of(port, struct uart_amba_port, port);

	uap->im &= ~UART011_TXIM;
	pl011_write(uap->im, uap, REG_IMSC);
	pl011_dma_tx_stop(uap);
}

static bool pl011_tx_chars(struct uart_amba_port *uap, bool from_irq);

/* Start TX with programmed I/O only (no DMA) */
static void pl011_start_tx_pio(struct uart_amba_port *uap)
{
	if (pl011_tx_chars(uap, false)) {
		uap->im |= UART011_TXIM;
		pl011_write(uap->im, uap, REG_IMSC);
	}
}

static void pl011_start_tx(struct uart_port *port)
{
	struct uart_amba_port *uap =
	    container_of(port, struct uart_amba_port, port);

	if (!pl011_dma_tx_start(uap))
		pl011_start_tx_pio(uap);
}

static void pl011_throttle(struct uart_port *port)
{
	struct uart_amba_port *uap =
	    container_of(port, struct uart_amba_port, port);
	unsigned long flags;

	spin_lock_irqsave(&uap->port.lock, flags);
	uap->im &= ~(UART011_RTIM | UART011_RXIM);
	pl011_write(uap->im, uap, REG_IMSC);
	spin_unlock_irqrestore(&uap->port.lock, flags);
}

static void pl011_unthrottle(struct uart_port *port)
{
	struct uart_amba_port *uap =
	    container_of(port, struct uart_amba_port, port);
	unsigned long flags;

	spin_lock_irqsave(&uap->port.lock, flags);
	uap->im |= UART011_RTIM;
	if (!pl011_dma_rx_running(uap))
	    uap->im |= UART011_RXIM;
	pl011_write(uap->im, uap, REG_IMSC);
	spin_unlock_irqrestore(&uap->port.lock, flags);
}

static void pl011_stop_rx(struct uart_port *port)
{
	struct uart_amba_port *uap =
	    container_of(port, struct uart_amba_port, port);

	uap->im &= ~(UART011_RXIM|UART011_RTIM|UART011_FEIM|
		     UART011_PEIM|UART011_BEIM|UART011_OEIM);
	pl011_write(uap->im, uap, REG_IMSC);

	pl011_dma_rx_stop(uap);
}

static void pl011_enable_ms(struct uart_port *port)
{
	struct uart_amba_port *uap =
	    container_of(port, struct uart_amba_port, port);

	uap->im |= UART011_RIMIM|UART011_CTSMIM|UART011_DCDMIM|UART011_DSRMIM;
	pl011_write(uap->im, uap, REG_IMSC);
}

static void pl011_rx_chars(struct uart_amba_port *uap)
__releases(&uap->port.lock)
__acquires(&uap->port.lock)
{
	pl011_fifo_to_tty(uap);

	uap->irq_locked = 0;
	spin_unlock(&uap->port.lock);
	tty_flip_buffer_push(&uap->port.state->port);
	/*
	 * If we were temporarily out of DMA mode for a while,
	 * attempt to switch back to DMA mode again.
	 */
	if (pl011_dma_rx_available(uap)) {
		if (pl011_dma_rx_trigger_dma(uap)) {
			dev_dbg(uap->port.dev, "could not trigger RX DMA job "
				"fall back to interrupt mode again\n");
			uap->im |= UART011_RXIM;
			pl011_write(uap->im, uap, REG_IMSC);
		} else {
#ifdef CONFIG_DMA_ENGINE
			/* Start Rx DMA poll */
			if (uap->dmarx.poll_rate) {
				uap->dmarx.last_jiffies = jiffies;
				uap->dmarx.last_residue	= PL011_DMA_BUFFER_SIZE;
				mod_timer(&uap->dmarx.timer,
					jiffies +
					msecs_to_jiffies(uap->dmarx.poll_rate));
			}
#endif
		}
	}
	spin_lock(&uap->port.lock);
}

static bool pl011_tx_char(struct uart_amba_port *uap, unsigned char c,
			  bool from_irq)
{
	if (unlikely(!from_irq) &&
	    pl011_read(uap, REG_FR) & UART01x_FR_TXFF)
		return false; /* unable to transmit character */

	pl011_write(c, uap, REG_DR);
	mb();
	uap->port.icount.tx++;

	return true;
}

/* Returns true if tx interrupts have to be (kept) enabled  */
static bool pl011_tx_chars(struct uart_amba_port *uap, bool from_irq)
{
	struct circ_buf *xmit = &uap->port.state->xmit;
	int count = uap->fifosize >> 1;

	if (uap->port.x_char) {
		if (!pl011_tx_char(uap, uap->port.x_char, from_irq))
			return true;
		uap->port.x_char = 0;
		--count;
	}
	if (uart_circ_empty(xmit) || uart_tx_stopped(&uap->port)) {
		pl011_stop_tx(&uap->port);
		return false;
	}

	/* If we are using DMA mode, try to send some characters. */
	if (pl011_dma_tx_irq(uap))
		return true;

	do {
		if (likely(from_irq) && count-- == 0)
			break;

		if (likely(from_irq) && count == 0 &&
		    pl011_read(uap, REG_FR) & UART01x_FR_TXFF)
			break;

		if (!pl011_tx_char(uap, xmit->buf[xmit->tail], from_irq))
			break;

		xmit->tail = (xmit->tail + 1) & (UART_XMIT_SIZE - 1);
	} while (!uart_circ_empty(xmit));

	if (uart_circ_chars_pending(xmit) < WAKEUP_CHARS)
		uart_write_wakeup(&uap->port);

	if (uart_circ_empty(xmit)) {
		pl011_stop_tx(&uap->port);
		return false;
	}
	return true;
}

static void pl011_modem_status(struct uart_amba_port *uap)
{
	unsigned int status, delta;

	status = pl011_read(uap, REG_FR) & UART01x_FR_MODEM_ANY;

	delta = status ^ uap->old_status;
	uap->old_status = status;

	if (!delta)
		return;

	if (delta & UART01x_FR_DCD)
		uart_handle_dcd_change(&uap->port, status & UART01x_FR_DCD);

	if (delta & uap->vendor->fr_dsr)
		uap->port.icount.dsr++;

	if (delta & uap->vendor->fr_cts)
		uart_handle_cts_change(&uap->port,
				       status & uap->vendor->fr_cts);

	wake_up_interruptible(&uap->port.state->port.delta_msr_wait);
}

static void check_apply_cts_event_workaround(struct uart_amba_port *uap)
{
	unsigned int dummy_read;

	if (!uap->vendor->cts_event_workaround)
		return;

	/* workaround to make sure that all bits are unlocked.. */
	pl011_write(0x00, uap, REG_ICR);

	/*
	 * WA: introduce 26ns(1 uart clk) delay before W1C;
	 * single apb access will incur 2 pclk(133.12Mhz) delay,
	 * so add 2 dummy reads
	 */
	dummy_read = pl011_read(uap, REG_ICR);
	dummy_read = pl011_read(uap, REG_ICR);
}

static irqreturn_t pl011_int(int irq, void *dev_id)
{
	struct uart_amba_port *uap = dev_id;
	unsigned long flags;
	unsigned int status, pass_counter = AMBA_ISR_PASS_LIMIT;
	int handled = 0;

	spin_lock_irqsave(&uap->port.lock, flags);
	uap->irq_locked = 1;
	status = pl011_read(uap, REG_RIS) & uap->im;
	if (status) {
		do {
			check_apply_cts_event_workaround(uap);

			pl011_write(status & ~(UART011_TXIS|UART011_RTIS|
					       UART011_RXIS),
				    uap, REG_ICR);

			if (status & (UART011_RTIS|UART011_RXIS)) {
				if (pl011_dma_rx_running(uap))
					pl011_dma_rx_irq(uap);
				else
					pl011_rx_chars(uap);
			}
			if (status & (UART011_DSRMIS|UART011_DCDMIS|
				      UART011_CTSMIS|UART011_RIMIS))
				pl011_modem_status(uap);
			if (status & UART011_TXIS)
				pl011_tx_chars(uap, uap->irq_locked);

			if (pass_counter-- == 0)
				break;

			status = pl011_read(uap, REG_RIS) & uap->im;
		} while (status != 0);
		handled = 1;
	}

	spin_unlock_irqrestore(&uap->port.lock, flags);

	return IRQ_RETVAL(handled);
}

static unsigned int pl011_tx_empty(struct uart_port *port)
{
	struct uart_amba_port *uap =
	    container_of(port, struct uart_amba_port, port);

	/* Allow feature register bits to be inverted to work around errata */
	unsigned int status = pl011_read(uap, REG_FR) ^ uap->vendor->inv_fr;

	return status & (uap->vendor->fr_busy | UART01x_FR_TXFF) ?
							0 : TIOCSER_TEMT;
}

static unsigned int pl011_get_mctrl(struct uart_port *port)
{
	struct uart_amba_port *uap =
	    container_of(port, struct uart_amba_port, port);
	unsigned int result = 0;
	unsigned int status = pl011_read(uap, REG_FR);

#define TIOCMBIT(uartbit, tiocmbit)	\
	if (status & uartbit)		\
		result |= tiocmbit

	TIOCMBIT(UART01x_FR_DCD, TIOCM_CAR);
	TIOCMBIT(uap->vendor->fr_dsr, TIOCM_DSR);
	TIOCMBIT(uap->vendor->fr_cts, TIOCM_CTS);
	TIOCMBIT(uap->vendor->fr_ri, TIOCM_RNG);
#undef TIOCMBIT
	return result;
}

static void pl011_set_mctrl(struct uart_port *port, unsigned int mctrl)
{
	struct uart_amba_port *uap =
	    container_of(port, struct uart_amba_port, port);
	unsigned int cr;

	cr = pl011_read(uap, REG_CR);

#define	TIOCMBIT(tiocmbit, uartbit)		\
	if (mctrl & tiocmbit)		\
		cr |= uartbit;		\
	else				\
		cr &= ~uartbit

	TIOCMBIT(TIOCM_RTS, UART011_CR_RTS);
	TIOCMBIT(TIOCM_DTR, UART011_CR_DTR);
	TIOCMBIT(TIOCM_OUT1, UART011_CR_OUT1);
	TIOCMBIT(TIOCM_OUT2, UART011_CR_OUT2);
	TIOCMBIT(TIOCM_LOOP, UART011_CR_LBE);

	if (port->status & UPSTAT_AUTORTS) {
		/* We need to disable auto-RTS if we want to turn RTS off */
		TIOCMBIT(TIOCM_RTS, UART011_CR_RTSEN);
	}
#undef TIOCMBIT

	pl011_write(cr, uap, REG_CR);
}

static void pl011_break_ctl(struct uart_port *port, int break_state)
{
	struct uart_amba_port *uap =
	    container_of(port, struct uart_amba_port, port);
	unsigned long flags;
	unsigned int lcr_h;

	spin_lock_irqsave(&uap->port.lock, flags);
	lcr_h = pl011_read(uap, REG_LCRH_TX);
	if (break_state == -1)
		lcr_h |= UART01x_LCRH_BRK;
	else
		lcr_h &= ~UART01x_LCRH_BRK;
	pl011_write(lcr_h, uap, REG_LCRH_TX);
	spin_unlock_irqrestore(&uap->port.lock, flags);
}

#ifdef CONFIG_CONSOLE_POLL

static void pl011_quiesce_irqs(struct uart_port *port)
{
	struct uart_amba_port *uap =
	    container_of(port, struct uart_amba_port, port);

	pl011_write(pl011_read(uap, REG_MIS), uap, REG_ICR);
	/*
	 * There is no way to clear TXIM as this is "ready to transmit IRQ", so
	 * we simply mask it. start_tx() will unmask it.
	 *
	 * Note we can race with start_tx(), and if the race happens, the
	 * polling user might get another interrupt just after we clear it.
	 * But it should be OK and can happen even w/o the race, e.g.
	 * controller immediately got some new data and raised the IRQ.
	 *
	 * And whoever uses polling routines assumes that it manages the device
	 * (including tx queue), so we're also fine with start_tx()'s caller
	 * side.
	 */
	pl011_write(pl011_read(uap, REG_IMSC) & ~UART011_TXIM, uap,
		    REG_IMSC);
}

static int pl011_get_poll_char(struct uart_port *port)
{
	struct uart_amba_port *uap =
	    container_of(port, struct uart_amba_port, port);
	unsigned int status;

	/*
	 * The caller might need IRQs lowered, e.g. if used with KDB NMI
	 * debugger.
	 */
	pl011_quiesce_irqs(port);

	status = pl011_read(uap, REG_FR);
	if (status & UART01x_FR_RXFE)
		return NO_POLL_CHAR;

	return pl011_read(uap, REG_DR);
}

static void pl011_put_poll_char(struct uart_port *port,
			 unsigned char ch)
{
	struct uart_amba_port *uap =
	    container_of(port, struct uart_amba_port, port);

	while (pl011_read(uap, REG_FR) & UART01x_FR_TXFF)
		cpu_relax();

	pl011_write(ch, uap, REG_DR);
}

#endif /* CONFIG_CONSOLE_POLL */

unsigned long pl011_clk_round(unsigned long clk)
{
	unsigned long scaler;

	/*
	 * If increasing a clock by less than 0.1% changes it
	 * from ..999.. to ..000.., round up.
	 */
	scaler = 1;
	while (scaler * 100000 < clk)
		scaler *= 10;
	if ((clk + scaler - 1)/scaler % 1000 == 0)
		clk = (clk/scaler + 1) * scaler;

	return clk;
}

static int pl011_hwinit(struct uart_port *port)
{
	struct uart_amba_port *uap =
	    container_of(port, struct uart_amba_port, port);
	int retval;

	/* Optionaly enable pins to be muxed in and configured */
	pinctrl_pm_select_default_state(port->dev);

	/*
	 * Try to enable the clock producer.
	 */
	retval = clk_prepare_enable(uap->clk);
	if (retval)
		return retval;

	uap->port.uartclk = pl011_clk_round(clk_get_rate(uap->clk));

	/* Clear pending error and receive interrupts */
	pl011_write(UART011_OEIS | UART011_BEIS | UART011_PEIS |
		    UART011_FEIS | UART011_RTIS | UART011_RXIS,
		    uap, REG_ICR);

	/*
	 * Save interrupts enable mask, and enable RX interrupts in case if
	 * the interrupt is used for NMI entry.
	 */
	uap->im = pl011_read(uap, REG_IMSC);
	pl011_write(UART011_RTIM | UART011_RXIM, uap, REG_IMSC);

	if (dev_get_platdata(uap->port.dev)) {
		struct amba_pl011_data *plat;

		plat = dev_get_platdata(uap->port.dev);
		if (plat->init)
			plat->init();
	}
	return 0;
}

static bool pl011_split_lcrh(const struct uart_amba_port *uap)
{
	return pl011_reg_to_offset(uap, REG_LCRH_RX) !=
	       pl011_reg_to_offset(uap, REG_LCRH_TX);
}

static void pl011_write_lcr_h(struct uart_amba_port *uap, unsigned int lcr_h)
{
	pl011_write(lcr_h, uap, REG_LCRH_RX);
	if (pl011_split_lcrh(uap)) {
		int i;
		/*
		 * Wait 10 PCLKs before writing LCRH_TX register,
		 * to get this delay write read only register 10 times
		 */
		for (i = 0; i < 10; ++i)
			pl011_write(0xff, uap, REG_MIS);
		pl011_write(lcr_h, uap, REG_LCRH_TX);
	}
}

static int pl011_allocate_irq(struct uart_amba_port *uap)
{
	pl011_write(uap->im, uap, REG_IMSC);

	return request_irq(uap->port.irq, pl011_int, IRQF_SHARED, "uart-pl011", uap);
}

/*
 * Enable interrupts, only timeouts when using DMA
 * if initial RX DMA job failed, start in interrupt mode
 * as well.
 */
static void pl011_enable_interrupts(struct uart_amba_port *uap)
{
	unsigned int i;

	spin_lock_irq(&uap->port.lock);

	/* Clear out any spuriously appearing RX interrupts */
	pl011_write(UART011_RTIS | UART011_RXIS, uap, REG_ICR);

	/*
	 * RXIS is asserted only when the RX FIFO transitions from below
	 * to above the trigger threshold.  If the RX FIFO is already
	 * full to the threshold this can't happen and RXIS will now be
	 * stuck off.  Drain the RX FIFO explicitly to fix this:
	 */
	for (i = 0; i < uap->fifosize * 2; ++i) {
		if (pl011_read(uap, REG_FR) & UART01x_FR_RXFE)
			break;

		pl011_read(uap, REG_DR);
	}

	uap->im = UART011_RTIM;
	if (!pl011_dma_rx_running(uap))
		uap->im |= UART011_RXIM;
	pl011_write(uap->im, uap, REG_IMSC);
<<<<<<< HEAD
	spin_unlock_irq(&uap->port.lock);
=======
	spin_unlock_irqrestore(&uap->port.lock, flags);
}

static void pl011_unthrottle_rx(struct uart_port *port)
{
	struct uart_amba_port *uap = container_of(port, struct uart_amba_port, port);
	unsigned long flags;

	spin_lock_irqsave(&uap->port.lock, flags);

	uap->im = UART011_RTIM;
	if (!pl011_dma_rx_running(uap))
		uap->im |= UART011_RXIM;

	pl011_write(uap->im, uap, REG_IMSC);

	spin_unlock_irqrestore(&uap->port.lock, flags);
>>>>>>> 734577d2
}

static int pl011_startup(struct uart_port *port)
{
	struct uart_amba_port *uap =
	    container_of(port, struct uart_amba_port, port);
	unsigned int cr;
	int retval;

	retval = pl011_hwinit(port);
	if (retval)
		goto clk_dis;

	retval = pl011_allocate_irq(uap);
	if (retval)
		goto clk_dis;

	pl011_write(uap->vendor->ifls, uap, REG_IFLS);

	spin_lock_irq(&uap->port.lock);

	/* restore RTS and DTR */
	cr = uap->old_cr & (UART011_CR_RTS | UART011_CR_DTR);
	cr |= UART01x_CR_UARTEN | UART011_CR_RXE | UART011_CR_TXE;
	pl011_write(cr, uap, REG_CR);

	spin_unlock_irq(&uap->port.lock);

	/*
	 * initialise the old status of the modem signals
	 */
	uap->old_status = pl011_read(uap, REG_FR) & UART01x_FR_MODEM_ANY;

	/* Startup DMA */
	pl011_dma_startup(uap);

	pl011_enable_interrupts(uap);

	return 0;

 clk_dis:
	clk_disable_unprepare(uap->clk);
	return retval;
}

static int sbsa_uart_startup(struct uart_port *port)
{
	struct uart_amba_port *uap =
		container_of(port, struct uart_amba_port, port);
	int retval;

	retval = pl011_hwinit(port);
	if (retval)
		return retval;

	retval = pl011_allocate_irq(uap);
	if (retval)
		return retval;

	/* The SBSA UART does not support any modem status lines. */
	uap->old_status = 0;

	pl011_enable_interrupts(uap);

	return 0;
}

static void pl011_shutdown_channel(struct uart_amba_port *uap,
					unsigned int lcrh)
{
      unsigned long val;

      val = pl011_read(uap, lcrh);
      val &= ~(UART01x_LCRH_BRK | UART01x_LCRH_FEN);
      pl011_write(val, uap, lcrh);
}

/*
 * disable the port. It should not disable RTS and DTR.
 * Also RTS and DTR state should be preserved to restore
 * it during startup().
 */
static void pl011_disable_uart(struct uart_amba_port *uap)
{
	unsigned int cr;

	uap->port.status &= ~(UPSTAT_AUTOCTS | UPSTAT_AUTORTS);
	spin_lock_irq(&uap->port.lock);
	cr = pl011_read(uap, REG_CR);
	uap->old_cr = cr;
	cr &= UART011_CR_RTS | UART011_CR_DTR;
	cr |= UART01x_CR_UARTEN | UART011_CR_TXE;
	pl011_write(cr, uap, REG_CR);
	spin_unlock_irq(&uap->port.lock);

	/*
	 * disable break condition and fifos
	 */
	pl011_shutdown_channel(uap, REG_LCRH_RX);
	if (pl011_split_lcrh(uap))
		pl011_shutdown_channel(uap, REG_LCRH_TX);
}

static void pl011_disable_interrupts(struct uart_amba_port *uap)
{
	spin_lock_irq(&uap->port.lock);

	/* mask all interrupts and clear all pending ones */
	uap->im = 0;
	pl011_write(uap->im, uap, REG_IMSC);
	pl011_write(0xffff, uap, REG_ICR);

	spin_unlock_irq(&uap->port.lock);
}

static void pl011_shutdown(struct uart_port *port)
{
	struct uart_amba_port *uap =
		container_of(port, struct uart_amba_port, port);

	pl011_disable_interrupts(uap);

	pl011_dma_shutdown(uap);

	free_irq(uap->port.irq, uap);

	pl011_disable_uart(uap);

	/*
	 * Shut down the clock producer
	 */
	clk_disable_unprepare(uap->clk);
	/* Optionally let pins go into sleep states */
	pinctrl_pm_select_sleep_state(port->dev);

	if (dev_get_platdata(uap->port.dev)) {
		struct amba_pl011_data *plat;

		plat = dev_get_platdata(uap->port.dev);
		if (plat->exit)
			plat->exit();
	}

	if (uap->port.ops->flush_buffer)
		uap->port.ops->flush_buffer(port);
}

static void sbsa_uart_shutdown(struct uart_port *port)
{
	struct uart_amba_port *uap =
		container_of(port, struct uart_amba_port, port);

	pl011_disable_interrupts(uap);

	free_irq(uap->port.irq, uap);

	if (uap->port.ops->flush_buffer)
		uap->port.ops->flush_buffer(port);
}

static void
pl011_setup_status_masks(struct uart_port *port, struct ktermios *termios)
{
	port->read_status_mask = UART011_DR_OE | 255;
	if (termios->c_iflag & INPCK)
		port->read_status_mask |= UART011_DR_FE | UART011_DR_PE;
	if (termios->c_iflag & (IGNBRK | BRKINT | PARMRK))
		port->read_status_mask |= UART011_DR_BE;

	/*
	 * Characters to ignore
	 */
	port->ignore_status_mask = 0;
	if (termios->c_iflag & IGNPAR)
		port->ignore_status_mask |= UART011_DR_FE | UART011_DR_PE;
	if (termios->c_iflag & IGNBRK) {
		port->ignore_status_mask |= UART011_DR_BE;
		/*
		 * If we're ignoring parity and break indicators,
		 * ignore overruns too (for real raw support).
		 */
		if (termios->c_iflag & IGNPAR)
			port->ignore_status_mask |= UART011_DR_OE;
	}

	/*
	 * Ignore all characters if CREAD is not set.
	 */
	if ((termios->c_cflag & CREAD) == 0)
		port->ignore_status_mask |= UART_DUMMY_DR_RX;
}

static void
pl011_set_termios(struct uart_port *port, struct ktermios *termios,
		     struct ktermios *old)
{
	struct uart_amba_port *uap =
	    container_of(port, struct uart_amba_port, port);
	unsigned int lcr_h, old_cr;
	unsigned long flags;
	unsigned int baud, quot, clkdiv;

	if (uap->vendor->oversampling)
		clkdiv = 8;
	else
		clkdiv = 16;

	/*
	 * Ask the core to calculate the divisor for us.
	 */
	baud = uart_get_baud_rate(port, termios, old, 0,
				  port->uartclk / clkdiv);
#ifdef CONFIG_DMA_ENGINE
	/*
	 * Adjust RX DMA polling rate with baud rate if not specified.
	 */
	if (uap->dmarx.auto_poll_rate)
		uap->dmarx.poll_rate = DIV_ROUND_UP(10000000, baud);
#endif

	if (baud > port->uartclk/16)
		quot = DIV_ROUND_CLOSEST(port->uartclk * 8, baud);
	else
		quot = DIV_ROUND_CLOSEST(port->uartclk * 4, baud);

	switch (termios->c_cflag & CSIZE) {
	case CS5:
		lcr_h = UART01x_LCRH_WLEN_5;
		break;
	case CS6:
		lcr_h = UART01x_LCRH_WLEN_6;
		break;
	case CS7:
		lcr_h = UART01x_LCRH_WLEN_7;
		break;
	default: // CS8
		lcr_h = UART01x_LCRH_WLEN_8;
		break;
	}
	if (termios->c_cflag & CSTOPB)
		lcr_h |= UART01x_LCRH_STP2;
	if (termios->c_cflag & PARENB) {
		lcr_h |= UART01x_LCRH_PEN;
		if (!(termios->c_cflag & PARODD))
			lcr_h |= UART01x_LCRH_EPS;
		if (termios->c_cflag & CMSPAR)
			lcr_h |= UART011_LCRH_SPS;
	}
	if (uap->fifosize > 1)
		lcr_h |= UART01x_LCRH_FEN;

	spin_lock_irqsave(&port->lock, flags);

	/*
	 * Update the per-port timeout.
	 */
	uart_update_timeout(port, termios->c_cflag, baud);

	pl011_setup_status_masks(port, termios);

	if (UART_ENABLE_MS(port, termios->c_cflag))
		pl011_enable_ms(port);

	/* first, disable everything */
	old_cr = pl011_read(uap, REG_CR);
	pl011_write(0, uap, REG_CR);

	if (termios->c_cflag & CRTSCTS) {
		if (old_cr & UART011_CR_RTS)
			old_cr |= UART011_CR_RTSEN;

		old_cr |= UART011_CR_CTSEN;
		port->status |= UPSTAT_AUTOCTS | UPSTAT_AUTORTS;
	} else {
		old_cr &= ~(UART011_CR_CTSEN | UART011_CR_RTSEN);
		port->status &= ~(UPSTAT_AUTOCTS | UPSTAT_AUTORTS);
	}

	if (uap->vendor->oversampling) {
		if (baud > port->uartclk / 16)
			old_cr |= ST_UART011_CR_OVSFACT;
		else
			old_cr &= ~ST_UART011_CR_OVSFACT;
	}

	/*
	 * Workaround for the ST Micro oversampling variants to
	 * increase the bitrate slightly, by lowering the divisor,
	 * to avoid delayed sampling of start bit at high speeds,
	 * else we see data corruption.
	 */
	if (uap->vendor->oversampling) {
		if ((baud >= 3000000) && (baud < 3250000) && (quot > 1))
			quot -= 1;
		else if ((baud > 3250000) && (quot > 2))
			quot -= 2;
	}
	/* Set baud rate */
	pl011_write(quot & 0x3f, uap, REG_FBRD);
	pl011_write(quot >> 6, uap, REG_IBRD);

	/*
	 * ----------v----------v----------v----------v-----
	 * NOTE: REG_LCRH_TX and REG_LCRH_RX MUST BE WRITTEN AFTER
	 * REG_FBRD & REG_IBRD.
	 * ----------^----------^----------^----------^-----
	 */
	pl011_write_lcr_h(uap, lcr_h);
	pl011_write(old_cr, uap, REG_CR);

	spin_unlock_irqrestore(&port->lock, flags);
}

static void
sbsa_uart_set_termios(struct uart_port *port, struct ktermios *termios,
		      struct ktermios *old)
{
	struct uart_amba_port *uap =
	    container_of(port, struct uart_amba_port, port);
	unsigned long flags;

	tty_termios_encode_baud_rate(termios, uap->fixed_baud, uap->fixed_baud);

	/* The SBSA UART only supports 8n1 without hardware flow control. */
	termios->c_cflag &= ~(CSIZE | CSTOPB | PARENB | PARODD);
	termios->c_cflag &= ~(CMSPAR | CRTSCTS);
	termios->c_cflag |= CS8 | CLOCAL;

	spin_lock_irqsave(&port->lock, flags);
	uart_update_timeout(port, CS8, uap->fixed_baud);
	pl011_setup_status_masks(port, termios);
	spin_unlock_irqrestore(&port->lock, flags);
}

static const char *pl011_type(struct uart_port *port)
{
	struct uart_amba_port *uap =
	    container_of(port, struct uart_amba_port, port);
	return uap->port.type == PORT_AMBA ? uap->type : NULL;
}

/*
 * Configure/autoconfigure the port.
 */
static void pl011_config_port(struct uart_port *port, int flags)
{
	if (flags & UART_CONFIG_TYPE)
		port->type = PORT_AMBA;
}

/*
 * verify the new serial_struct (for TIOCSSERIAL).
 */
static int pl011_verify_port(struct uart_port *port, struct serial_struct *ser)
{
	int ret = 0;
	if (ser->type != PORT_UNKNOWN && ser->type != PORT_AMBA)
		ret = -EINVAL;
	if (ser->irq < 0 || ser->irq >= nr_irqs)
		ret = -EINVAL;
	if (ser->baud_base < 9600)
		ret = -EINVAL;
	if (port->mapbase != (unsigned long) ser->iomem_base)
		ret = -EINVAL;
	return ret;
}

static const struct uart_ops amba_pl011_pops = {
	.tx_empty	= pl011_tx_empty,
	.set_mctrl	= pl011_set_mctrl,
	.get_mctrl	= pl011_get_mctrl,
	.stop_tx	= pl011_stop_tx,
	.start_tx	= pl011_start_tx,
	.stop_rx	= pl011_stop_rx,
	.throttle	= pl011_throttle,
	.unthrottle	= pl011_unthrottle,
	.enable_ms	= pl011_enable_ms,
	.break_ctl	= pl011_break_ctl,
	.startup	= pl011_startup,
	.shutdown	= pl011_shutdown,
	.flush_buffer	= pl011_dma_flush_buffer,
	.set_termios	= pl011_set_termios,
	.type		= pl011_type,
	.config_port	= pl011_config_port,
	.verify_port	= pl011_verify_port,
#ifdef CONFIG_CONSOLE_POLL
	.poll_init     = pl011_hwinit,
	.poll_get_char = pl011_get_poll_char,
	.poll_put_char = pl011_put_poll_char,
#endif
};

static void sbsa_uart_set_mctrl(struct uart_port *port, unsigned int mctrl)
{
}

static unsigned int sbsa_uart_get_mctrl(struct uart_port *port)
{
	return 0;
}

static const struct uart_ops sbsa_uart_pops = {
	.tx_empty	= pl011_tx_empty,
	.set_mctrl	= sbsa_uart_set_mctrl,
	.get_mctrl	= sbsa_uart_get_mctrl,
	.stop_tx	= pl011_stop_tx,
	.start_tx	= pl011_start_tx,
	.stop_rx	= pl011_stop_rx,
	.startup	= sbsa_uart_startup,
	.shutdown	= sbsa_uart_shutdown,
	.set_termios	= sbsa_uart_set_termios,
	.type		= pl011_type,
	.config_port	= pl011_config_port,
	.verify_port	= pl011_verify_port,
#ifdef CONFIG_CONSOLE_POLL
	.poll_init     = pl011_hwinit,
	.poll_get_char = pl011_get_poll_char,
	.poll_put_char = pl011_put_poll_char,
#endif
};

static struct uart_amba_port *amba_ports[UART_NR];

#ifdef CONFIG_SERIAL_AMBA_PL011_CONSOLE

static void pl011_console_putchar(struct uart_port *port, int ch)
{
	struct uart_amba_port *uap =
	    container_of(port, struct uart_amba_port, port);

	while (pl011_read(uap, REG_FR) & UART01x_FR_TXFF)
		cpu_relax();
	pl011_write(ch, uap, REG_DR);
}

static void
pl011_console_write(struct console *co, const char *s, unsigned int count)
{
	struct uart_amba_port *uap = amba_ports[co->index];
	unsigned int old_cr = 0, new_cr;
	unsigned long flags;
	int locked = 1;

	clk_enable(uap->clk);

	local_irq_save(flags);
	if (uap->port.sysrq)
		locked = 0;
	else if (oops_in_progress)
		locked = spin_trylock(&uap->port.lock);
	else
		spin_lock(&uap->port.lock);

	/*
	 *	First save the CR then disable the interrupts
	 */
	if (!uap->vendor->always_enabled) {
		old_cr = pl011_read(uap, REG_CR);
		new_cr = old_cr & ~UART011_CR_CTSEN;
		new_cr |= UART01x_CR_UARTEN | UART011_CR_TXE;
		pl011_write(new_cr, uap, REG_CR);
	}

	uart_console_write(&uap->port, s, count, pl011_console_putchar);

	/*
	 *	Finally, wait for transmitter to become empty and restore the
	 *	TCR. Allow feature register bits to be inverted to work around
	 *	errata.
	 */
	while ((pl011_read(uap, REG_FR) ^ uap->vendor->inv_fr)
						& uap->vendor->fr_busy)
		cpu_relax();
	if (!uap->vendor->always_enabled)
		pl011_write(old_cr, uap, REG_CR);

	if (locked)
		spin_unlock(&uap->port.lock);
	local_irq_restore(flags);

	clk_disable(uap->clk);
}

static void pl011_console_get_options(struct uart_amba_port *uap, int *baud,
				      int *parity, int *bits)
{
	if (pl011_read(uap, REG_CR) & UART01x_CR_UARTEN) {
		unsigned int lcr_h, ibrd, fbrd;

		lcr_h = pl011_read(uap, REG_LCRH_TX);

		*parity = 'n';
		if (lcr_h & UART01x_LCRH_PEN) {
			if (lcr_h & UART01x_LCRH_EPS)
				*parity = 'e';
			else
				*parity = 'o';
		}

		if ((lcr_h & 0x60) == UART01x_LCRH_WLEN_7)
			*bits = 7;
		else
			*bits = 8;

		ibrd = pl011_read(uap, REG_IBRD);
		fbrd = pl011_read(uap, REG_FBRD);

		*baud = uap->port.uartclk * 4 / (64 * ibrd + fbrd);

		if (uap->vendor->oversampling) {
			if (pl011_read(uap, REG_CR)
				  & ST_UART011_CR_OVSFACT)
				*baud *= 2;
		}
	}
}

static int pl011_console_setup(struct console *co, char *options)
{
	struct uart_amba_port *uap;
	int baud = 38400;
	int bits = 8;
	int parity = 'n';
	int flow = 'n';
	int ret;

	/*
	 * Check whether an invalid uart number has been specified, and
	 * if so, search for the first available port that does have
	 * console support.
	 */
	if (co->index >= UART_NR)
		co->index = 0;
	uap = amba_ports[co->index];
	if (!uap)
		return -ENODEV;

	/* Allow pins to be muxed in and configured */
	pinctrl_pm_select_default_state(uap->port.dev);

	ret = clk_prepare(uap->clk);
	if (ret)
		return ret;

	if (dev_get_platdata(uap->port.dev)) {
		struct amba_pl011_data *plat;

		plat = dev_get_platdata(uap->port.dev);
		if (plat->init)
			plat->init();
	}

	uap->port.uartclk = pl011_clk_round(clk_get_rate(uap->clk));

	if (uap->vendor->fixed_options) {
		baud = uap->fixed_baud;
	} else {
		if (options)
			uart_parse_options(options,
					   &baud, &parity, &bits, &flow);
		else
			pl011_console_get_options(uap, &baud, &parity, &bits);
	}

	return uart_set_options(&uap->port, co, baud, parity, bits, flow);
}

/**
 *	pl011_console_match - non-standard console matching
 *	@co:	  registering console
 *	@name:	  name from console command line
 *	@idx:	  index from console command line
 *	@options: ptr to option string from console command line
 *
 *	Only attempts to match console command lines of the form:
 *	    console=pl011,mmio|mmio32,<addr>[,<options>]
 *	    console=pl011,0x<addr>[,<options>]
 *	This form is used to register an initial earlycon boot console and
 *	replace it with the amba_console at pl011 driver init.
 *
 *	Performs console setup for a match (as required by interface)
 *	If no <options> are specified, then assume the h/w is already setup.
 *
 *	Returns 0 if console matches; otherwise non-zero to use default matching
 */
static int pl011_console_match(struct console *co, char *name, int idx,
			       char *options)
{
	unsigned char iotype;
	resource_size_t addr;
	int i;

	/*
	 * Systems affected by the Qualcomm Technologies QDF2400 E44 erratum
	 * have a distinct console name, so make sure we check for that.
	 * The actual implementation of the erratum occurs in the probe
	 * function.
	 */
	if ((strcmp(name, "qdf2400_e44") != 0) && (strcmp(name, "pl011") != 0))
		return -ENODEV;

	if (uart_parse_earlycon(options, &iotype, &addr, &options))
		return -ENODEV;

	if (iotype != UPIO_MEM && iotype != UPIO_MEM32)
		return -ENODEV;

	/* try to match the port specified on the command line */
	for (i = 0; i < ARRAY_SIZE(amba_ports); i++) {
		struct uart_port *port;

		if (!amba_ports[i])
			continue;

		port = &amba_ports[i]->port;

		if (port->mapbase != addr)
			continue;

		co->index = i;
		port->cons = co;
		return pl011_console_setup(co, options);
	}

	return -ENODEV;
}

static struct uart_driver amba_reg;
static struct console amba_console = {
	.name		= "ttyAMA",
	.write		= pl011_console_write,
	.device		= uart_console_device,
	.setup		= pl011_console_setup,
	.match		= pl011_console_match,
	.flags		= CON_PRINTBUFFER | CON_ANYTIME,
	.index		= -1,
	.data		= &amba_reg,
};

#define AMBA_CONSOLE	(&amba_console)

static void qdf2400_e44_putc(struct uart_port *port, int c)
{
	while (readl(port->membase + UART01x_FR) & UART01x_FR_TXFF)
		cpu_relax();
	writel(c, port->membase + UART01x_DR);
	while (!(readl(port->membase + UART01x_FR) & UART011_FR_TXFE))
		cpu_relax();
}

static void qdf2400_e44_early_write(struct console *con, const char *s, unsigned n)
{
	struct earlycon_device *dev = con->data;

	uart_console_write(&dev->port, s, n, qdf2400_e44_putc);
}

static void pl011_putc(struct uart_port *port, int c)
{
	while (readl(port->membase + UART01x_FR) & UART01x_FR_TXFF)
		cpu_relax();
	if (port->iotype == UPIO_MEM32)
		writel(c, port->membase + UART01x_DR);
	else
		writeb(c, port->membase + UART01x_DR);
	while (readl(port->membase + UART01x_FR) & UART01x_FR_BUSY)
		cpu_relax();
}

static void pl011_early_write(struct console *con, const char *s, unsigned n)
{
	struct earlycon_device *dev = con->data;

	uart_console_write(&dev->port, s, n, pl011_putc);
}

/*
 * On non-ACPI systems, earlycon is enabled by specifying
 * "earlycon=pl011,<address>" on the kernel command line.
 *
 * On ACPI ARM64 systems, an "early" console is enabled via the SPCR table,
 * by specifying only "earlycon" on the command line.  Because it requires
 * SPCR, the console starts after ACPI is parsed, which is later than a
 * traditional early console.
 *
 * To get the traditional early console that starts before ACPI is parsed,
 * specify the full "earlycon=pl011,<address>" option.
 */
static int __init pl011_early_console_setup(struct earlycon_device *device,
					    const char *opt)
{
	if (!device->port.membase)
		return -ENODEV;

	device->con->write = pl011_early_write;

	return 0;
}
OF_EARLYCON_DECLARE(pl011, "arm,pl011", pl011_early_console_setup);
OF_EARLYCON_DECLARE(pl011, "arm,sbsa-uart", pl011_early_console_setup);

/*
 * On Qualcomm Datacenter Technologies QDF2400 SOCs affected by
 * Erratum 44, traditional earlycon can be enabled by specifying
 * "earlycon=qdf2400_e44,<address>".  Any options are ignored.
 *
 * Alternatively, you can just specify "earlycon", and the early console
 * will be enabled with the information from the SPCR table.  In this
 * case, the SPCR code will detect the need for the E44 work-around,
 * and set the console name to "qdf2400_e44".
 */
static int __init
qdf2400_e44_early_console_setup(struct earlycon_device *device,
				const char *opt)
{
	if (!device->port.membase)
		return -ENODEV;

	device->con->write = qdf2400_e44_early_write;
	return 0;
}
EARLYCON_DECLARE(qdf2400_e44, qdf2400_e44_early_console_setup);

#else
#define AMBA_CONSOLE	NULL
#endif

static struct uart_driver amba_reg = {
	.owner			= THIS_MODULE,
	.driver_name		= "ttyAMA",
	.dev_name		= "ttyAMA",
	.major			= SERIAL_AMBA_MAJOR,
	.minor			= SERIAL_AMBA_MINOR,
	.nr			= UART_NR,
	.cons			= AMBA_CONSOLE,
};

#if 0
static int pl011_probe_dt_alias(int index, struct device *dev)
{
	struct device_node *np;
	static bool seen_dev_with_alias = false;
	static bool seen_dev_without_alias = false;
	int ret = index;

	if (!IS_ENABLED(CONFIG_OF))
		return ret;

	np = dev->of_node;
	if (!np)
		return ret;

	ret = of_alias_get_id(np, "serial");
	if (ret < 0) {
		seen_dev_without_alias = true;
		ret = index;
	} else {
		seen_dev_with_alias = true;
		if (ret >= ARRAY_SIZE(amba_ports) || amba_ports[ret] != NULL) {
			dev_warn(dev, "requested serial port %d  not available.\n", ret);
			ret = index;
		}
	}

	if (seen_dev_with_alias && seen_dev_without_alias)
		dev_warn(dev, "aliased and non-aliased serial devices found in device tree. Serial port enumeration may be unpredictable.\n");

	return ret;
}
#endif

/* unregisters the driver also if no more ports are left */
static void pl011_unregister_port(struct uart_amba_port *uap)
{
	int i;
	bool busy = false;

	for (i = 0; i < ARRAY_SIZE(amba_ports); i++) {
		if (amba_ports[i] == uap)
			amba_ports[i] = NULL;
		else if (amba_ports[i])
			busy = true;
	}
	pl011_dma_remove(uap);
	if (!busy)
		uart_unregister_driver(&amba_reg);
}

static int pl011_find_free_port(void)
{
	int i;

	for (i = 0; i < ARRAY_SIZE(amba_ports); i++)
		if (amba_ports[i] == NULL)
			return i;

	return -EBUSY;
}

static int pl011_setup_port(struct device *dev, struct uart_amba_port *uap,
			    struct resource *mmiobase, int index)
{
	void __iomem *base;

	base = devm_ioremap_resource(dev, mmiobase);
	if (IS_ERR(base))
		return PTR_ERR(base);

	/* Don't use DT serial<n> aliases - it causes the device to
	   be renumbered to ttyAMA1 if it is the second serial port in the
	   system, even though the other one is ttyS0. The 8250 driver
	   doesn't use this logic, so always remains ttyS0.
	index = pl011_probe_dt_alias(index, dev);
	*/

	uap->old_cr = 0;
	uap->port.dev = dev;
	uap->port.mapbase = mmiobase->start;
	uap->port.membase = base;
	uap->port.fifosize = uap->fifosize;
	uap->port.flags = UPF_BOOT_AUTOCONF;
	uap->port.line = index;
	spin_lock_init(&uap->port.lock);

	amba_ports[index] = uap;

	return 0;
}

static int pl011_register_port(struct uart_amba_port *uap)
{
	int ret, i;

	/* Ensure interrupts from this UART are masked and cleared */
	pl011_write(0, uap, REG_IMSC);
	pl011_write(0xffff, uap, REG_ICR);

	if (!amba_reg.state) {
		ret = uart_register_driver(&amba_reg);
		if (ret < 0) {
			dev_err(uap->port.dev,
				"Failed to register AMBA-PL011 driver\n");
			for (i = 0; i < ARRAY_SIZE(amba_ports); i++)
				if (amba_ports[i] == uap)
					amba_ports[i] = NULL;
			return ret;
		}
	}

	ret = uart_add_one_port(&amba_reg, &uap->port);
	if (ret)
		pl011_unregister_port(uap);

	return ret;
}

static int pl011_probe(struct amba_device *dev, const struct amba_id *id)
{
	struct uart_amba_port *uap;
	struct vendor_data *vendor = id->data;
	int portnr, ret;

	portnr = pl011_find_free_port();
	if (portnr < 0)
		return portnr;

	uap = devm_kzalloc(&dev->dev, sizeof(struct uart_amba_port),
			   GFP_KERNEL);
	if (!uap)
		return -ENOMEM;

	uap->clk = devm_clk_get(&dev->dev, NULL);
	if (IS_ERR(uap->clk))
		return PTR_ERR(uap->clk);

	if (of_property_read_bool(dev->dev.of_node, "cts-event-workaround")) {
	    vendor->cts_event_workaround = true;
	    dev_info(&dev->dev, "cts_event_workaround enabled\n");
	}

	uap->reg_offset = vendor->reg_offset;
	uap->vendor = vendor;
	uap->fifosize = vendor->get_fifosize(dev);
	uap->port.iotype = vendor->access_32b ? UPIO_MEM32 : UPIO_MEM;
	uap->port.irq = dev->irq[0];
	uap->port.ops = &amba_pl011_pops;

	snprintf(uap->type, sizeof(uap->type), "PL011 rev%u", amba_rev(dev));

	ret = pl011_setup_port(&dev->dev, uap, &dev->res, portnr);
	if (ret)
		return ret;

	amba_set_drvdata(dev, uap);

	return pl011_register_port(uap);
}

static int pl011_remove(struct amba_device *dev)
{
	struct uart_amba_port *uap = amba_get_drvdata(dev);

	uart_remove_one_port(&amba_reg, &uap->port);
	pl011_unregister_port(uap);
	return 0;
}

#ifdef CONFIG_PM_SLEEP
static int pl011_suspend(struct device *dev)
{
	struct uart_amba_port *uap = dev_get_drvdata(dev);

	if (!uap)
		return -EINVAL;

	return uart_suspend_port(&amba_reg, &uap->port);
}

static int pl011_resume(struct device *dev)
{
	struct uart_amba_port *uap = dev_get_drvdata(dev);

	if (!uap)
		return -EINVAL;

	return uart_resume_port(&amba_reg, &uap->port);
}
#endif

static SIMPLE_DEV_PM_OPS(pl011_dev_pm_ops, pl011_suspend, pl011_resume);

static int sbsa_uart_probe(struct platform_device *pdev)
{
	struct uart_amba_port *uap;
	struct resource *r;
	int portnr, ret;
	int baudrate;

	/*
	 * Check the mandatory baud rate parameter in the DT node early
	 * so that we can easily exit with the error.
	 */
	if (pdev->dev.of_node) {
		struct device_node *np = pdev->dev.of_node;

		ret = of_property_read_u32(np, "current-speed", &baudrate);
		if (ret)
			return ret;
	} else {
		baudrate = 115200;
	}

	portnr = pl011_find_free_port();
	if (portnr < 0)
		return portnr;

	uap = devm_kzalloc(&pdev->dev, sizeof(struct uart_amba_port),
			   GFP_KERNEL);
	if (!uap)
		return -ENOMEM;

	ret = platform_get_irq(pdev, 0);
	if (ret < 0)
		return ret;
	uap->port.irq	= ret;

#ifdef CONFIG_ACPI_SPCR_TABLE
	if (qdf2400_e44_present) {
		dev_info(&pdev->dev, "working around QDF2400 SoC erratum 44\n");
		uap->vendor = &vendor_qdt_qdf2400_e44;
	} else
#endif
		uap->vendor = &vendor_sbsa;

	uap->reg_offset	= uap->vendor->reg_offset;
	uap->fifosize	= 32;
	uap->port.iotype = uap->vendor->access_32b ? UPIO_MEM32 : UPIO_MEM;
	uap->port.ops	= &sbsa_uart_pops;
	uap->fixed_baud = baudrate;

	snprintf(uap->type, sizeof(uap->type), "SBSA");

	r = platform_get_resource(pdev, IORESOURCE_MEM, 0);

	ret = pl011_setup_port(&pdev->dev, uap, r, portnr);
	if (ret)
		return ret;

	platform_set_drvdata(pdev, uap);

	return pl011_register_port(uap);
}

static int sbsa_uart_remove(struct platform_device *pdev)
{
	struct uart_amba_port *uap = platform_get_drvdata(pdev);

	uart_remove_one_port(&amba_reg, &uap->port);
	pl011_unregister_port(uap);
	return 0;
}

static const struct of_device_id sbsa_uart_of_match[] = {
	{ .compatible = "arm,sbsa-uart", },
	{},
};
MODULE_DEVICE_TABLE(of, sbsa_uart_of_match);

static const struct acpi_device_id sbsa_uart_acpi_match[] = {
	{ "ARMH0011", 0 },
	{ "ARMHB000", 0 },
	{},
};
MODULE_DEVICE_TABLE(acpi, sbsa_uart_acpi_match);

static struct platform_driver arm_sbsa_uart_platform_driver = {
	.probe		= sbsa_uart_probe,
	.remove		= sbsa_uart_remove,
	.driver	= {
		.name	= "sbsa-uart",
		.of_match_table = of_match_ptr(sbsa_uart_of_match),
		.acpi_match_table = ACPI_PTR(sbsa_uart_acpi_match),
		.suppress_bind_attrs = IS_BUILTIN(CONFIG_SERIAL_AMBA_PL011),
	},
};

static const struct amba_id pl011_ids[] = {
	{
		.id	= 0x00041011,
		.mask	= 0x000fffff,
		.data	= &vendor_arm,
	},
	{
		.id	= 0x00380802,
		.mask	= 0x00ffffff,
		.data	= &vendor_st,
	},
	{
		.id	= AMBA_LINUX_ID(0x00, 0x1, 0xffe),
		.mask	= 0x00ffffff,
		.data	= &vendor_zte,
	},
	{ 0, 0 },
};

MODULE_DEVICE_TABLE(amba, pl011_ids);

static struct amba_driver pl011_driver = {
	.drv = {
		.name	= "uart-pl011",
		.pm	= &pl011_dev_pm_ops,
		.suppress_bind_attrs = IS_BUILTIN(CONFIG_SERIAL_AMBA_PL011),
	},
	.id_table	= pl011_ids,
	.probe		= pl011_probe,
	.remove		= pl011_remove,
};

static int __init pl011_init(void)
{
	printk(KERN_INFO "Serial: AMBA PL011 UART driver\n");

	if (platform_driver_register(&arm_sbsa_uart_platform_driver))
		pr_warn("could not register SBSA UART platform driver\n");
	return amba_driver_register(&pl011_driver);
}

static void __exit pl011_exit(void)
{
	platform_driver_unregister(&arm_sbsa_uart_platform_driver);
	amba_driver_unregister(&pl011_driver);
}

/*
 * While this can be a module, if builtin it's most likely the console
 * So let's leave module_exit but move module_init to an earlier place
 */
arch_initcall(pl011_init);
module_exit(pl011_exit);

MODULE_AUTHOR("ARM Ltd/Deep Blue Solutions Ltd");
MODULE_DESCRIPTION("ARM AMBA serial port driver");
MODULE_LICENSE("GPL");<|MERGE_RESOLUTION|>--- conflicted
+++ resolved
@@ -1056,9 +1056,6 @@
  */
 static inline void pl011_dma_rx_stop(struct uart_amba_port *uap)
 {
-	if (!uap->using_rx_dma)
-		return;
-
 	/* FIXME.  Just disable the DMA enable */
 	uap->dmacr &= ~UART011_RXDMAE;
 	pl011_write(uap->dmacr, uap, REG_DMACR);
@@ -1808,27 +1805,7 @@
 	if (!pl011_dma_rx_running(uap))
 		uap->im |= UART011_RXIM;
 	pl011_write(uap->im, uap, REG_IMSC);
-<<<<<<< HEAD
 	spin_unlock_irq(&uap->port.lock);
-=======
-	spin_unlock_irqrestore(&uap->port.lock, flags);
-}
-
-static void pl011_unthrottle_rx(struct uart_port *port)
-{
-	struct uart_amba_port *uap = container_of(port, struct uart_amba_port, port);
-	unsigned long flags;
-
-	spin_lock_irqsave(&uap->port.lock, flags);
-
-	uap->im = UART011_RTIM;
-	if (!pl011_dma_rx_running(uap))
-		uap->im |= UART011_RXIM;
-
-	pl011_write(uap->im, uap, REG_IMSC);
-
-	spin_unlock_irqrestore(&uap->port.lock, flags);
->>>>>>> 734577d2
 }
 
 static int pl011_startup(struct uart_port *port)
@@ -2171,12 +2148,31 @@
 }
 
 /*
+ * Release the memory region(s) being used by 'port'
+ */
+static void pl011_release_port(struct uart_port *port)
+{
+	release_mem_region(port->mapbase, SZ_4K);
+}
+
+/*
+ * Request the memory region(s) being used by 'port'
+ */
+static int pl011_request_port(struct uart_port *port)
+{
+	return request_mem_region(port->mapbase, SZ_4K, "uart-pl011")
+			!= NULL ? 0 : -EBUSY;
+}
+
+/*
  * Configure/autoconfigure the port.
  */
 static void pl011_config_port(struct uart_port *port, int flags)
 {
-	if (flags & UART_CONFIG_TYPE)
+	if (flags & UART_CONFIG_TYPE) {
 		port->type = PORT_AMBA;
+		pl011_request_port(port);
+	}
 }
 
 /*
@@ -2190,8 +2186,6 @@
 	if (ser->irq < 0 || ser->irq >= nr_irqs)
 		ret = -EINVAL;
 	if (ser->baud_base < 9600)
-		ret = -EINVAL;
-	if (port->mapbase != (unsigned long) ser->iomem_base)
 		ret = -EINVAL;
 	return ret;
 }
@@ -2212,6 +2206,8 @@
 	.flush_buffer	= pl011_dma_flush_buffer,
 	.set_termios	= pl011_set_termios,
 	.type		= pl011_type,
+	.release_port	= pl011_release_port,
+	.request_port	= pl011_request_port,
 	.config_port	= pl011_config_port,
 	.verify_port	= pl011_verify_port,
 #ifdef CONFIG_CONSOLE_POLL
@@ -2241,6 +2237,8 @@
 	.shutdown	= sbsa_uart_shutdown,
 	.set_termios	= sbsa_uart_set_termios,
 	.type		= pl011_type,
+	.release_port	= pl011_release_port,
+	.request_port	= pl011_request_port,
 	.config_port	= pl011_config_port,
 	.verify_port	= pl011_verify_port,
 #ifdef CONFIG_CONSOLE_POLL
@@ -2839,7 +2837,6 @@
 
 static const struct acpi_device_id sbsa_uart_acpi_match[] = {
 	{ "ARMH0011", 0 },
-	{ "ARMHB000", 0 },
 	{},
 };
 MODULE_DEVICE_TABLE(acpi, sbsa_uart_acpi_match);
