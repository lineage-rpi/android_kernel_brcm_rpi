--- conflicted
+++ resolved
@@ -164,22 +164,7 @@
 	u32 stat;
 
 	stat = readl_relaxed(intc.base + LOCAL_IRQ_PENDING0 + 4 * cpu);
-<<<<<<< HEAD
-	if (stat & BIT(LOCAL_IRQ_MAILBOX0)) {
-#ifdef CONFIG_SMP
-		void __iomem *mailbox0 = (intc.base +
-					  LOCAL_MAILBOX0_CLR0 + 16 * cpu);
-		u32 mbox_val = readl(mailbox0);
-		u32 ipi = ffs(mbox_val) - 1;
-
-		writel(1 << ipi, mailbox0);
-		dsb(sy);
-		handle_IPI(ipi, regs);
-#endif
-	} else if (stat) {
-=======
 	if (stat) {
->>>>>>> 0006f01f
 		u32 hwirq = ffs(stat) - 1;
 
 		handle_domain_irq(intc.domain, hwirq, regs);
