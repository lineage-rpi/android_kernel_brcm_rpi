--- conflicted
+++ resolved
@@ -1099,15 +1099,10 @@
 int __init early_init_dt_scan_chosen(unsigned long node, const char *uname,
 				     int depth, void *data)
 {
-<<<<<<< HEAD
 	int l = 0;
 	const char *p = NULL;
+	const void *rng_seed;
 	char *cmdline = data;
-=======
-	int l;
-	const char *p;
-	const void *rng_seed;
->>>>>>> 6a10ec77
 
 	pr_debug("search \"chosen\", depth: %d, uname: %s\n", depth, uname);
 
