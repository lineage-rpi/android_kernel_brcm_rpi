--- conflicted
+++ resolved
@@ -114,11 +114,7 @@
 	check = bio_kmalloc(GFP_NOIO, bio_segments(bio));
 	if (!check)
 		return;
-<<<<<<< HEAD
-	check->bi_bdev = bio->bi_bdev;
-=======
 	bio_set_dev(check, bio->bi_bdev);
->>>>>>> 582cd91f
 	check->bi_opf = REQ_OP_READ;
 	check->bi_iter.bi_sector = bio->bi_iter.bi_sector;
 	check->bi_iter.bi_size = bio->bi_iter.bi_size;
