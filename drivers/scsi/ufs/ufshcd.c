// SPDX-License-Identifier: GPL-2.0-or-later
/*
 * Universal Flash Storage Host controller driver Core
 * Copyright (C) 2011-2013 Samsung India Software Operations
 * Copyright (c) 2013-2016, The Linux Foundation. All rights reserved.
 *
 * Authors:
 *	Santosh Yaraganavi <santosh.sy@samsung.com>
 *	Vinayak Holikatti <h.vinayak@samsung.com>
 */

#include <linux/async.h>
#include <linux/devfreq.h>
#include <linux/nls.h>
#include <linux/of.h>
#include <linux/bitfield.h>
#include <linux/blk-pm.h>
#include <linux/blkdev.h>
#include "ufshcd.h"
#include "ufs_quirks.h"
#include "unipro.h"
#include "ufs-sysfs.h"
#include "ufs-debugfs.h"
#include "ufs_bsg.h"
#include "ufshcd-crypto.h"
#include <asm/unaligned.h>
#include <linux/blkdev.h>

#define CREATE_TRACE_POINTS
#include <trace/events/ufs.h>

#undef CREATE_TRACE_POINTS
#include <trace/hooks/ufshcd.h>

#define UFSHCD_ENABLE_INTRS	(UTP_TRANSFER_REQ_COMPL |\
				 UTP_TASK_REQ_COMPL |\
				 UFSHCD_ERROR_MASK)
/* UIC command timeout, unit: ms */
#define UIC_CMD_TIMEOUT	500

/* NOP OUT retries waiting for NOP IN response */
#define NOP_OUT_RETRIES    10
/* Timeout after 50 msecs if NOP OUT hangs without response */
#define NOP_OUT_TIMEOUT    50 /* msecs */

/* Query request retries */
#define QUERY_REQ_RETRIES 3
/* Query request timeout */
#define QUERY_REQ_TIMEOUT 1500 /* 1.5 seconds */

/* Task management command timeout */
#define TM_CMD_TIMEOUT	100 /* msecs */

/* maximum number of retries for a general UIC command  */
#define UFS_UIC_COMMAND_RETRIES 3

/* maximum number of link-startup retries */
#define DME_LINKSTARTUP_RETRIES 3

/* Maximum retries for Hibern8 enter */
#define UIC_HIBERN8_ENTER_RETRIES 3

/* maximum number of reset retries before giving up */
#define MAX_HOST_RESET_RETRIES 5

/* Expose the flag value from utp_upiu_query.value */
#define MASK_QUERY_UPIU_FLAG_LOC 0xFF

/* Interrupt aggregation default timeout, unit: 40us */
#define INT_AGGR_DEF_TO	0x02

/* default delay of autosuspend: 2000 ms */
#define RPM_AUTOSUSPEND_DELAY_MS 2000

/* Default delay of RPM device flush delayed work */
#define RPM_DEV_FLUSH_RECHECK_WORK_DELAY_MS 5000

/* Default value of wait time before gating device ref clock */
#define UFSHCD_REF_CLK_GATING_WAIT_US 0xFF /* microsecs */

/* Polling time to wait for fDeviceInit */
#define FDEVICEINIT_COMPL_TIMEOUT 1500 /* millisecs */

#define ufshcd_toggle_vreg(_dev, _vreg, _on)				\
	({                                                              \
		int _ret;                                               \
		if (_on)                                                \
			_ret = ufshcd_enable_vreg(_dev, _vreg);         \
		else                                                    \
			_ret = ufshcd_disable_vreg(_dev, _vreg);        \
		_ret;                                                   \
	})

#define ufshcd_hex_dump(prefix_str, buf, len) do {                       \
	size_t __len = (len);                                            \
	print_hex_dump(KERN_ERR, prefix_str,                             \
		       __len > 4 ? DUMP_PREFIX_OFFSET : DUMP_PREFIX_NONE,\
		       16, 4, buf, __len, false);                        \
} while (0)

static bool early_suspend;

int ufshcd_dump_regs(struct ufs_hba *hba, size_t offset, size_t len,
		     const char *prefix)
{
	u32 *regs;
	size_t pos;

	if (offset % 4 != 0 || len % 4 != 0) /* keep readl happy */
		return -EINVAL;

	regs = kzalloc(len, GFP_ATOMIC);
	if (!regs)
		return -ENOMEM;

	for (pos = 0; pos < len; pos += 4)
		regs[pos / 4] = ufshcd_readl(hba, offset + pos);

	ufshcd_hex_dump(prefix, regs, len);
	kfree(regs);

	return 0;
}
EXPORT_SYMBOL_GPL(ufshcd_dump_regs);

enum {
	UFSHCD_MAX_CHANNEL	= 0,
	UFSHCD_MAX_ID		= 1,
	UFSHCD_CMD_PER_LUN	= 32,
	UFSHCD_CAN_QUEUE	= 32,
};

/* UFSHCD states */
enum {
	UFSHCD_STATE_RESET,
	UFSHCD_STATE_ERROR,
	UFSHCD_STATE_OPERATIONAL,
	UFSHCD_STATE_EH_SCHEDULED_FATAL,
	UFSHCD_STATE_EH_SCHEDULED_NON_FATAL,
};

/* UFSHCD error handling flags */
enum {
	UFSHCD_EH_IN_PROGRESS = (1 << 0),
};

/* UFSHCD UIC layer error flags */
enum {
	UFSHCD_UIC_DL_PA_INIT_ERROR = (1 << 0), /* Data link layer error */
	UFSHCD_UIC_DL_NAC_RECEIVED_ERROR = (1 << 1), /* Data link layer error */
	UFSHCD_UIC_DL_TCx_REPLAY_ERROR = (1 << 2), /* Data link layer error */
	UFSHCD_UIC_NL_ERROR = (1 << 3), /* Network layer error */
	UFSHCD_UIC_TL_ERROR = (1 << 4), /* Transport Layer error */
	UFSHCD_UIC_DME_ERROR = (1 << 5), /* DME error */
	UFSHCD_UIC_PA_GENERIC_ERROR = (1 << 6), /* Generic PA error */
};

#define ufshcd_set_eh_in_progress(h) \
	((h)->eh_flags |= UFSHCD_EH_IN_PROGRESS)
#define ufshcd_eh_in_progress(h) \
	((h)->eh_flags & UFSHCD_EH_IN_PROGRESS)
#define ufshcd_clear_eh_in_progress(h) \
	((h)->eh_flags &= ~UFSHCD_EH_IN_PROGRESS)

struct ufs_pm_lvl_states ufs_pm_lvl_states[] = {
	{UFS_ACTIVE_PWR_MODE, UIC_LINK_ACTIVE_STATE},
	{UFS_ACTIVE_PWR_MODE, UIC_LINK_HIBERN8_STATE},
	{UFS_SLEEP_PWR_MODE, UIC_LINK_ACTIVE_STATE},
	{UFS_SLEEP_PWR_MODE, UIC_LINK_HIBERN8_STATE},
	{UFS_POWERDOWN_PWR_MODE, UIC_LINK_HIBERN8_STATE},
	{UFS_POWERDOWN_PWR_MODE, UIC_LINK_OFF_STATE},
	/*
	 * For DeepSleep, the link is first put in hibern8 and then off.
	 * Leaving the link in hibern8 is not supported.
	 */
	{UFS_DEEPSLEEP_PWR_MODE, UIC_LINK_OFF_STATE},
};

static inline enum ufs_dev_pwr_mode
ufs_get_pm_lvl_to_dev_pwr_mode(enum ufs_pm_level lvl)
{
	return ufs_pm_lvl_states[lvl].dev_state;
}

static inline enum uic_link_state
ufs_get_pm_lvl_to_link_pwr_state(enum ufs_pm_level lvl)
{
	return ufs_pm_lvl_states[lvl].link_state;
}

static inline enum ufs_pm_level
ufs_get_desired_pm_lvl_for_dev_link_state(enum ufs_dev_pwr_mode dev_state,
					enum uic_link_state link_state)
{
	enum ufs_pm_level lvl;

	for (lvl = UFS_PM_LVL_0; lvl < UFS_PM_LVL_MAX; lvl++) {
		if ((ufs_pm_lvl_states[lvl].dev_state == dev_state) &&
			(ufs_pm_lvl_states[lvl].link_state == link_state))
			return lvl;
	}

	/* if no match found, return the level 0 */
	return UFS_PM_LVL_0;
}

static struct ufs_dev_fix ufs_fixups[] = {
	/* UFS cards deviations table */
	UFS_FIX(UFS_VENDOR_MICRON, UFS_ANY_MODEL,
		UFS_DEVICE_QUIRK_DELAY_BEFORE_LPM),
	UFS_FIX(UFS_VENDOR_SAMSUNG, UFS_ANY_MODEL,
		UFS_DEVICE_QUIRK_DELAY_BEFORE_LPM |
		UFS_DEVICE_QUIRK_HOST_PA_TACTIVATE |
		UFS_DEVICE_QUIRK_RECOVERY_FROM_DL_NAC_ERRORS),
	UFS_FIX(UFS_VENDOR_SKHYNIX, UFS_ANY_MODEL,
		UFS_DEVICE_QUIRK_HOST_PA_SAVECONFIGTIME),
	UFS_FIX(UFS_VENDOR_SKHYNIX, "hB8aL1" /*H28U62301AMR*/,
		UFS_DEVICE_QUIRK_HOST_VS_DEBUGSAVECONFIGTIME),
	UFS_FIX(UFS_VENDOR_TOSHIBA, UFS_ANY_MODEL,
		UFS_DEVICE_QUIRK_DELAY_BEFORE_LPM),
	UFS_FIX(UFS_VENDOR_TOSHIBA, "THGLF2G9C8KBADG",
		UFS_DEVICE_QUIRK_PA_TACTIVATE),
	UFS_FIX(UFS_VENDOR_TOSHIBA, "THGLF2G9D8KBADG",
		UFS_DEVICE_QUIRK_PA_TACTIVATE),
	END_FIX
};

static irqreturn_t ufshcd_tmc_handler(struct ufs_hba *hba);
static void ufshcd_async_scan(void *data, async_cookie_t cookie);
static int ufshcd_reset_and_restore(struct ufs_hba *hba);
static int ufshcd_eh_host_reset_handler(struct scsi_cmnd *cmd);
static int ufshcd_clear_tm_cmd(struct ufs_hba *hba, int tag);
static void ufshcd_hba_exit(struct ufs_hba *hba);
static int ufshcd_clear_ua_wluns(struct ufs_hba *hba);
static int ufshcd_probe_hba(struct ufs_hba *hba, bool async);
static int ufshcd_setup_clocks(struct ufs_hba *hba, bool on);
static inline void ufshcd_add_delay_before_dme_cmd(struct ufs_hba *hba);
static int ufshcd_host_reset_and_restore(struct ufs_hba *hba);
static void ufshcd_resume_clkscaling(struct ufs_hba *hba);
static void ufshcd_suspend_clkscaling(struct ufs_hba *hba);
static void __ufshcd_suspend_clkscaling(struct ufs_hba *hba);
static int ufshcd_scale_clks(struct ufs_hba *hba, bool scale_up);
static irqreturn_t ufshcd_intr(int irq, void *__hba);
static int ufshcd_change_power_mode(struct ufs_hba *hba,
			     struct ufs_pa_layer_attr *pwr_mode);
static void ufshcd_schedule_eh_work(struct ufs_hba *hba);
static int ufshcd_setup_hba_vreg(struct ufs_hba *hba, bool on);
static int ufshcd_setup_vreg(struct ufs_hba *hba, bool on);
static inline int ufshcd_config_vreg_hpm(struct ufs_hba *hba,
					 struct ufs_vreg *vreg);
static int ufshcd_try_to_abort_task(struct ufs_hba *hba, int tag);
static int ufshcd_wb_toggle_flush_during_h8(struct ufs_hba *hba, bool set);
static inline int ufshcd_wb_toggle_flush(struct ufs_hba *hba, bool enable);
static void ufshcd_hba_vreg_set_lpm(struct ufs_hba *hba);
static void ufshcd_hba_vreg_set_hpm(struct ufs_hba *hba);

static inline bool ufshcd_valid_tag(struct ufs_hba *hba, int tag)
{
	return tag >= 0 && tag < hba->nutrs;
}

static inline void ufshcd_enable_irq(struct ufs_hba *hba)
{
	if (!hba->is_irq_enabled) {
		enable_irq(hba->irq);
		hba->is_irq_enabled = true;
	}
}

static inline void ufshcd_disable_irq(struct ufs_hba *hba)
{
	if (hba->is_irq_enabled) {
		disable_irq(hba->irq);
		hba->is_irq_enabled = false;
	}
}

static inline void ufshcd_wb_config(struct ufs_hba *hba)
{
	int ret;

	if (!ufshcd_is_wb_allowed(hba))
		return;

	ret = ufshcd_wb_ctrl(hba, true);
	if (ret)
		dev_err(hba->dev, "%s: Enable WB failed: %d\n", __func__, ret);
	else
		dev_info(hba->dev, "%s: Write Booster Configured\n", __func__);
	ret = ufshcd_wb_toggle_flush_during_h8(hba, true);
	if (ret)
		dev_err(hba->dev, "%s: En WB flush during H8: failed: %d\n",
			__func__, ret);
	if (!(hba->quirks & UFSHCI_QUIRK_SKIP_MANUAL_WB_FLUSH_CTRL))
		ufshcd_wb_toggle_flush(hba, true);
}

static void ufshcd_scsi_unblock_requests(struct ufs_hba *hba)
{
	if (atomic_dec_and_test(&hba->scsi_block_reqs_cnt))
		scsi_unblock_requests(hba->host);
}

static void ufshcd_scsi_block_requests(struct ufs_hba *hba)
{
	if (atomic_inc_return(&hba->scsi_block_reqs_cnt) == 1)
		scsi_block_requests(hba->host);
}

static void ufshcd_add_cmd_upiu_trace(struct ufs_hba *hba, unsigned int tag,
				      enum ufs_trace_str_t str_t)
{
	struct utp_upiu_req *rq = hba->lrb[tag].ucd_req_ptr;

	if (!trace_ufshcd_upiu_enabled())
		return;

	trace_ufshcd_upiu(dev_name(hba->dev), str_t, &rq->header, &rq->sc.cdb,
			  UFS_TSF_CDB);
}

static void ufshcd_add_query_upiu_trace(struct ufs_hba *hba,
					enum ufs_trace_str_t str_t,
					struct utp_upiu_req *rq_rsp)
{
	if (!trace_ufshcd_upiu_enabled())
		return;

	trace_ufshcd_upiu(dev_name(hba->dev), str_t, &rq_rsp->header,
			  &rq_rsp->qr, UFS_TSF_OSF);
}

static void ufshcd_add_tm_upiu_trace(struct ufs_hba *hba, unsigned int tag,
				     enum ufs_trace_str_t str_t)
{
	int off = (int)tag - hba->nutrs;
	struct utp_task_req_desc *descp = &hba->utmrdl_base_addr[off];

	if (!trace_ufshcd_upiu_enabled())
		return;

	if (str_t == UFS_TM_SEND)
		trace_ufshcd_upiu(dev_name(hba->dev), str_t, &descp->req_header,
				  &descp->input_param1, UFS_TSF_TM_INPUT);
	else
		trace_ufshcd_upiu(dev_name(hba->dev), str_t, &descp->rsp_header,
				  &descp->output_param1, UFS_TSF_TM_OUTPUT);
}

static void ufshcd_add_uic_command_trace(struct ufs_hba *hba,
					 struct uic_command *ucmd,
					 enum ufs_trace_str_t str_t)
{
	u32 cmd;

	if (!trace_ufshcd_uic_command_enabled())
		return;

	if (str_t == UFS_CMD_SEND)
		cmd = ucmd->command;
	else
		cmd = ufshcd_readl(hba, REG_UIC_COMMAND);

	trace_ufshcd_uic_command(dev_name(hba->dev), str_t, cmd,
				 ufshcd_readl(hba, REG_UIC_COMMAND_ARG_1),
				 ufshcd_readl(hba, REG_UIC_COMMAND_ARG_2),
				 ufshcd_readl(hba, REG_UIC_COMMAND_ARG_3));
}

static void ufshcd_add_command_trace(struct ufs_hba *hba, unsigned int tag,
				     enum ufs_trace_str_t str_t)
{
	sector_t lba = -1;
	u8 opcode = 0, group_id = 0;
	u32 intr, doorbell;
	struct ufshcd_lrb *lrbp = &hba->lrb[tag];
	struct scsi_cmnd *cmd = lrbp->cmd;
	int transfer_len = -1;

	if (!trace_ufshcd_command_enabled()) {
		/* trace UPIU W/O tracing command */
		if (cmd)
			ufshcd_add_cmd_upiu_trace(hba, tag, str_t);
		return;
	}

	if (cmd) { /* data phase exists */
		/* trace UPIU also */
		ufshcd_add_cmd_upiu_trace(hba, tag, str_t);
		opcode = cmd->cmnd[0];
		if ((opcode == READ_10) || (opcode == WRITE_10)) {
			/*
			 * Currently we only fully trace read(10) and write(10)
			 * commands
			 */
			if (cmd->request && cmd->request->bio)
				lba = cmd->request->bio->bi_iter.bi_sector;
			transfer_len = be32_to_cpu(
				lrbp->ucd_req_ptr->sc.exp_data_transfer_len);
			if (opcode == WRITE_10)
				group_id = lrbp->cmd->cmnd[6];
		} else if (opcode == UNMAP) {
			if (cmd->request) {
				lba = scsi_get_lba(cmd);
				transfer_len = blk_rq_bytes(cmd->request);
			}
		}
	}

	intr = ufshcd_readl(hba, REG_INTERRUPT_STATUS);
	doorbell = ufshcd_readl(hba, REG_UTP_TRANSFER_REQ_DOOR_BELL);
	trace_ufshcd_command(dev_name(hba->dev), str_t, tag,
			doorbell, transfer_len, intr, lba, opcode, group_id);
}

static void ufshcd_print_clk_freqs(struct ufs_hba *hba)
{
	struct ufs_clk_info *clki;
	struct list_head *head = &hba->clk_list_head;

	if (list_empty(head))
		return;

	list_for_each_entry(clki, head, list) {
		if (!IS_ERR_OR_NULL(clki->clk) && clki->min_freq &&
				clki->max_freq)
			dev_err(hba->dev, "clk: %s, rate: %u\n",
					clki->name, clki->curr_freq);
	}
}

static void ufshcd_print_evt(struct ufs_hba *hba, u32 id,
			     char *err_name)
{
	int i;
	bool found = false;
	struct ufs_event_hist *e;

	if (id >= UFS_EVT_CNT)
		return;

	e = &hba->ufs_stats.event[id];

	for (i = 0; i < UFS_EVENT_HIST_LENGTH; i++) {
		int p = (i + e->pos) % UFS_EVENT_HIST_LENGTH;

		if (e->tstamp[p] == 0)
			continue;
		dev_err(hba->dev, "%s[%d] = 0x%x at %lld us\n", err_name, p,
			e->val[p], ktime_to_us(e->tstamp[p]));
		found = true;
	}

	if (!found)
		dev_err(hba->dev, "No record of %s\n", err_name);
}

static void ufshcd_print_evt_hist(struct ufs_hba *hba)
{
	ufshcd_dump_regs(hba, 0, UFSHCI_REG_SPACE_SIZE, "host_regs: ");

	ufshcd_print_evt(hba, UFS_EVT_PA_ERR, "pa_err");
	ufshcd_print_evt(hba, UFS_EVT_DL_ERR, "dl_err");
	ufshcd_print_evt(hba, UFS_EVT_NL_ERR, "nl_err");
	ufshcd_print_evt(hba, UFS_EVT_TL_ERR, "tl_err");
	ufshcd_print_evt(hba, UFS_EVT_DME_ERR, "dme_err");
	ufshcd_print_evt(hba, UFS_EVT_AUTO_HIBERN8_ERR,
			 "auto_hibern8_err");
	ufshcd_print_evt(hba, UFS_EVT_FATAL_ERR, "fatal_err");
	ufshcd_print_evt(hba, UFS_EVT_LINK_STARTUP_FAIL,
			 "link_startup_fail");
	ufshcd_print_evt(hba, UFS_EVT_RESUME_ERR, "resume_fail");
	ufshcd_print_evt(hba, UFS_EVT_SUSPEND_ERR,
			 "suspend_fail");
	ufshcd_print_evt(hba, UFS_EVT_DEV_RESET, "dev_reset");
	ufshcd_print_evt(hba, UFS_EVT_HOST_RESET, "host_reset");
	ufshcd_print_evt(hba, UFS_EVT_ABORT, "task_abort");

	ufshcd_vops_dbg_register_dump(hba);
}

static
void ufshcd_print_trs(struct ufs_hba *hba, unsigned long bitmap, bool pr_prdt)
{
	struct ufshcd_lrb *lrbp;
	int prdt_length;
	int tag;

	for_each_set_bit(tag, &bitmap, hba->nutrs) {
		lrbp = &hba->lrb[tag];

		dev_err(hba->dev, "UPIU[%d] - issue time %lld us\n",
				tag, ktime_to_us(lrbp->issue_time_stamp));
		dev_err(hba->dev, "UPIU[%d] - complete time %lld us\n",
				tag, ktime_to_us(lrbp->compl_time_stamp));
		dev_err(hba->dev,
			"UPIU[%d] - Transfer Request Descriptor phys@0x%llx\n",
			tag, (u64)lrbp->utrd_dma_addr);

		ufshcd_hex_dump("UPIU TRD: ", lrbp->utr_descriptor_ptr,
				sizeof(struct utp_transfer_req_desc));
		dev_err(hba->dev, "UPIU[%d] - Request UPIU phys@0x%llx\n", tag,
			(u64)lrbp->ucd_req_dma_addr);
		ufshcd_hex_dump("UPIU REQ: ", lrbp->ucd_req_ptr,
				sizeof(struct utp_upiu_req));
		dev_err(hba->dev, "UPIU[%d] - Response UPIU phys@0x%llx\n", tag,
			(u64)lrbp->ucd_rsp_dma_addr);
		ufshcd_hex_dump("UPIU RSP: ", lrbp->ucd_rsp_ptr,
				sizeof(struct utp_upiu_rsp));

		prdt_length = le16_to_cpu(
			lrbp->utr_descriptor_ptr->prd_table_length);
		if (hba->quirks & UFSHCD_QUIRK_PRDT_BYTE_GRAN)
			prdt_length /= hba->sg_entry_size;

		dev_err(hba->dev,
			"UPIU[%d] - PRDT - %d entries  phys@0x%llx\n",
			tag, prdt_length,
			(u64)lrbp->ucd_prdt_dma_addr);

		if (pr_prdt)
			ufshcd_hex_dump("UPIU PRDT: ", lrbp->ucd_prdt_ptr,
				hba->sg_entry_size * prdt_length);
	}
}

static void ufshcd_print_tmrs(struct ufs_hba *hba, unsigned long bitmap)
{
	int tag;

	for_each_set_bit(tag, &bitmap, hba->nutmrs) {
		struct utp_task_req_desc *tmrdp = &hba->utmrdl_base_addr[tag];

		dev_err(hba->dev, "TM[%d] - Task Management Header\n", tag);
		ufshcd_hex_dump("", tmrdp, sizeof(*tmrdp));
	}
}

static void ufshcd_print_host_state(struct ufs_hba *hba)
{
	struct scsi_device *sdev_ufs = hba->sdev_ufs_device;

	dev_err(hba->dev, "UFS Host state=%d\n", hba->ufshcd_state);
	dev_err(hba->dev, "outstanding reqs=0x%lx tasks=0x%lx\n",
		hba->outstanding_reqs, hba->outstanding_tasks);
	dev_err(hba->dev, "saved_err=0x%x, saved_uic_err=0x%x\n",
		hba->saved_err, hba->saved_uic_err);
	dev_err(hba->dev, "Device power mode=%d, UIC link state=%d\n",
		hba->curr_dev_pwr_mode, hba->uic_link_state);
	dev_err(hba->dev, "PM in progress=%d, sys. suspended=%d\n",
		hba->pm_op_in_progress, hba->is_sys_suspended);
	dev_err(hba->dev, "Auto BKOPS=%d, Host self-block=%d\n",
		hba->auto_bkops_enabled, hba->host->host_self_blocked);
	dev_err(hba->dev, "Clk gate=%d\n", hba->clk_gating.state);
	dev_err(hba->dev,
		"last_hibern8_exit_tstamp at %lld us, hibern8_exit_cnt=%d\n",
		ktime_to_us(hba->ufs_stats.last_hibern8_exit_tstamp),
		hba->ufs_stats.hibern8_exit_cnt);
	dev_err(hba->dev, "last intr at %lld us, last intr status=0x%x\n",
		ktime_to_us(hba->ufs_stats.last_intr_ts),
		hba->ufs_stats.last_intr_status);
	dev_err(hba->dev, "error handling flags=0x%x, req. abort count=%d\n",
		hba->eh_flags, hba->req_abort_count);
	dev_err(hba->dev, "hba->ufs_version=0x%x, Host capabilities=0x%x, caps=0x%x\n",
		hba->ufs_version, hba->capabilities, hba->caps);
	dev_err(hba->dev, "quirks=0x%x, dev. quirks=0x%x\n", hba->quirks,
		hba->dev_quirks);
	if (sdev_ufs)
		dev_err(hba->dev, "UFS dev info: %.8s %.16s rev %.4s\n",
			sdev_ufs->vendor, sdev_ufs->model, sdev_ufs->rev);

	ufshcd_print_clk_freqs(hba);
}

/**
 * ufshcd_print_pwr_info - print power params as saved in hba
 * power info
 * @hba: per-adapter instance
 */
static void ufshcd_print_pwr_info(struct ufs_hba *hba)
{
	static const char * const names[] = {
		"INVALID MODE",
		"FAST MODE",
		"SLOW_MODE",
		"INVALID MODE",
		"FASTAUTO_MODE",
		"SLOWAUTO_MODE",
		"INVALID MODE",
	};

	dev_err(hba->dev, "%s:[RX, TX]: gear=[%d, %d], lane[%d, %d], pwr[%s, %s], rate = %d\n",
		 __func__,
		 hba->pwr_info.gear_rx, hba->pwr_info.gear_tx,
		 hba->pwr_info.lane_rx, hba->pwr_info.lane_tx,
		 names[hba->pwr_info.pwr_rx],
		 names[hba->pwr_info.pwr_tx],
		 hba->pwr_info.hs_rate);
}

static void ufshcd_device_reset(struct ufs_hba *hba)
{
	int err;

	err = ufshcd_vops_device_reset(hba);

	if (!err) {
		ufshcd_set_ufs_dev_active(hba);
		if (ufshcd_is_wb_allowed(hba)) {
			hba->dev_info.wb_enabled = false;
			hba->dev_info.wb_buf_flush_enabled = false;
		}
	}
	if (err != -EOPNOTSUPP)
		ufshcd_update_evt_hist(hba, UFS_EVT_DEV_RESET, err);
}

void ufshcd_delay_us(unsigned long us, unsigned long tolerance)
{
	if (!us)
		return;

	if (us < 10)
		udelay(us);
	else
		usleep_range(us, us + tolerance);
}
EXPORT_SYMBOL_GPL(ufshcd_delay_us);

/**
 * ufshcd_wait_for_register - wait for register value to change
 * @hba: per-adapter interface
 * @reg: mmio register offset
 * @mask: mask to apply to the read register value
 * @val: value to wait for
 * @interval_us: polling interval in microseconds
 * @timeout_ms: timeout in milliseconds
 *
 * Return:
 * -ETIMEDOUT on error, zero on success.
 */
int ufshcd_wait_for_register(struct ufs_hba *hba, u32 reg, u32 mask,
				u32 val, unsigned long interval_us,
				unsigned long timeout_ms)
{
	int err = 0;
	unsigned long timeout = jiffies + msecs_to_jiffies(timeout_ms);

	/* ignore bits that we don't intend to wait on */
	val = val & mask;

	while ((ufshcd_readl(hba, reg) & mask) != val) {
		usleep_range(interval_us, interval_us + 50);
		if (time_after(jiffies, timeout)) {
			if ((ufshcd_readl(hba, reg) & mask) != val)
				err = -ETIMEDOUT;
			break;
		}
	}

	return err;
}

/**
 * ufshcd_get_intr_mask - Get the interrupt bit mask
 * @hba: Pointer to adapter instance
 *
 * Returns interrupt bit mask per version
 */
static inline u32 ufshcd_get_intr_mask(struct ufs_hba *hba)
{
	u32 intr_mask = 0;

	switch (hba->ufs_version) {
	case UFSHCI_VERSION_10:
		intr_mask = INTERRUPT_MASK_ALL_VER_10;
		break;
	case UFSHCI_VERSION_11:
	case UFSHCI_VERSION_20:
		intr_mask = INTERRUPT_MASK_ALL_VER_11;
		break;
	case UFSHCI_VERSION_21:
	default:
		intr_mask = INTERRUPT_MASK_ALL_VER_21;
		break;
	}

	return intr_mask;
}

/**
 * ufshcd_get_ufs_version - Get the UFS version supported by the HBA
 * @hba: Pointer to adapter instance
 *
 * Returns UFSHCI version supported by the controller
 */
static inline u32 ufshcd_get_ufs_version(struct ufs_hba *hba)
{
	if (hba->quirks & UFSHCD_QUIRK_BROKEN_UFS_HCI_VERSION)
		return ufshcd_vops_get_ufs_hci_version(hba);

	return ufshcd_readl(hba, REG_UFS_VERSION);
}

/**
 * ufshcd_is_device_present - Check if any device connected to
 *			      the host controller
 * @hba: pointer to adapter instance
 *
 * Returns true if device present, false if no device detected
 */
static inline bool ufshcd_is_device_present(struct ufs_hba *hba)
{
	return (ufshcd_readl(hba, REG_CONTROLLER_STATUS) &
						DEVICE_PRESENT) ? true : false;
}

/**
 * ufshcd_get_tr_ocs - Get the UTRD Overall Command Status
 * @lrbp: pointer to local command reference block
 *
 * This function is used to get the OCS field from UTRD
 * Returns the OCS field in the UTRD
 */
static inline int ufshcd_get_tr_ocs(struct ufshcd_lrb *lrbp)
{
	return le32_to_cpu(lrbp->utr_descriptor_ptr->header.dword_2) & MASK_OCS;
}

/**
 * ufshcd_utrl_clear - Clear a bit in UTRLCLR register
 * @hba: per adapter instance
 * @pos: position of the bit to be cleared
 */
static inline void ufshcd_utrl_clear(struct ufs_hba *hba, u32 pos)
{
	if (hba->quirks & UFSHCI_QUIRK_BROKEN_REQ_LIST_CLR)
		ufshcd_writel(hba, (1 << pos), REG_UTP_TRANSFER_REQ_LIST_CLEAR);
	else
		ufshcd_writel(hba, ~(1 << pos),
				REG_UTP_TRANSFER_REQ_LIST_CLEAR);
}

/**
 * ufshcd_utmrl_clear - Clear a bit in UTRMLCLR register
 * @hba: per adapter instance
 * @pos: position of the bit to be cleared
 */
static inline void ufshcd_utmrl_clear(struct ufs_hba *hba, u32 pos)
{
	if (hba->quirks & UFSHCI_QUIRK_BROKEN_REQ_LIST_CLR)
		ufshcd_writel(hba, (1 << pos), REG_UTP_TASK_REQ_LIST_CLEAR);
	else
		ufshcd_writel(hba, ~(1 << pos), REG_UTP_TASK_REQ_LIST_CLEAR);
}

/**
 * ufshcd_outstanding_req_clear - Clear a bit in outstanding request field
 * @hba: per adapter instance
 * @tag: position of the bit to be cleared
 */
static inline void ufshcd_outstanding_req_clear(struct ufs_hba *hba, int tag)
{
	__clear_bit(tag, &hba->outstanding_reqs);
}

/**
 * ufshcd_get_lists_status - Check UCRDY, UTRLRDY and UTMRLRDY
 * @reg: Register value of host controller status
 *
 * Returns integer, 0 on Success and positive value if failed
 */
static inline int ufshcd_get_lists_status(u32 reg)
{
	return !((reg & UFSHCD_STATUS_READY) == UFSHCD_STATUS_READY);
}

/**
 * ufshcd_get_uic_cmd_result - Get the UIC command result
 * @hba: Pointer to adapter instance
 *
 * This function gets the result of UIC command completion
 * Returns 0 on success, non zero value on error
 */
static inline int ufshcd_get_uic_cmd_result(struct ufs_hba *hba)
{
	return ufshcd_readl(hba, REG_UIC_COMMAND_ARG_2) &
	       MASK_UIC_COMMAND_RESULT;
}

/**
 * ufshcd_get_dme_attr_val - Get the value of attribute returned by UIC command
 * @hba: Pointer to adapter instance
 *
 * This function gets UIC command argument3
 * Returns 0 on success, non zero value on error
 */
static inline u32 ufshcd_get_dme_attr_val(struct ufs_hba *hba)
{
	return ufshcd_readl(hba, REG_UIC_COMMAND_ARG_3);
}

/**
 * ufshcd_get_req_rsp - returns the TR response transaction type
 * @ucd_rsp_ptr: pointer to response UPIU
 */
static inline int
ufshcd_get_req_rsp(struct utp_upiu_rsp *ucd_rsp_ptr)
{
	return be32_to_cpu(ucd_rsp_ptr->header.dword_0) >> 24;
}

/**
 * ufshcd_get_rsp_upiu_result - Get the result from response UPIU
 * @ucd_rsp_ptr: pointer to response UPIU
 *
 * This function gets the response status and scsi_status from response UPIU
 * Returns the response result code.
 */
static inline int
ufshcd_get_rsp_upiu_result(struct utp_upiu_rsp *ucd_rsp_ptr)
{
	return be32_to_cpu(ucd_rsp_ptr->header.dword_1) & MASK_RSP_UPIU_RESULT;
}

/*
 * ufshcd_get_rsp_upiu_data_seg_len - Get the data segment length
 *				from response UPIU
 * @ucd_rsp_ptr: pointer to response UPIU
 *
 * Return the data segment length.
 */
static inline unsigned int
ufshcd_get_rsp_upiu_data_seg_len(struct utp_upiu_rsp *ucd_rsp_ptr)
{
	return be32_to_cpu(ucd_rsp_ptr->header.dword_2) &
		MASK_RSP_UPIU_DATA_SEG_LEN;
}

/**
 * ufshcd_is_exception_event - Check if the device raised an exception event
 * @ucd_rsp_ptr: pointer to response UPIU
 *
 * The function checks if the device raised an exception event indicated in
 * the Device Information field of response UPIU.
 *
 * Returns true if exception is raised, false otherwise.
 */
static inline bool ufshcd_is_exception_event(struct utp_upiu_rsp *ucd_rsp_ptr)
{
	return be32_to_cpu(ucd_rsp_ptr->header.dword_2) &
			MASK_RSP_EXCEPTION_EVENT ? true : false;
}

/**
 * ufshcd_reset_intr_aggr - Reset interrupt aggregation values.
 * @hba: per adapter instance
 */
static inline void
ufshcd_reset_intr_aggr(struct ufs_hba *hba)
{
	ufshcd_writel(hba, INT_AGGR_ENABLE |
		      INT_AGGR_COUNTER_AND_TIMER_RESET,
		      REG_UTP_TRANSFER_REQ_INT_AGG_CONTROL);
}

/**
 * ufshcd_config_intr_aggr - Configure interrupt aggregation values.
 * @hba: per adapter instance
 * @cnt: Interrupt aggregation counter threshold
 * @tmout: Interrupt aggregation timeout value
 */
static inline void
ufshcd_config_intr_aggr(struct ufs_hba *hba, u8 cnt, u8 tmout)
{
	ufshcd_writel(hba, INT_AGGR_ENABLE | INT_AGGR_PARAM_WRITE |
		      INT_AGGR_COUNTER_THLD_VAL(cnt) |
		      INT_AGGR_TIMEOUT_VAL(tmout),
		      REG_UTP_TRANSFER_REQ_INT_AGG_CONTROL);
}

/**
 * ufshcd_disable_intr_aggr - Disables interrupt aggregation.
 * @hba: per adapter instance
 */
static inline void ufshcd_disable_intr_aggr(struct ufs_hba *hba)
{
	ufshcd_writel(hba, 0, REG_UTP_TRANSFER_REQ_INT_AGG_CONTROL);
}

/**
 * ufshcd_enable_run_stop_reg - Enable run-stop registers,
 *			When run-stop registers are set to 1, it indicates the
 *			host controller that it can process the requests
 * @hba: per adapter instance
 */
static void ufshcd_enable_run_stop_reg(struct ufs_hba *hba)
{
	ufshcd_writel(hba, UTP_TASK_REQ_LIST_RUN_STOP_BIT,
		      REG_UTP_TASK_REQ_LIST_RUN_STOP);
	ufshcd_writel(hba, UTP_TRANSFER_REQ_LIST_RUN_STOP_BIT,
		      REG_UTP_TRANSFER_REQ_LIST_RUN_STOP);
}

/**
 * ufshcd_hba_start - Start controller initialization sequence
 * @hba: per adapter instance
 */
static inline void ufshcd_hba_start(struct ufs_hba *hba)
{
	u32 val = CONTROLLER_ENABLE;

	if (ufshcd_crypto_enable(hba))
		val |= CRYPTO_GENERAL_ENABLE;

	ufshcd_writel(hba, val, REG_CONTROLLER_ENABLE);
}

/**
 * ufshcd_is_hba_active - Get controller state
 * @hba: per adapter instance
 *
 * Returns false if controller is active, true otherwise
 */
static inline bool ufshcd_is_hba_active(struct ufs_hba *hba)
{
	return (ufshcd_readl(hba, REG_CONTROLLER_ENABLE) & CONTROLLER_ENABLE)
		? false : true;
}

u32 ufshcd_get_local_unipro_ver(struct ufs_hba *hba)
{
	/* HCI version 1.0 and 1.1 supports UniPro 1.41 */
	if ((hba->ufs_version == UFSHCI_VERSION_10) ||
	    (hba->ufs_version == UFSHCI_VERSION_11))
		return UFS_UNIPRO_VER_1_41;
	else
		return UFS_UNIPRO_VER_1_6;
}
EXPORT_SYMBOL(ufshcd_get_local_unipro_ver);

static bool ufshcd_is_unipro_pa_params_tuning_req(struct ufs_hba *hba)
{
	/*
	 * If both host and device support UniPro ver1.6 or later, PA layer
	 * parameters tuning happens during link startup itself.
	 *
	 * We can manually tune PA layer parameters if either host or device
	 * doesn't support UniPro ver 1.6 or later. But to keep manual tuning
	 * logic simple, we will only do manual tuning if local unipro version
	 * doesn't support ver1.6 or later.
	 */
	if (ufshcd_get_local_unipro_ver(hba) < UFS_UNIPRO_VER_1_6)
		return true;
	else
		return false;
}

/**
 * ufshcd_set_clk_freq - set UFS controller clock frequencies
 * @hba: per adapter instance
 * @scale_up: If True, set max possible frequency othewise set low frequency
 *
 * Returns 0 if successful
 * Returns < 0 for any other errors
 */
static int ufshcd_set_clk_freq(struct ufs_hba *hba, bool scale_up)
{
	int ret = 0;
	struct ufs_clk_info *clki;
	struct list_head *head = &hba->clk_list_head;

	if (list_empty(head))
		goto out;

	list_for_each_entry(clki, head, list) {
		if (!IS_ERR_OR_NULL(clki->clk)) {
			if (scale_up && clki->max_freq) {
				if (clki->curr_freq == clki->max_freq)
					continue;

				ret = clk_set_rate(clki->clk, clki->max_freq);
				if (ret) {
					dev_err(hba->dev, "%s: %s clk set rate(%dHz) failed, %d\n",
						__func__, clki->name,
						clki->max_freq, ret);
					break;
				}
				trace_ufshcd_clk_scaling(dev_name(hba->dev),
						"scaled up", clki->name,
						clki->curr_freq,
						clki->max_freq);

				clki->curr_freq = clki->max_freq;

			} else if (!scale_up && clki->min_freq) {
				if (clki->curr_freq == clki->min_freq)
					continue;

				ret = clk_set_rate(clki->clk, clki->min_freq);
				if (ret) {
					dev_err(hba->dev, "%s: %s clk set rate(%dHz) failed, %d\n",
						__func__, clki->name,
						clki->min_freq, ret);
					break;
				}
				trace_ufshcd_clk_scaling(dev_name(hba->dev),
						"scaled down", clki->name,
						clki->curr_freq,
						clki->min_freq);
				clki->curr_freq = clki->min_freq;
			}
		}
		dev_dbg(hba->dev, "%s: clk: %s, rate: %lu\n", __func__,
				clki->name, clk_get_rate(clki->clk));
	}

out:
	return ret;
}

/**
 * ufshcd_scale_clks - scale up or scale down UFS controller clocks
 * @hba: per adapter instance
 * @scale_up: True if scaling up and false if scaling down
 *
 * Returns 0 if successful
 * Returns < 0 for any other errors
 */
static int ufshcd_scale_clks(struct ufs_hba *hba, bool scale_up)
{
	int ret = 0;
	ktime_t start = ktime_get();

	ret = ufshcd_vops_clk_scale_notify(hba, scale_up, PRE_CHANGE);
	if (ret)
		goto out;

	ret = ufshcd_set_clk_freq(hba, scale_up);
	if (ret)
		goto out;

	ret = ufshcd_vops_clk_scale_notify(hba, scale_up, POST_CHANGE);
	if (ret)
		ufshcd_set_clk_freq(hba, !scale_up);

out:
	trace_ufshcd_profile_clk_scaling(dev_name(hba->dev),
			(scale_up ? "up" : "down"),
			ktime_to_us(ktime_sub(ktime_get(), start)), ret);
	return ret;
}

/**
 * ufshcd_is_devfreq_scaling_required - check if scaling is required or not
 * @hba: per adapter instance
 * @scale_up: True if scaling up and false if scaling down
 *
 * Returns true if scaling is required, false otherwise.
 */
static bool ufshcd_is_devfreq_scaling_required(struct ufs_hba *hba,
					       bool scale_up)
{
	struct ufs_clk_info *clki;
	struct list_head *head = &hba->clk_list_head;

	if (list_empty(head))
		return false;

	list_for_each_entry(clki, head, list) {
		if (!IS_ERR_OR_NULL(clki->clk)) {
			if (scale_up && clki->max_freq) {
				if (clki->curr_freq == clki->max_freq)
					continue;
				return true;
			} else if (!scale_up && clki->min_freq) {
				if (clki->curr_freq == clki->min_freq)
					continue;
				return true;
			}
		}
	}

	return false;
}

static int ufshcd_wait_for_doorbell_clr(struct ufs_hba *hba,
					u64 wait_timeout_us)
{
	unsigned long flags;
	int ret = 0;
	u32 tm_doorbell;
	u32 tr_doorbell;
	bool timeout = false, do_last_check = false;
	ktime_t start;

	ufshcd_hold(hba, false);
	spin_lock_irqsave(hba->host->host_lock, flags);
	/*
	 * Wait for all the outstanding tasks/transfer requests.
	 * Verify by checking the doorbell registers are clear.
	 */
	start = ktime_get();
	do {
		if (hba->ufshcd_state != UFSHCD_STATE_OPERATIONAL) {
			ret = -EBUSY;
			goto out;
		}

		tm_doorbell = ufshcd_readl(hba, REG_UTP_TASK_REQ_DOOR_BELL);
		tr_doorbell = ufshcd_readl(hba, REG_UTP_TRANSFER_REQ_DOOR_BELL);
		if (!tm_doorbell && !tr_doorbell) {
			timeout = false;
			break;
		} else if (do_last_check) {
			break;
		}

		spin_unlock_irqrestore(hba->host->host_lock, flags);
		schedule();
		if (ktime_to_us(ktime_sub(ktime_get(), start)) >
		    wait_timeout_us) {
			timeout = true;
			/*
			 * We might have scheduled out for long time so make
			 * sure to check if doorbells are cleared by this time
			 * or not.
			 */
			do_last_check = true;
		}
		spin_lock_irqsave(hba->host->host_lock, flags);
	} while (tm_doorbell || tr_doorbell);

	if (timeout) {
		dev_err(hba->dev,
			"%s: timedout waiting for doorbell to clear (tm=0x%x, tr=0x%x)\n",
			__func__, tm_doorbell, tr_doorbell);
		ret = -EBUSY;
	}
out:
	spin_unlock_irqrestore(hba->host->host_lock, flags);
	ufshcd_release(hba);
	return ret;
}

/**
 * ufshcd_scale_gear - scale up/down UFS gear
 * @hba: per adapter instance
 * @scale_up: True for scaling up gear and false for scaling down
 *
 * Returns 0 for success,
 * Returns -EBUSY if scaling can't happen at this time
 * Returns non-zero for any other errors
 */
static int ufshcd_scale_gear(struct ufs_hba *hba, bool scale_up)
{
	int ret = 0;
	struct ufs_pa_layer_attr new_pwr_info;

	if (scale_up) {
		memcpy(&new_pwr_info, &hba->clk_scaling.saved_pwr_info.info,
		       sizeof(struct ufs_pa_layer_attr));
	} else {
		memcpy(&new_pwr_info, &hba->pwr_info,
		       sizeof(struct ufs_pa_layer_attr));

		if (hba->pwr_info.gear_tx > hba->clk_scaling.min_gear ||
		    hba->pwr_info.gear_rx > hba->clk_scaling.min_gear) {
			/* save the current power mode */
			memcpy(&hba->clk_scaling.saved_pwr_info.info,
				&hba->pwr_info,
				sizeof(struct ufs_pa_layer_attr));

			/* scale down gear */
			new_pwr_info.gear_tx = hba->clk_scaling.min_gear;
			new_pwr_info.gear_rx = hba->clk_scaling.min_gear;
		}
	}

	/* check if the power mode needs to be changed or not? */
	ret = ufshcd_config_pwr_mode(hba, &new_pwr_info);
	if (ret)
		dev_err(hba->dev, "%s: failed err %d, old gear: (tx %d rx %d), new gear: (tx %d rx %d)",
			__func__, ret,
			hba->pwr_info.gear_tx, hba->pwr_info.gear_rx,
			new_pwr_info.gear_tx, new_pwr_info.gear_rx);

	return ret;
}

static int ufshcd_clock_scaling_prepare(struct ufs_hba *hba)
{
	#define DOORBELL_CLR_TOUT_US		(1000 * 1000) /* 1 sec */
	int ret = 0;
	/*
	 * make sure that there are no outstanding requests when
	 * clock scaling is in progress
	 */
	ufshcd_scsi_block_requests(hba);
	down_write(&hba->clk_scaling_lock);

	if (!hba->clk_scaling.is_allowed ||
	    ufshcd_wait_for_doorbell_clr(hba, DOORBELL_CLR_TOUT_US)) {
		ret = -EBUSY;
		up_write(&hba->clk_scaling_lock);
		ufshcd_scsi_unblock_requests(hba);
		goto out;
	}

	/* let's not get into low power until clock scaling is completed */
	ufshcd_hold(hba, false);

out:
	return ret;
}

static void ufshcd_clock_scaling_unprepare(struct ufs_hba *hba, bool writelock)
{
	if (writelock)
		up_write(&hba->clk_scaling_lock);
	else
		up_read(&hba->clk_scaling_lock);
	ufshcd_scsi_unblock_requests(hba);
	ufshcd_release(hba);
}

/**
 * ufshcd_devfreq_scale - scale up/down UFS clocks and gear
 * @hba: per adapter instance
 * @scale_up: True for scaling up and false for scalin down
 *
 * Returns 0 for success,
 * Returns -EBUSY if scaling can't happen at this time
 * Returns non-zero for any other errors
 */
static int ufshcd_devfreq_scale(struct ufs_hba *hba, bool scale_up)
{
	int ret = 0;
	bool is_writelock = true;

	ret = ufshcd_clock_scaling_prepare(hba);
	if (ret)
		return ret;

	/* scale down the gear before scaling down clocks */
	if (!scale_up) {
		ret = ufshcd_scale_gear(hba, false);
		if (ret)
			goto out_unprepare;
	}

	ret = ufshcd_scale_clks(hba, scale_up);
	if (ret) {
		if (!scale_up)
			ufshcd_scale_gear(hba, true);
		goto out_unprepare;
	}

	/* scale up the gear after scaling up clocks */
	if (scale_up) {
		ret = ufshcd_scale_gear(hba, true);
		if (ret) {
			ufshcd_scale_clks(hba, false);
			goto out_unprepare;
		}
	}

	/* Enable Write Booster if we have scaled up else disable it */
	downgrade_write(&hba->clk_scaling_lock);
	is_writelock = false;
	ufshcd_wb_ctrl(hba, scale_up);

out_unprepare:
	ufshcd_clock_scaling_unprepare(hba, is_writelock);
	return ret;
}

static void ufshcd_clk_scaling_suspend_work(struct work_struct *work)
{
	struct ufs_hba *hba = container_of(work, struct ufs_hba,
					   clk_scaling.suspend_work);
	unsigned long irq_flags;

	spin_lock_irqsave(hba->host->host_lock, irq_flags);
	if (hba->clk_scaling.active_reqs || hba->clk_scaling.is_suspended) {
		spin_unlock_irqrestore(hba->host->host_lock, irq_flags);
		return;
	}
	hba->clk_scaling.is_suspended = true;
	spin_unlock_irqrestore(hba->host->host_lock, irq_flags);

	__ufshcd_suspend_clkscaling(hba);
}

static void ufshcd_clk_scaling_resume_work(struct work_struct *work)
{
	struct ufs_hba *hba = container_of(work, struct ufs_hba,
					   clk_scaling.resume_work);
	unsigned long irq_flags;

	spin_lock_irqsave(hba->host->host_lock, irq_flags);
	if (!hba->clk_scaling.is_suspended) {
		spin_unlock_irqrestore(hba->host->host_lock, irq_flags);
		return;
	}
	hba->clk_scaling.is_suspended = false;
	spin_unlock_irqrestore(hba->host->host_lock, irq_flags);

	devfreq_resume_device(hba->devfreq);
}

static int ufshcd_devfreq_target(struct device *dev,
				unsigned long *freq, u32 flags)
{
	int ret = 0;
	struct ufs_hba *hba = dev_get_drvdata(dev);
	ktime_t start;
	bool scale_up, sched_clk_scaling_suspend_work = false;
	struct list_head *clk_list = &hba->clk_list_head;
	struct ufs_clk_info *clki;
	unsigned long irq_flags;

	if (!ufshcd_is_clkscaling_supported(hba))
		return -EINVAL;

	clki = list_first_entry(&hba->clk_list_head, struct ufs_clk_info, list);
	/* Override with the closest supported frequency */
	*freq = (unsigned long) clk_round_rate(clki->clk, *freq);
	spin_lock_irqsave(hba->host->host_lock, irq_flags);
	if (ufshcd_eh_in_progress(hba)) {
		spin_unlock_irqrestore(hba->host->host_lock, irq_flags);
		return 0;
	}

	if (!hba->clk_scaling.active_reqs)
		sched_clk_scaling_suspend_work = true;

	if (list_empty(clk_list)) {
		spin_unlock_irqrestore(hba->host->host_lock, irq_flags);
		goto out;
	}

	/* Decide based on the rounded-off frequency and update */
	scale_up = (*freq == clki->max_freq) ? true : false;
	if (!scale_up)
		*freq = clki->min_freq;
	/* Update the frequency */
	if (!ufshcd_is_devfreq_scaling_required(hba, scale_up)) {
		spin_unlock_irqrestore(hba->host->host_lock, irq_flags);
		ret = 0;
		goto out; /* no state change required */
	}
	spin_unlock_irqrestore(hba->host->host_lock, irq_flags);

	start = ktime_get();
	ret = ufshcd_devfreq_scale(hba, scale_up);

	trace_ufshcd_profile_clk_scaling(dev_name(hba->dev),
		(scale_up ? "up" : "down"),
		ktime_to_us(ktime_sub(ktime_get(), start)), ret);

out:
	if (sched_clk_scaling_suspend_work)
		queue_work(hba->clk_scaling.workq,
			   &hba->clk_scaling.suspend_work);

	return ret;
}

static bool ufshcd_is_busy(struct request *req, void *priv, bool reserved)
{
	int *busy = priv;

	WARN_ON_ONCE(reserved);
	(*busy)++;
	return false;
}

/* Whether or not any tag is in use by a request that is in progress. */
static bool ufshcd_any_tag_in_use(struct ufs_hba *hba)
{
	struct request_queue *q = hba->cmd_queue;
	int busy = 0;

	blk_mq_tagset_busy_iter(q->tag_set, ufshcd_is_busy, &busy);
	return busy;
}

static int ufshcd_devfreq_get_dev_status(struct device *dev,
		struct devfreq_dev_status *stat)
{
	struct ufs_hba *hba = dev_get_drvdata(dev);
	struct ufs_clk_scaling *scaling = &hba->clk_scaling;
	unsigned long flags;
	struct list_head *clk_list = &hba->clk_list_head;
	struct ufs_clk_info *clki;
	ktime_t curr_t;

	if (!ufshcd_is_clkscaling_supported(hba))
		return -EINVAL;

	memset(stat, 0, sizeof(*stat));

	spin_lock_irqsave(hba->host->host_lock, flags);
	curr_t = ktime_get();
	if (!scaling->window_start_t)
		goto start_window;

	clki = list_first_entry(clk_list, struct ufs_clk_info, list);
	/*
	 * If current frequency is 0, then the ondemand governor considers
	 * there's no initial frequency set. And it always requests to set
	 * to max. frequency.
	 */
	stat->current_frequency = clki->curr_freq;
	if (scaling->is_busy_started)
		scaling->tot_busy_t += ktime_us_delta(curr_t,
				scaling->busy_start_t);

	stat->total_time = ktime_us_delta(curr_t, scaling->window_start_t);
	stat->busy_time = scaling->tot_busy_t;
start_window:
	scaling->window_start_t = curr_t;
	scaling->tot_busy_t = 0;

	if (hba->outstanding_reqs) {
		scaling->busy_start_t = curr_t;
		scaling->is_busy_started = true;
	} else {
		scaling->busy_start_t = 0;
		scaling->is_busy_started = false;
	}
	spin_unlock_irqrestore(hba->host->host_lock, flags);
	return 0;
}

static int ufshcd_devfreq_init(struct ufs_hba *hba)
{
	struct list_head *clk_list = &hba->clk_list_head;
	struct ufs_clk_info *clki;
	struct devfreq *devfreq;
	int ret;

	/* Skip devfreq if we don't have any clocks in the list */
	if (list_empty(clk_list))
		return 0;

	clki = list_first_entry(clk_list, struct ufs_clk_info, list);
	dev_pm_opp_add(hba->dev, clki->min_freq, 0);
	dev_pm_opp_add(hba->dev, clki->max_freq, 0);

	ufshcd_vops_config_scaling_param(hba, &hba->vps->devfreq_profile,
					 &hba->vps->ondemand_data);
	devfreq = devfreq_add_device(hba->dev,
			&hba->vps->devfreq_profile,
			DEVFREQ_GOV_SIMPLE_ONDEMAND,
			&hba->vps->ondemand_data);
	if (IS_ERR(devfreq)) {
		ret = PTR_ERR(devfreq);
		dev_err(hba->dev, "Unable to register with devfreq %d\n", ret);

		dev_pm_opp_remove(hba->dev, clki->min_freq);
		dev_pm_opp_remove(hba->dev, clki->max_freq);
		return ret;
	}

	hba->devfreq = devfreq;

	return 0;
}

static void ufshcd_devfreq_remove(struct ufs_hba *hba)
{
	struct list_head *clk_list = &hba->clk_list_head;
	struct ufs_clk_info *clki;

	if (!hba->devfreq)
		return;

	devfreq_remove_device(hba->devfreq);
	hba->devfreq = NULL;

	clki = list_first_entry(clk_list, struct ufs_clk_info, list);
	dev_pm_opp_remove(hba->dev, clki->min_freq);
	dev_pm_opp_remove(hba->dev, clki->max_freq);
}

static void __ufshcd_suspend_clkscaling(struct ufs_hba *hba)
{
	unsigned long flags;

	devfreq_suspend_device(hba->devfreq);
	spin_lock_irqsave(hba->host->host_lock, flags);
	hba->clk_scaling.window_start_t = 0;
	spin_unlock_irqrestore(hba->host->host_lock, flags);
}

static void ufshcd_suspend_clkscaling(struct ufs_hba *hba)
{
	unsigned long flags;
	bool suspend = false;

	cancel_work_sync(&hba->clk_scaling.suspend_work);
	cancel_work_sync(&hba->clk_scaling.resume_work);

	spin_lock_irqsave(hba->host->host_lock, flags);
	if (!hba->clk_scaling.is_suspended) {
		suspend = true;
		hba->clk_scaling.is_suspended = true;
	}
	spin_unlock_irqrestore(hba->host->host_lock, flags);

	if (suspend)
		__ufshcd_suspend_clkscaling(hba);
}

static void ufshcd_resume_clkscaling(struct ufs_hba *hba)
{
	unsigned long flags;
	bool resume = false;

	spin_lock_irqsave(hba->host->host_lock, flags);
	if (hba->clk_scaling.is_suspended) {
		resume = true;
		hba->clk_scaling.is_suspended = false;
	}
	spin_unlock_irqrestore(hba->host->host_lock, flags);

	if (resume)
		devfreq_resume_device(hba->devfreq);
}

static ssize_t ufshcd_clkscale_enable_show(struct device *dev,
		struct device_attribute *attr, char *buf)
{
	struct ufs_hba *hba = dev_get_drvdata(dev);

	return snprintf(buf, PAGE_SIZE, "%d\n", hba->clk_scaling.is_enabled);
}

static ssize_t ufshcd_clkscale_enable_store(struct device *dev,
		struct device_attribute *attr, const char *buf, size_t count)
{
	struct ufs_hba *hba = dev_get_drvdata(dev);
	u32 value;
	int err = 0;

	if (kstrtou32(buf, 0, &value))
		return -EINVAL;

	down(&hba->host_sem);
	if (!ufshcd_is_user_access_allowed(hba)) {
		err = -EBUSY;
		goto out;
	}

	value = !!value;
	if (value == hba->clk_scaling.is_enabled)
		goto out;

	pm_runtime_get_sync(hba->dev);
	ufshcd_hold(hba, false);

	hba->clk_scaling.is_enabled = value;

	if (value) {
		ufshcd_resume_clkscaling(hba);
	} else {
		ufshcd_suspend_clkscaling(hba);
		err = ufshcd_devfreq_scale(hba, true);
		if (err)
			dev_err(hba->dev, "%s: failed to scale clocks up %d\n",
					__func__, err);
	}

	ufshcd_release(hba);
	pm_runtime_put_sync(hba->dev);
out:
	up(&hba->host_sem);
	return err ? err : count;
}

static void ufshcd_init_clk_scaling_sysfs(struct ufs_hba *hba)
{
	hba->clk_scaling.enable_attr.show = ufshcd_clkscale_enable_show;
	hba->clk_scaling.enable_attr.store = ufshcd_clkscale_enable_store;
	sysfs_attr_init(&hba->clk_scaling.enable_attr.attr);
	hba->clk_scaling.enable_attr.attr.name = "clkscale_enable";
	hba->clk_scaling.enable_attr.attr.mode = 0644;
	if (device_create_file(hba->dev, &hba->clk_scaling.enable_attr))
		dev_err(hba->dev, "Failed to create sysfs for clkscale_enable\n");
}

static void ufshcd_remove_clk_scaling_sysfs(struct ufs_hba *hba)
{
	if (hba->clk_scaling.enable_attr.attr.name)
		device_remove_file(hba->dev, &hba->clk_scaling.enable_attr);
}

static void ufshcd_init_clk_scaling(struct ufs_hba *hba)
{
	char wq_name[sizeof("ufs_clkscaling_00")];

	if (!ufshcd_is_clkscaling_supported(hba))
		return;

	if (!hba->clk_scaling.min_gear)
		hba->clk_scaling.min_gear = UFS_HS_G1;

	INIT_WORK(&hba->clk_scaling.suspend_work,
		  ufshcd_clk_scaling_suspend_work);
	INIT_WORK(&hba->clk_scaling.resume_work,
		  ufshcd_clk_scaling_resume_work);

	snprintf(wq_name, sizeof(wq_name), "ufs_clkscaling_%d",
		 hba->host->host_no);
	hba->clk_scaling.workq = create_singlethread_workqueue(wq_name);

	hba->clk_scaling.is_initialized = true;
}

static void ufshcd_exit_clk_scaling(struct ufs_hba *hba)
{
	if (!hba->clk_scaling.is_initialized)
		return;

	ufshcd_remove_clk_scaling_sysfs(hba);
	destroy_workqueue(hba->clk_scaling.workq);
	ufshcd_devfreq_remove(hba);
	hba->clk_scaling.is_initialized = false;
}

static void ufshcd_ungate_work(struct work_struct *work)
{
	int ret;
	unsigned long flags;
	struct ufs_hba *hba = container_of(work, struct ufs_hba,
			clk_gating.ungate_work);

	cancel_delayed_work_sync(&hba->clk_gating.gate_work);

	spin_lock_irqsave(hba->host->host_lock, flags);
	if (hba->clk_gating.state == CLKS_ON) {
		spin_unlock_irqrestore(hba->host->host_lock, flags);
		goto unblock_reqs;
	}

	spin_unlock_irqrestore(hba->host->host_lock, flags);
	ufshcd_hba_vreg_set_hpm(hba);
	ufshcd_setup_clocks(hba, true);

	ufshcd_enable_irq(hba);

	/* Exit from hibern8 */
	if (ufshcd_can_hibern8_during_gating(hba)) {
		/* Prevent gating in this path */
		hba->clk_gating.is_suspended = true;
		if (ufshcd_is_link_hibern8(hba)) {
			ret = ufshcd_uic_hibern8_exit(hba);
			if (ret)
				dev_err(hba->dev, "%s: hibern8 exit failed %d\n",
					__func__, ret);
			else
				ufshcd_set_link_active(hba);
		}
		hba->clk_gating.is_suspended = false;
	}
unblock_reqs:
	ufshcd_scsi_unblock_requests(hba);
}

/**
 * ufshcd_hold - Enable clocks that were gated earlier due to ufshcd_release.
 * Also, exit from hibern8 mode and set the link as active.
 * @hba: per adapter instance
 * @async: This indicates whether caller should ungate clocks asynchronously.
 */
int ufshcd_hold(struct ufs_hba *hba, bool async)
{
	int rc = 0;
	bool flush_result;
	unsigned long flags;

	if (!ufshcd_is_clkgating_allowed(hba))
		goto out;
	spin_lock_irqsave(hba->host->host_lock, flags);
	hba->clk_gating.active_reqs++;

start:
	switch (hba->clk_gating.state) {
	case CLKS_ON:
		/*
		 * Wait for the ungate work to complete if in progress.
		 * Though the clocks may be in ON state, the link could
		 * still be in hibner8 state if hibern8 is allowed
		 * during clock gating.
		 * Make sure we exit hibern8 state also in addition to
		 * clocks being ON.
		 */
		if (ufshcd_can_hibern8_during_gating(hba) &&
		    ufshcd_is_link_hibern8(hba)) {
			if (async) {
				rc = -EAGAIN;
				hba->clk_gating.active_reqs--;
				break;
			}
			spin_unlock_irqrestore(hba->host->host_lock, flags);
			flush_result = flush_work(&hba->clk_gating.ungate_work);
			if (hba->clk_gating.is_suspended && !flush_result)
				goto out;
			spin_lock_irqsave(hba->host->host_lock, flags);
			goto start;
		}
		break;
	case REQ_CLKS_OFF:
		if (cancel_delayed_work(&hba->clk_gating.gate_work)) {
			hba->clk_gating.state = CLKS_ON;
			trace_ufshcd_clk_gating(dev_name(hba->dev),
						hba->clk_gating.state);
			break;
		}
		/*
		 * If we are here, it means gating work is either done or
		 * currently running. Hence, fall through to cancel gating
		 * work and to enable clocks.
		 */
		fallthrough;
	case CLKS_OFF:
		hba->clk_gating.state = REQ_CLKS_ON;
		trace_ufshcd_clk_gating(dev_name(hba->dev),
					hba->clk_gating.state);
		if (queue_work(hba->clk_gating.clk_gating_workq,
			       &hba->clk_gating.ungate_work))
			ufshcd_scsi_block_requests(hba);
		/*
		 * fall through to check if we should wait for this
		 * work to be done or not.
		 */
		fallthrough;
	case REQ_CLKS_ON:
		if (async) {
			rc = -EAGAIN;
			hba->clk_gating.active_reqs--;
			break;
		}

		spin_unlock_irqrestore(hba->host->host_lock, flags);
		flush_work(&hba->clk_gating.ungate_work);
		/* Make sure state is CLKS_ON before returning */
		spin_lock_irqsave(hba->host->host_lock, flags);
		goto start;
	default:
		dev_err(hba->dev, "%s: clk gating is in invalid state %d\n",
				__func__, hba->clk_gating.state);
		break;
	}
	spin_unlock_irqrestore(hba->host->host_lock, flags);
out:
	return rc;
}
EXPORT_SYMBOL_GPL(ufshcd_hold);

static void ufshcd_gate_work(struct work_struct *work)
{
	struct ufs_hba *hba = container_of(work, struct ufs_hba,
			clk_gating.gate_work.work);
	unsigned long flags;
	int ret;

	spin_lock_irqsave(hba->host->host_lock, flags);
	/*
	 * In case you are here to cancel this work the gating state
	 * would be marked as REQ_CLKS_ON. In this case save time by
	 * skipping the gating work and exit after changing the clock
	 * state to CLKS_ON.
	 */
	if (hba->clk_gating.is_suspended ||
		(hba->clk_gating.state != REQ_CLKS_OFF)) {
		hba->clk_gating.state = CLKS_ON;
		trace_ufshcd_clk_gating(dev_name(hba->dev),
					hba->clk_gating.state);
		goto rel_lock;
	}

	if (hba->clk_gating.active_reqs
		|| hba->ufshcd_state != UFSHCD_STATE_OPERATIONAL
		|| ufshcd_any_tag_in_use(hba) || hba->outstanding_tasks
		|| hba->active_uic_cmd || hba->uic_async_done)
		goto rel_lock;

	spin_unlock_irqrestore(hba->host->host_lock, flags);

	/* put the link into hibern8 mode before turning off clocks */
	if (ufshcd_can_hibern8_during_gating(hba)) {
		ret = ufshcd_uic_hibern8_enter(hba);
		if (ret) {
			hba->clk_gating.state = CLKS_ON;
			dev_err(hba->dev, "%s: hibern8 enter failed %d\n",
					__func__, ret);
			trace_ufshcd_clk_gating(dev_name(hba->dev),
						hba->clk_gating.state);
			goto out;
		}
		ufshcd_set_link_hibern8(hba);
	}

	ufshcd_disable_irq(hba);

	ufshcd_setup_clocks(hba, false);

	/* Put the host controller in low power mode if possible */
	ufshcd_hba_vreg_set_lpm(hba);
	/*
	 * In case you are here to cancel this work the gating state
	 * would be marked as REQ_CLKS_ON. In this case keep the state
	 * as REQ_CLKS_ON which would anyway imply that clocks are off
	 * and a request to turn them on is pending. By doing this way,
	 * we keep the state machine in tact and this would ultimately
	 * prevent from doing cancel work multiple times when there are
	 * new requests arriving before the current cancel work is done.
	 */
	spin_lock_irqsave(hba->host->host_lock, flags);
	if (hba->clk_gating.state == REQ_CLKS_OFF) {
		hba->clk_gating.state = CLKS_OFF;
		trace_ufshcd_clk_gating(dev_name(hba->dev),
					hba->clk_gating.state);
	}
rel_lock:
	spin_unlock_irqrestore(hba->host->host_lock, flags);
out:
	return;
}

/* host lock must be held before calling this variant */
static void __ufshcd_release(struct ufs_hba *hba)
{
	if (!ufshcd_is_clkgating_allowed(hba))
		return;

	hba->clk_gating.active_reqs--;

	if (hba->clk_gating.active_reqs || hba->clk_gating.is_suspended ||
	    hba->ufshcd_state != UFSHCD_STATE_OPERATIONAL ||
	    hba->outstanding_tasks ||
	    hba->active_uic_cmd || hba->uic_async_done ||
	    hba->clk_gating.state == CLKS_OFF)
		return;

	hba->clk_gating.state = REQ_CLKS_OFF;
	trace_ufshcd_clk_gating(dev_name(hba->dev), hba->clk_gating.state);
	queue_delayed_work(hba->clk_gating.clk_gating_workq,
			   &hba->clk_gating.gate_work,
			   msecs_to_jiffies(hba->clk_gating.delay_ms));
}

void ufshcd_release(struct ufs_hba *hba)
{
	unsigned long flags;

	spin_lock_irqsave(hba->host->host_lock, flags);
	__ufshcd_release(hba);
	spin_unlock_irqrestore(hba->host->host_lock, flags);
}
EXPORT_SYMBOL_GPL(ufshcd_release);

static ssize_t ufshcd_clkgate_delay_show(struct device *dev,
		struct device_attribute *attr, char *buf)
{
	struct ufs_hba *hba = dev_get_drvdata(dev);

	return snprintf(buf, PAGE_SIZE, "%lu\n", hba->clk_gating.delay_ms);
}

static ssize_t ufshcd_clkgate_delay_store(struct device *dev,
		struct device_attribute *attr, const char *buf, size_t count)
{
	struct ufs_hba *hba = dev_get_drvdata(dev);
	unsigned long flags, value;

	if (kstrtoul(buf, 0, &value))
		return -EINVAL;

	spin_lock_irqsave(hba->host->host_lock, flags);
	hba->clk_gating.delay_ms = value;
	spin_unlock_irqrestore(hba->host->host_lock, flags);
	return count;
}

static ssize_t ufshcd_clkgate_enable_show(struct device *dev,
		struct device_attribute *attr, char *buf)
{
	struct ufs_hba *hba = dev_get_drvdata(dev);

	return snprintf(buf, PAGE_SIZE, "%d\n", hba->clk_gating.is_enabled);
}

static ssize_t ufshcd_clkgate_enable_store(struct device *dev,
		struct device_attribute *attr, const char *buf, size_t count)
{
	struct ufs_hba *hba = dev_get_drvdata(dev);
	unsigned long flags;
	u32 value;

	if (kstrtou32(buf, 0, &value))
		return -EINVAL;

	value = !!value;

	spin_lock_irqsave(hba->host->host_lock, flags);
	if (value == hba->clk_gating.is_enabled)
		goto out;

	if (value)
		__ufshcd_release(hba);
	else
		hba->clk_gating.active_reqs++;

	hba->clk_gating.is_enabled = value;
out:
	spin_unlock_irqrestore(hba->host->host_lock, flags);
	return count;
}

static void ufshcd_init_clk_gating_sysfs(struct ufs_hba *hba)
{
	hba->clk_gating.delay_attr.show = ufshcd_clkgate_delay_show;
	hba->clk_gating.delay_attr.store = ufshcd_clkgate_delay_store;
	sysfs_attr_init(&hba->clk_gating.delay_attr.attr);
	hba->clk_gating.delay_attr.attr.name = "clkgate_delay_ms";
	hba->clk_gating.delay_attr.attr.mode = 0644;
	if (device_create_file(hba->dev, &hba->clk_gating.delay_attr))
		dev_err(hba->dev, "Failed to create sysfs for clkgate_delay\n");

	hba->clk_gating.enable_attr.show = ufshcd_clkgate_enable_show;
	hba->clk_gating.enable_attr.store = ufshcd_clkgate_enable_store;
	sysfs_attr_init(&hba->clk_gating.enable_attr.attr);
	hba->clk_gating.enable_attr.attr.name = "clkgate_enable";
	hba->clk_gating.enable_attr.attr.mode = 0644;
	if (device_create_file(hba->dev, &hba->clk_gating.enable_attr))
		dev_err(hba->dev, "Failed to create sysfs for clkgate_enable\n");
}

static void ufshcd_remove_clk_gating_sysfs(struct ufs_hba *hba)
{
	if (hba->clk_gating.delay_attr.attr.name)
		device_remove_file(hba->dev, &hba->clk_gating.delay_attr);
	if (hba->clk_gating.enable_attr.attr.name)
		device_remove_file(hba->dev, &hba->clk_gating.enable_attr);
}

static void ufshcd_init_clk_gating(struct ufs_hba *hba)
{
	char wq_name[sizeof("ufs_clk_gating_00")];

	if (!ufshcd_is_clkgating_allowed(hba))
		return;

	hba->clk_gating.state = CLKS_ON;

	hba->clk_gating.delay_ms = 150;
	INIT_DELAYED_WORK(&hba->clk_gating.gate_work, ufshcd_gate_work);
	INIT_WORK(&hba->clk_gating.ungate_work, ufshcd_ungate_work);

	snprintf(wq_name, ARRAY_SIZE(wq_name), "ufs_clk_gating_%d",
		 hba->host->host_no);
	hba->clk_gating.clk_gating_workq = alloc_ordered_workqueue(wq_name,
					WQ_MEM_RECLAIM | WQ_HIGHPRI);

	ufshcd_init_clk_gating_sysfs(hba);

	hba->clk_gating.is_enabled = true;
	hba->clk_gating.is_initialized = true;
}

static void ufshcd_exit_clk_gating(struct ufs_hba *hba)
{
	if (!hba->clk_gating.is_initialized)
		return;
	ufshcd_remove_clk_gating_sysfs(hba);
	cancel_work_sync(&hba->clk_gating.ungate_work);
	cancel_delayed_work_sync(&hba->clk_gating.gate_work);
	destroy_workqueue(hba->clk_gating.clk_gating_workq);
	hba->clk_gating.is_initialized = false;
}

/* Must be called with host lock acquired */
static void ufshcd_clk_scaling_start_busy(struct ufs_hba *hba)
{
	bool queue_resume_work = false;
	ktime_t curr_t = ktime_get();

	if (!ufshcd_is_clkscaling_supported(hba))
		return;

	if (!hba->clk_scaling.active_reqs++)
		queue_resume_work = true;

	if (!hba->clk_scaling.is_enabled || hba->pm_op_in_progress)
		return;

	if (queue_resume_work)
		queue_work(hba->clk_scaling.workq,
			   &hba->clk_scaling.resume_work);

	if (!hba->clk_scaling.window_start_t) {
		hba->clk_scaling.window_start_t = curr_t;
		hba->clk_scaling.tot_busy_t = 0;
		hba->clk_scaling.is_busy_started = false;
	}

	if (!hba->clk_scaling.is_busy_started) {
		hba->clk_scaling.busy_start_t = curr_t;
		hba->clk_scaling.is_busy_started = true;
	}
}

static void ufshcd_clk_scaling_update_busy(struct ufs_hba *hba)
{
	struct ufs_clk_scaling *scaling = &hba->clk_scaling;

	if (!ufshcd_is_clkscaling_supported(hba))
		return;

	if (!hba->outstanding_reqs && scaling->is_busy_started) {
		scaling->tot_busy_t += ktime_to_us(ktime_sub(ktime_get(),
					scaling->busy_start_t));
		scaling->busy_start_t = 0;
		scaling->is_busy_started = false;
	}
}
/**
 * ufshcd_send_command - Send SCSI or device management commands
 * @hba: per adapter instance
 * @task_tag: Task tag of the command
 */
static inline
void ufshcd_send_command(struct ufs_hba *hba, unsigned int task_tag)
{
	struct ufshcd_lrb *lrbp = &hba->lrb[task_tag];

	lrbp->issue_time_stamp = ktime_get();
	lrbp->compl_time_stamp = ktime_set(0, 0);
	ufshcd_vops_setup_xfer_req(hba, task_tag, (lrbp->cmd ? true : false));
<<<<<<< HEAD
	trace_android_vh_ufs_send_command(hba, lrbp);
	ufshcd_add_command_trace(hba, task_tag, "send");
=======
	ufshcd_add_command_trace(hba, task_tag, UFS_CMD_SEND);
>>>>>>> bdb39c95
	ufshcd_clk_scaling_start_busy(hba);
	__set_bit(task_tag, &hba->outstanding_reqs);
	ufshcd_writel(hba, 1 << task_tag, REG_UTP_TRANSFER_REQ_DOOR_BELL);
	/* Make sure that doorbell is committed immediately */
	wmb();
}

/**
 * ufshcd_copy_sense_data - Copy sense data in case of check condition
 * @lrbp: pointer to local reference block
 */
static inline void ufshcd_copy_sense_data(struct ufshcd_lrb *lrbp)
{
	int len;
	if (lrbp->sense_buffer &&
	    ufshcd_get_rsp_upiu_data_seg_len(lrbp->ucd_rsp_ptr)) {
		int len_to_copy;

		len = be16_to_cpu(lrbp->ucd_rsp_ptr->sr.sense_data_len);
		len_to_copy = min_t(int, UFS_SENSE_SIZE, len);

		memcpy(lrbp->sense_buffer, lrbp->ucd_rsp_ptr->sr.sense_data,
		       len_to_copy);
	}
}

/**
 * ufshcd_copy_query_response() - Copy the Query Response and the data
 * descriptor
 * @hba: per adapter instance
 * @lrbp: pointer to local reference block
 */
static
int ufshcd_copy_query_response(struct ufs_hba *hba, struct ufshcd_lrb *lrbp)
{
	struct ufs_query_res *query_res = &hba->dev_cmd.query.response;

	memcpy(&query_res->upiu_res, &lrbp->ucd_rsp_ptr->qr, QUERY_OSF_SIZE);

	/* Get the descriptor */
	if (hba->dev_cmd.query.descriptor &&
	    lrbp->ucd_rsp_ptr->qr.opcode == UPIU_QUERY_OPCODE_READ_DESC) {
		u8 *descp = (u8 *)lrbp->ucd_rsp_ptr +
				GENERAL_UPIU_REQUEST_SIZE;
		u16 resp_len;
		u16 buf_len;

		/* data segment length */
		resp_len = be32_to_cpu(lrbp->ucd_rsp_ptr->header.dword_2) &
						MASK_QUERY_DATA_SEG_LEN;
		buf_len = be16_to_cpu(
				hba->dev_cmd.query.request.upiu_req.length);
		if (likely(buf_len >= resp_len)) {
			memcpy(hba->dev_cmd.query.descriptor, descp, resp_len);
		} else {
			dev_warn(hba->dev,
				 "%s: rsp size %d is bigger than buffer size %d",
				 __func__, resp_len, buf_len);
			return -EINVAL;
		}
	}

	return 0;
}

/**
 * ufshcd_hba_capabilities - Read controller capabilities
 * @hba: per adapter instance
 *
 * Return: 0 on success, negative on error.
 */
static inline int ufshcd_hba_capabilities(struct ufs_hba *hba)
{
	int err;

	hba->capabilities = ufshcd_readl(hba, REG_CONTROLLER_CAPABILITIES);

	/* nutrs and nutmrs are 0 based values */
	hba->nutrs = (hba->capabilities & MASK_TRANSFER_REQUESTS_SLOTS) + 1;
	hba->nutmrs =
	((hba->capabilities & MASK_TASK_MANAGEMENT_REQUEST_SLOTS) >> 16) + 1;

	/* Read crypto capabilities */
	err = ufshcd_hba_init_crypto_capabilities(hba);
	if (err)
		dev_err(hba->dev, "crypto setup failed\n");

	return err;
}

/**
 * ufshcd_ready_for_uic_cmd - Check if controller is ready
 *                            to accept UIC commands
 * @hba: per adapter instance
 * Return true on success, else false
 */
static inline bool ufshcd_ready_for_uic_cmd(struct ufs_hba *hba)
{
	if (ufshcd_readl(hba, REG_CONTROLLER_STATUS) & UIC_COMMAND_READY)
		return true;
	else
		return false;
}

/**
 * ufshcd_get_upmcrs - Get the power mode change request status
 * @hba: Pointer to adapter instance
 *
 * This function gets the UPMCRS field of HCS register
 * Returns value of UPMCRS field
 */
static inline u8 ufshcd_get_upmcrs(struct ufs_hba *hba)
{
	return (ufshcd_readl(hba, REG_CONTROLLER_STATUS) >> 8) & 0x7;
}

/**
 * ufshcd_dispatch_uic_cmd - Dispatch UIC commands to unipro layers
 * @hba: per adapter instance
 * @uic_cmd: UIC command
 *
 * Mutex must be held.
 */
static inline void
ufshcd_dispatch_uic_cmd(struct ufs_hba *hba, struct uic_command *uic_cmd)
{
	WARN_ON(hba->active_uic_cmd);

	hba->active_uic_cmd = uic_cmd;

	/* Write Args */
	ufshcd_writel(hba, uic_cmd->argument1, REG_UIC_COMMAND_ARG_1);
	ufshcd_writel(hba, uic_cmd->argument2, REG_UIC_COMMAND_ARG_2);
	ufshcd_writel(hba, uic_cmd->argument3, REG_UIC_COMMAND_ARG_3);

	ufshcd_add_uic_command_trace(hba, uic_cmd, UFS_CMD_SEND);

	/* Write UIC Cmd */
	ufshcd_writel(hba, uic_cmd->command & COMMAND_OPCODE_MASK,
		      REG_UIC_COMMAND);
}

/**
 * ufshcd_wait_for_uic_cmd - Wait complectioin of UIC command
 * @hba: per adapter instance
 * @uic_cmd: UIC command
 *
 * Must be called with mutex held.
 * Returns 0 only if success.
 */
static int
ufshcd_wait_for_uic_cmd(struct ufs_hba *hba, struct uic_command *uic_cmd)
{
	int ret;
	unsigned long flags;

	if (wait_for_completion_timeout(&uic_cmd->done,
					msecs_to_jiffies(UIC_CMD_TIMEOUT))) {
		ret = uic_cmd->argument2 & MASK_UIC_COMMAND_RESULT;
	} else {
		ret = -ETIMEDOUT;
		dev_err(hba->dev,
			"uic cmd 0x%x with arg3 0x%x completion timeout\n",
			uic_cmd->command, uic_cmd->argument3);

		if (!uic_cmd->cmd_active) {
			dev_err(hba->dev, "%s: UIC cmd has been completed, return the result\n",
				__func__);
			ret = uic_cmd->argument2 & MASK_UIC_COMMAND_RESULT;
		}
	}

	spin_lock_irqsave(hba->host->host_lock, flags);
	hba->active_uic_cmd = NULL;
	spin_unlock_irqrestore(hba->host->host_lock, flags);

	return ret;
}

/**
 * __ufshcd_send_uic_cmd - Send UIC commands and retrieve the result
 * @hba: per adapter instance
 * @uic_cmd: UIC command
 * @completion: initialize the completion only if this is set to true
 *
 * Identical to ufshcd_send_uic_cmd() expect mutex. Must be called
 * with mutex held and host_lock locked.
 * Returns 0 only if success.
 */
static int
__ufshcd_send_uic_cmd(struct ufs_hba *hba, struct uic_command *uic_cmd,
		      bool completion)
{
	if (!ufshcd_ready_for_uic_cmd(hba)) {
		dev_err(hba->dev,
			"Controller not ready to accept UIC commands\n");
		return -EIO;
	}

	if (completion)
		init_completion(&uic_cmd->done);

	uic_cmd->cmd_active = 1;
	ufshcd_dispatch_uic_cmd(hba, uic_cmd);

	return 0;
}

/**
 * ufshcd_send_uic_cmd - Send UIC commands and retrieve the result
 * @hba: per adapter instance
 * @uic_cmd: UIC command
 *
 * Returns 0 only if success.
 */
int ufshcd_send_uic_cmd(struct ufs_hba *hba, struct uic_command *uic_cmd)
{
	int ret;
	unsigned long flags;

	ufshcd_hold(hba, false);
	mutex_lock(&hba->uic_cmd_mutex);
	ufshcd_add_delay_before_dme_cmd(hba);

	spin_lock_irqsave(hba->host->host_lock, flags);
	ret = __ufshcd_send_uic_cmd(hba, uic_cmd, true);
	spin_unlock_irqrestore(hba->host->host_lock, flags);
	if (!ret)
		ret = ufshcd_wait_for_uic_cmd(hba, uic_cmd);

	mutex_unlock(&hba->uic_cmd_mutex);

	ufshcd_release(hba);
	return ret;
}

/**
 * ufshcd_map_sg - Map scatter-gather list to prdt
 * @hba: per adapter instance
 * @lrbp: pointer to local reference block
 *
 * Returns 0 in case of success, non-zero value in case of failure
 */
static int ufshcd_map_sg(struct ufs_hba *hba, struct ufshcd_lrb *lrbp)
{
	struct ufshcd_sg_entry *prd;
	struct scatterlist *sg;
	struct scsi_cmnd *cmd;
	int sg_segments;
	int i;
	int err;

	cmd = lrbp->cmd;
	sg_segments = scsi_dma_map(cmd);
	if (sg_segments < 0)
		return sg_segments;

	if (sg_segments) {

		if (hba->quirks & UFSHCD_QUIRK_PRDT_BYTE_GRAN)
			lrbp->utr_descriptor_ptr->prd_table_length =
				cpu_to_le16(sg_segments * hba->sg_entry_size);
		else
			lrbp->utr_descriptor_ptr->prd_table_length =
				cpu_to_le16((u16) (sg_segments));

		prd = (struct ufshcd_sg_entry *)lrbp->ucd_prdt_ptr;

		scsi_for_each_sg(cmd, sg, sg_segments, i) {
			prd->size =
				cpu_to_le32(((u32) sg_dma_len(sg))-1);
			prd->base_addr =
				cpu_to_le32(lower_32_bits(sg->dma_address));
			prd->upper_addr =
				cpu_to_le32(upper_32_bits(sg->dma_address));
			prd->reserved = 0;
			prd = (void *)prd + hba->sg_entry_size;
		}
	} else {
		lrbp->utr_descriptor_ptr->prd_table_length = 0;
	}

	err = 0;
	trace_android_vh_ufs_fill_prdt(hba, lrbp, sg_segments, &err);
	return err;
}

/**
 * ufshcd_enable_intr - enable interrupts
 * @hba: per adapter instance
 * @intrs: interrupt bits
 */
static void ufshcd_enable_intr(struct ufs_hba *hba, u32 intrs)
{
	u32 set = ufshcd_readl(hba, REG_INTERRUPT_ENABLE);

	if (hba->ufs_version == UFSHCI_VERSION_10) {
		u32 rw;
		rw = set & INTERRUPT_MASK_RW_VER_10;
		set = rw | ((set ^ intrs) & intrs);
	} else {
		set |= intrs;
	}

	ufshcd_writel(hba, set, REG_INTERRUPT_ENABLE);
}

/**
 * ufshcd_disable_intr - disable interrupts
 * @hba: per adapter instance
 * @intrs: interrupt bits
 */
static void ufshcd_disable_intr(struct ufs_hba *hba, u32 intrs)
{
	u32 set = ufshcd_readl(hba, REG_INTERRUPT_ENABLE);

	if (hba->ufs_version == UFSHCI_VERSION_10) {
		u32 rw;
		rw = (set & INTERRUPT_MASK_RW_VER_10) &
			~(intrs & INTERRUPT_MASK_RW_VER_10);
		set = rw | ((set & intrs) & ~INTERRUPT_MASK_RW_VER_10);

	} else {
		set &= ~intrs;
	}

	ufshcd_writel(hba, set, REG_INTERRUPT_ENABLE);
}

/**
 * ufshcd_prepare_req_desc_hdr() - Fills the requests header
 * descriptor according to request
 * @lrbp: pointer to local reference block
 * @upiu_flags: flags required in the header
 * @cmd_dir: requests data direction
 */
static void ufshcd_prepare_req_desc_hdr(struct ufshcd_lrb *lrbp,
			u8 *upiu_flags, enum dma_data_direction cmd_dir)
{
	struct utp_transfer_req_desc *req_desc = lrbp->utr_descriptor_ptr;
	u32 data_direction;
	u32 dword_0;
	u32 dword_1 = 0;
	u32 dword_3 = 0;

	if (cmd_dir == DMA_FROM_DEVICE) {
		data_direction = UTP_DEVICE_TO_HOST;
		*upiu_flags = UPIU_CMD_FLAGS_READ;
	} else if (cmd_dir == DMA_TO_DEVICE) {
		data_direction = UTP_HOST_TO_DEVICE;
		*upiu_flags = UPIU_CMD_FLAGS_WRITE;
	} else {
		data_direction = UTP_NO_DATA_TRANSFER;
		*upiu_flags = UPIU_CMD_FLAGS_NONE;
	}

	dword_0 = data_direction | (lrbp->command_type
				<< UPIU_COMMAND_TYPE_OFFSET);
	if (lrbp->intr_cmd)
		dword_0 |= UTP_REQ_DESC_INT_CMD;

	/* Prepare crypto related dwords */
	ufshcd_prepare_req_desc_hdr_crypto(lrbp, &dword_0, &dword_1, &dword_3);

	/* Transfer request descriptor header fields */
	req_desc->header.dword_0 = cpu_to_le32(dword_0);
	req_desc->header.dword_1 = cpu_to_le32(dword_1);
	/*
	 * assigning invalid value for command status. Controller
	 * updates OCS on command completion, with the command
	 * status
	 */
	req_desc->header.dword_2 =
		cpu_to_le32(OCS_INVALID_COMMAND_STATUS);
	req_desc->header.dword_3 = cpu_to_le32(dword_3);

	req_desc->prd_table_length = 0;
}

/**
 * ufshcd_prepare_utp_scsi_cmd_upiu() - fills the utp_transfer_req_desc,
 * for scsi commands
 * @lrbp: local reference block pointer
 * @upiu_flags: flags
 */
static
void ufshcd_prepare_utp_scsi_cmd_upiu(struct ufshcd_lrb *lrbp, u8 upiu_flags)
{
	struct scsi_cmnd *cmd = lrbp->cmd;
	struct utp_upiu_req *ucd_req_ptr = lrbp->ucd_req_ptr;
	unsigned short cdb_len;

	/* command descriptor fields */
	ucd_req_ptr->header.dword_0 = UPIU_HEADER_DWORD(
				UPIU_TRANSACTION_COMMAND, upiu_flags,
				lrbp->lun, lrbp->task_tag);
	ucd_req_ptr->header.dword_1 = UPIU_HEADER_DWORD(
				UPIU_COMMAND_SET_TYPE_SCSI, 0, 0, 0);

	/* Total EHS length and Data segment length will be zero */
	ucd_req_ptr->header.dword_2 = 0;

	ucd_req_ptr->sc.exp_data_transfer_len = cpu_to_be32(cmd->sdb.length);

	cdb_len = min_t(unsigned short, cmd->cmd_len, UFS_CDB_SIZE);
	memset(ucd_req_ptr->sc.cdb, 0, UFS_CDB_SIZE);
	memcpy(ucd_req_ptr->sc.cdb, cmd->cmnd, cdb_len);

	memset(lrbp->ucd_rsp_ptr, 0, sizeof(struct utp_upiu_rsp));
}

/**
 * ufshcd_prepare_utp_query_req_upiu() - fills the utp_transfer_req_desc,
 * for query requsts
 * @hba: UFS hba
 * @lrbp: local reference block pointer
 * @upiu_flags: flags
 */
static void ufshcd_prepare_utp_query_req_upiu(struct ufs_hba *hba,
				struct ufshcd_lrb *lrbp, u8 upiu_flags)
{
	struct utp_upiu_req *ucd_req_ptr = lrbp->ucd_req_ptr;
	struct ufs_query *query = &hba->dev_cmd.query;
	u16 len = be16_to_cpu(query->request.upiu_req.length);

	/* Query request header */
	ucd_req_ptr->header.dword_0 = UPIU_HEADER_DWORD(
			UPIU_TRANSACTION_QUERY_REQ, upiu_flags,
			lrbp->lun, lrbp->task_tag);
	ucd_req_ptr->header.dword_1 = UPIU_HEADER_DWORD(
			0, query->request.query_func, 0, 0);

	/* Data segment length only need for WRITE_DESC */
	if (query->request.upiu_req.opcode == UPIU_QUERY_OPCODE_WRITE_DESC)
		ucd_req_ptr->header.dword_2 =
			UPIU_HEADER_DWORD(0, 0, (len >> 8), (u8)len);
	else
		ucd_req_ptr->header.dword_2 = 0;

	/* Copy the Query Request buffer as is */
	memcpy(&ucd_req_ptr->qr, &query->request.upiu_req,
			QUERY_OSF_SIZE);

	/* Copy the Descriptor */
	if (query->request.upiu_req.opcode == UPIU_QUERY_OPCODE_WRITE_DESC)
		memcpy(ucd_req_ptr + 1, query->descriptor, len);

	memset(lrbp->ucd_rsp_ptr, 0, sizeof(struct utp_upiu_rsp));
}

static inline void ufshcd_prepare_utp_nop_upiu(struct ufshcd_lrb *lrbp)
{
	struct utp_upiu_req *ucd_req_ptr = lrbp->ucd_req_ptr;

	memset(ucd_req_ptr, 0, sizeof(struct utp_upiu_req));

	/* command descriptor fields */
	ucd_req_ptr->header.dword_0 =
		UPIU_HEADER_DWORD(
			UPIU_TRANSACTION_NOP_OUT, 0, 0, lrbp->task_tag);
	/* clear rest of the fields of basic header */
	ucd_req_ptr->header.dword_1 = 0;
	ucd_req_ptr->header.dword_2 = 0;

	memset(lrbp->ucd_rsp_ptr, 0, sizeof(struct utp_upiu_rsp));
}

/**
 * ufshcd_compose_devman_upiu - UFS Protocol Information Unit(UPIU)
 *			     for Device Management Purposes
 * @hba: per adapter instance
 * @lrbp: pointer to local reference block
 */
static int ufshcd_compose_devman_upiu(struct ufs_hba *hba,
				      struct ufshcd_lrb *lrbp)
{
	u8 upiu_flags;
	int ret = 0;

	if ((hba->ufs_version == UFSHCI_VERSION_10) ||
	    (hba->ufs_version == UFSHCI_VERSION_11))
		lrbp->command_type = UTP_CMD_TYPE_DEV_MANAGE;
	else
		lrbp->command_type = UTP_CMD_TYPE_UFS_STORAGE;

	ufshcd_prepare_req_desc_hdr(lrbp, &upiu_flags, DMA_NONE);
	if (hba->dev_cmd.type == DEV_CMD_TYPE_QUERY)
		ufshcd_prepare_utp_query_req_upiu(hba, lrbp, upiu_flags);
	else if (hba->dev_cmd.type == DEV_CMD_TYPE_NOP)
		ufshcd_prepare_utp_nop_upiu(lrbp);
	else
		ret = -EINVAL;

	return ret;
}

/**
 * ufshcd_comp_scsi_upiu - UFS Protocol Information Unit(UPIU)
 *			   for SCSI Purposes
 * @hba: per adapter instance
 * @lrbp: pointer to local reference block
 */
static int ufshcd_comp_scsi_upiu(struct ufs_hba *hba, struct ufshcd_lrb *lrbp)
{
	u8 upiu_flags;
	int ret = 0;

	if ((hba->ufs_version == UFSHCI_VERSION_10) ||
	    (hba->ufs_version == UFSHCI_VERSION_11))
		lrbp->command_type = UTP_CMD_TYPE_SCSI;
	else
		lrbp->command_type = UTP_CMD_TYPE_UFS_STORAGE;

	if (likely(lrbp->cmd)) {
		ufshcd_prepare_req_desc_hdr(lrbp, &upiu_flags,
						lrbp->cmd->sc_data_direction);
		ufshcd_prepare_utp_scsi_cmd_upiu(lrbp, upiu_flags);
	} else {
		ret = -EINVAL;
	}

	return ret;
}

/**
 * ufshcd_upiu_wlun_to_scsi_wlun - maps UPIU W-LUN id to SCSI W-LUN ID
 * @upiu_wlun_id: UPIU W-LUN id
 *
 * Returns SCSI W-LUN id
 */
static inline u16 ufshcd_upiu_wlun_to_scsi_wlun(u8 upiu_wlun_id)
{
	return (upiu_wlun_id & ~UFS_UPIU_WLUN_ID) | SCSI_W_LUN_BASE;
}

static void ufshcd_init_lrb(struct ufs_hba *hba, struct ufshcd_lrb *lrb, int i)
{
	struct utp_transfer_cmd_desc *cmd_descp = (void *)hba->ucdl_base_addr +
		i * sizeof_utp_transfer_cmd_desc(hba);
	struct utp_transfer_req_desc *utrdlp = hba->utrdl_base_addr;
	dma_addr_t cmd_desc_element_addr = hba->ucdl_dma_addr +
		i * sizeof_utp_transfer_cmd_desc(hba);
	u16 response_offset = offsetof(struct utp_transfer_cmd_desc,
				       response_upiu);
	u16 prdt_offset = offsetof(struct utp_transfer_cmd_desc, prd_table);

	lrb->utr_descriptor_ptr = utrdlp + i;
	lrb->utrd_dma_addr = hba->utrdl_dma_addr +
		i * sizeof(struct utp_transfer_req_desc);
	lrb->ucd_req_ptr = (struct utp_upiu_req *)cmd_descp;
	lrb->ucd_req_dma_addr = cmd_desc_element_addr;
	lrb->ucd_rsp_ptr = (struct utp_upiu_rsp *)cmd_descp->response_upiu;
	lrb->ucd_rsp_dma_addr = cmd_desc_element_addr + response_offset;
	lrb->ucd_prdt_ptr = (struct ufshcd_sg_entry *)cmd_descp->prd_table;
	lrb->ucd_prdt_dma_addr = cmd_desc_element_addr + prdt_offset;
}

/**
 * ufshcd_queuecommand - main entry point for SCSI requests
 * @host: SCSI host pointer
 * @cmd: command from SCSI Midlayer
 *
 * Returns 0 for success, non-zero in case of failure
 */
static int ufshcd_queuecommand(struct Scsi_Host *host, struct scsi_cmnd *cmd)
{
	struct ufshcd_lrb *lrbp;
	struct ufs_hba *hba;
	unsigned long flags;
	int tag;
	int err = 0;

	hba = shost_priv(host);

	tag = cmd->request->tag;
	if (!ufshcd_valid_tag(hba, tag)) {
		dev_err(hba->dev,
			"%s: invalid command tag %d: cmd=0x%p, cmd->request=0x%p",
			__func__, tag, cmd, cmd->request);
		BUG();
	}

	if (!down_read_trylock(&hba->clk_scaling_lock))
		return SCSI_MLQUEUE_HOST_BUSY;

	hba->req_abort_count = 0;

	err = ufshcd_hold(hba, true);
	if (err) {
		err = SCSI_MLQUEUE_HOST_BUSY;
		goto out;
	}
	WARN_ON(ufshcd_is_clkgating_allowed(hba) &&
		(hba->clk_gating.state != CLKS_ON));

	lrbp = &hba->lrb[tag];
	if (unlikely(lrbp->in_use)) {
		if (hba->pm_op_in_progress)
			set_host_byte(cmd, DID_BAD_TARGET);
		else
			err = SCSI_MLQUEUE_HOST_BUSY;
		ufshcd_release(hba);
		goto out;
	}

	WARN_ON(lrbp->cmd);
	lrbp->cmd = cmd;
	lrbp->sense_bufflen = UFS_SENSE_SIZE;
	lrbp->sense_buffer = cmd->sense_buffer;
	lrbp->task_tag = tag;
	lrbp->lun = ufshcd_scsi_to_upiu_lun(cmd->device->lun);
	lrbp->intr_cmd = !ufshcd_is_intr_aggr_allowed(hba) ? true : false;

	trace_android_vh_ufs_prepare_command(hba, cmd->request, lrbp, &err);
	if (err) {
		lrbp->cmd = NULL;
		ufshcd_release(hba);
		goto out;
	}

	ufshcd_prepare_lrbp_crypto(cmd->request, lrbp);

	lrbp->req_abort_skip = false;

	ufshcd_comp_scsi_upiu(hba, lrbp);

	err = ufshcd_map_sg(hba, lrbp);
	if (err) {
		lrbp->cmd = NULL;
		ufshcd_release(hba);
		goto out;
	}
	/* Make sure descriptors are ready before ringing the doorbell */
	wmb();

	spin_lock_irqsave(hba->host->host_lock, flags);
	switch (hba->ufshcd_state) {
	case UFSHCD_STATE_OPERATIONAL:
	case UFSHCD_STATE_EH_SCHEDULED_NON_FATAL:
		break;
	case UFSHCD_STATE_EH_SCHEDULED_FATAL:
		/*
		 * pm_runtime_get_sync() is used at error handling preparation
		 * stage. If a scsi cmd, e.g. the SSU cmd, is sent from hba's
		 * PM ops, it can never be finished if we let SCSI layer keep
		 * retrying it, which gets err handler stuck forever. Neither
		 * can we let the scsi cmd pass through, because UFS is in bad
		 * state, the scsi cmd may eventually time out, which will get
		 * err handler blocked for too long. So, just fail the scsi cmd
		 * sent from PM ops, err handler can recover PM error anyways.
		 */
		if (hba->pm_op_in_progress) {
			hba->force_reset = true;
			set_host_byte(cmd, DID_BAD_TARGET);
			goto out_compl_cmd;
		}
		fallthrough;
	case UFSHCD_STATE_RESET:
		err = SCSI_MLQUEUE_HOST_BUSY;
		goto out_compl_cmd;
	case UFSHCD_STATE_ERROR:
		set_host_byte(cmd, DID_ERROR);
		goto out_compl_cmd;
	default:
		dev_WARN_ONCE(hba->dev, 1, "%s: invalid state %d\n",
				__func__, hba->ufshcd_state);
		set_host_byte(cmd, DID_BAD_TARGET);
		goto out_compl_cmd;
	}
	ufshcd_send_command(hba, tag);
	spin_unlock_irqrestore(hba->host->host_lock, flags);
	goto out;

out_compl_cmd:
	scsi_dma_unmap(lrbp->cmd);
	lrbp->cmd = NULL;
	spin_unlock_irqrestore(hba->host->host_lock, flags);
	ufshcd_release(hba);
	if (!err)
		cmd->scsi_done(cmd);
out:
	up_read(&hba->clk_scaling_lock);
	return err;
}

static int ufshcd_compose_dev_cmd(struct ufs_hba *hba,
		struct ufshcd_lrb *lrbp, enum dev_cmd_type cmd_type, int tag)
{
	lrbp->cmd = NULL;
	lrbp->sense_bufflen = 0;
	lrbp->sense_buffer = NULL;
	lrbp->task_tag = tag;
	lrbp->lun = 0; /* device management cmd is not specific to any LUN */
	lrbp->intr_cmd = true; /* No interrupt aggregation */
	ufshcd_prepare_lrbp_crypto(NULL, lrbp);
	hba->dev_cmd.type = cmd_type;

	return ufshcd_compose_devman_upiu(hba, lrbp);
}

static int
ufshcd_clear_cmd(struct ufs_hba *hba, int tag)
{
	int err = 0;
	unsigned long flags;
	u32 mask = 1 << tag;

	/* clear outstanding transaction before retry */
	spin_lock_irqsave(hba->host->host_lock, flags);
	ufshcd_utrl_clear(hba, tag);
	spin_unlock_irqrestore(hba->host->host_lock, flags);

	/*
	 * wait for for h/w to clear corresponding bit in door-bell.
	 * max. wait is 1 sec.
	 */
	err = ufshcd_wait_for_register(hba,
			REG_UTP_TRANSFER_REQ_DOOR_BELL,
			mask, ~mask, 1000, 1000);

	return err;
}

static int
ufshcd_check_query_response(struct ufs_hba *hba, struct ufshcd_lrb *lrbp)
{
	struct ufs_query_res *query_res = &hba->dev_cmd.query.response;

	/* Get the UPIU response */
	query_res->response = ufshcd_get_rsp_upiu_result(lrbp->ucd_rsp_ptr) >>
				UPIU_RSP_CODE_OFFSET;
	return query_res->response;
}

/**
 * ufshcd_dev_cmd_completion() - handles device management command responses
 * @hba: per adapter instance
 * @lrbp: pointer to local reference block
 */
static int
ufshcd_dev_cmd_completion(struct ufs_hba *hba, struct ufshcd_lrb *lrbp)
{
	int resp;
	int err = 0;

	hba->ufs_stats.last_hibern8_exit_tstamp = ktime_set(0, 0);
	resp = ufshcd_get_req_rsp(lrbp->ucd_rsp_ptr);

	switch (resp) {
	case UPIU_TRANSACTION_NOP_IN:
		if (hba->dev_cmd.type != DEV_CMD_TYPE_NOP) {
			err = -EINVAL;
			dev_err(hba->dev, "%s: unexpected response %x\n",
					__func__, resp);
		}
		break;
	case UPIU_TRANSACTION_QUERY_RSP:
		err = ufshcd_check_query_response(hba, lrbp);
		if (!err)
			err = ufshcd_copy_query_response(hba, lrbp);
		break;
	case UPIU_TRANSACTION_REJECT_UPIU:
		/* TODO: handle Reject UPIU Response */
		err = -EPERM;
		dev_err(hba->dev, "%s: Reject UPIU not fully implemented\n",
				__func__);
		break;
	default:
		err = -EINVAL;
		dev_err(hba->dev, "%s: Invalid device management cmd response: %x\n",
				__func__, resp);
		break;
	}

	return err;
}

static int ufshcd_wait_for_dev_cmd(struct ufs_hba *hba,
		struct ufshcd_lrb *lrbp, int max_timeout)
{
	int err = 0;
	unsigned long time_left;
	unsigned long flags;

	time_left = wait_for_completion_timeout(hba->dev_cmd.complete,
			msecs_to_jiffies(max_timeout));

	/* Make sure descriptors are ready before ringing the doorbell */
	wmb();
	spin_lock_irqsave(hba->host->host_lock, flags);
	hba->dev_cmd.complete = NULL;
	if (likely(time_left)) {
		err = ufshcd_get_tr_ocs(lrbp);
		if (!err)
			err = ufshcd_dev_cmd_completion(hba, lrbp);
	}
	spin_unlock_irqrestore(hba->host->host_lock, flags);

	if (!time_left) {
		err = -ETIMEDOUT;
		dev_dbg(hba->dev, "%s: dev_cmd request timedout, tag %d\n",
			__func__, lrbp->task_tag);
		if (!ufshcd_clear_cmd(hba, lrbp->task_tag))
			/* successfully cleared the command, retry if needed */
			err = -EAGAIN;
		/*
		 * in case of an error, after clearing the doorbell,
		 * we also need to clear the outstanding_request
		 * field in hba
		 */
		ufshcd_outstanding_req_clear(hba, lrbp->task_tag);
	}

	return err;
}

/**
 * ufshcd_exec_dev_cmd - API for sending device management requests
 * @hba: UFS hba
 * @cmd_type: specifies the type (NOP, Query...)
 * @timeout: time in seconds
 *
 * NOTE: Since there is only one available tag for device management commands,
 * it is expected you hold the hba->dev_cmd.lock mutex.
 */
static int ufshcd_exec_dev_cmd(struct ufs_hba *hba,
		enum dev_cmd_type cmd_type, int timeout)
{
	struct request_queue *q = hba->cmd_queue;
	struct request *req;
	struct ufshcd_lrb *lrbp;
	int err;
	int tag;
	struct completion wait;
	unsigned long flags;

	down_read(&hba->clk_scaling_lock);

	/*
	 * Get free slot, sleep if slots are unavailable.
	 * Even though we use wait_event() which sleeps indefinitely,
	 * the maximum wait time is bounded by SCSI request timeout.
	 */
	req = blk_get_request(q, REQ_OP_DRV_OUT, 0);
	if (IS_ERR(req)) {
		err = PTR_ERR(req);
		goto out_unlock;
	}
	tag = req->tag;
	WARN_ON_ONCE(!ufshcd_valid_tag(hba, tag));

	init_completion(&wait);
	lrbp = &hba->lrb[tag];
	if (unlikely(lrbp->in_use)) {
		err = -EBUSY;
		goto out;
	}

	WARN_ON(lrbp->cmd);
	err = ufshcd_compose_dev_cmd(hba, lrbp, cmd_type, tag);
	if (unlikely(err))
		goto out_put_tag;

	hba->dev_cmd.complete = &wait;

	ufshcd_add_query_upiu_trace(hba, UFS_QUERY_SEND, lrbp->ucd_req_ptr);
	/* Make sure descriptors are ready before ringing the doorbell */
	wmb();
	spin_lock_irqsave(hba->host->host_lock, flags);
	ufshcd_send_command(hba, tag);
	spin_unlock_irqrestore(hba->host->host_lock, flags);

	err = ufshcd_wait_for_dev_cmd(hba, lrbp, timeout);

out:
	ufshcd_add_query_upiu_trace(hba, err ? UFS_QUERY_ERR : UFS_QUERY_COMP,
				    (struct utp_upiu_req *)lrbp->ucd_rsp_ptr);

out_put_tag:
	blk_put_request(req);
out_unlock:
	up_read(&hba->clk_scaling_lock);
	return err;
}

/**
 * ufshcd_init_query() - init the query response and request parameters
 * @hba: per-adapter instance
 * @request: address of the request pointer to be initialized
 * @response: address of the response pointer to be initialized
 * @opcode: operation to perform
 * @idn: flag idn to access
 * @index: LU number to access
 * @selector: query/flag/descriptor further identification
 */
static inline void ufshcd_init_query(struct ufs_hba *hba,
		struct ufs_query_req **request, struct ufs_query_res **response,
		enum query_opcode opcode, u8 idn, u8 index, u8 selector)
{
	*request = &hba->dev_cmd.query.request;
	*response = &hba->dev_cmd.query.response;
	memset(*request, 0, sizeof(struct ufs_query_req));
	memset(*response, 0, sizeof(struct ufs_query_res));
	(*request)->upiu_req.opcode = opcode;
	(*request)->upiu_req.idn = idn;
	(*request)->upiu_req.index = index;
	(*request)->upiu_req.selector = selector;
}

int ufshcd_query_flag_retry(struct ufs_hba *hba,
	enum query_opcode opcode, enum flag_idn idn, u8 index, bool *flag_res)
{
	int ret;
	int retries;

	for (retries = 0; retries < QUERY_REQ_RETRIES; retries++) {
		ret = ufshcd_query_flag(hba, opcode, idn, index, flag_res);
		if (ret)
			dev_dbg(hba->dev,
				"%s: failed with error %d, retries %d\n",
				__func__, ret, retries);
		else
			break;
	}

	if (ret)
		dev_err(hba->dev,
			"%s: query attribute, opcode %d, idn %d, failed with error %d after %d retires\n",
			__func__, opcode, idn, ret, retries);
	return ret;
}
EXPORT_SYMBOL_GPL(ufshcd_query_flag_retry);

/**
 * ufshcd_query_flag() - API function for sending flag query requests
 * @hba: per-adapter instance
 * @opcode: flag query to perform
 * @idn: flag idn to access
 * @index: flag index to access
 * @flag_res: the flag value after the query request completes
 *
 * Returns 0 for success, non-zero in case of failure
 */
int ufshcd_query_flag(struct ufs_hba *hba, enum query_opcode opcode,
			enum flag_idn idn, u8 index, bool *flag_res)
{
	struct ufs_query_req *request = NULL;
	struct ufs_query_res *response = NULL;
	int err, selector = 0;
	int timeout = QUERY_REQ_TIMEOUT;

	BUG_ON(!hba);

	ufshcd_hold(hba, false);
	mutex_lock(&hba->dev_cmd.lock);
	ufshcd_init_query(hba, &request, &response, opcode, idn, index,
			selector);

	switch (opcode) {
	case UPIU_QUERY_OPCODE_SET_FLAG:
	case UPIU_QUERY_OPCODE_CLEAR_FLAG:
	case UPIU_QUERY_OPCODE_TOGGLE_FLAG:
		request->query_func = UPIU_QUERY_FUNC_STANDARD_WRITE_REQUEST;
		break;
	case UPIU_QUERY_OPCODE_READ_FLAG:
		request->query_func = UPIU_QUERY_FUNC_STANDARD_READ_REQUEST;
		if (!flag_res) {
			/* No dummy reads */
			dev_err(hba->dev, "%s: Invalid argument for read request\n",
					__func__);
			err = -EINVAL;
			goto out_unlock;
		}
		break;
	default:
		dev_err(hba->dev,
			"%s: Expected query flag opcode but got = %d\n",
			__func__, opcode);
		err = -EINVAL;
		goto out_unlock;
	}

	err = ufshcd_exec_dev_cmd(hba, DEV_CMD_TYPE_QUERY, timeout);

	if (err) {
		dev_err(hba->dev,
			"%s: Sending flag query for idn %d failed, err = %d\n",
			__func__, idn, err);
		goto out_unlock;
	}

	if (flag_res)
		*flag_res = (be32_to_cpu(response->upiu_res.value) &
				MASK_QUERY_UPIU_FLAG_LOC) & 0x1;

out_unlock:
	mutex_unlock(&hba->dev_cmd.lock);
	ufshcd_release(hba);
	return err;
}
EXPORT_SYMBOL_GPL(ufshcd_query_flag);

/**
 * ufshcd_query_attr - API function for sending attribute requests
 * @hba: per-adapter instance
 * @opcode: attribute opcode
 * @idn: attribute idn to access
 * @index: index field
 * @selector: selector field
 * @attr_val: the attribute value after the query request completes
 *
 * Returns 0 for success, non-zero in case of failure
*/
int ufshcd_query_attr(struct ufs_hba *hba, enum query_opcode opcode,
		      enum attr_idn idn, u8 index, u8 selector, u32 *attr_val)
{
	struct ufs_query_req *request = NULL;
	struct ufs_query_res *response = NULL;
	int err;

	BUG_ON(!hba);

	if (!attr_val) {
		dev_err(hba->dev, "%s: attribute value required for opcode 0x%x\n",
				__func__, opcode);
		return -EINVAL;
	}

	ufshcd_hold(hba, false);

	mutex_lock(&hba->dev_cmd.lock);
	ufshcd_init_query(hba, &request, &response, opcode, idn, index,
			selector);

	switch (opcode) {
	case UPIU_QUERY_OPCODE_WRITE_ATTR:
		request->query_func = UPIU_QUERY_FUNC_STANDARD_WRITE_REQUEST;
		request->upiu_req.value = cpu_to_be32(*attr_val);
		break;
	case UPIU_QUERY_OPCODE_READ_ATTR:
		request->query_func = UPIU_QUERY_FUNC_STANDARD_READ_REQUEST;
		break;
	default:
		dev_err(hba->dev, "%s: Expected query attr opcode but got = 0x%.2x\n",
				__func__, opcode);
		err = -EINVAL;
		goto out_unlock;
	}

	err = ufshcd_exec_dev_cmd(hba, DEV_CMD_TYPE_QUERY, QUERY_REQ_TIMEOUT);

	if (err) {
		dev_err(hba->dev, "%s: opcode 0x%.2x for idn %d failed, index %d, err = %d\n",
				__func__, opcode, idn, index, err);
		goto out_unlock;
	}

	*attr_val = be32_to_cpu(response->upiu_res.value);

out_unlock:
	mutex_unlock(&hba->dev_cmd.lock);
	ufshcd_release(hba);
	return err;
}
EXPORT_SYMBOL_GPL(ufshcd_query_attr);

/**
 * ufshcd_query_attr_retry() - API function for sending query
 * attribute with retries
 * @hba: per-adapter instance
 * @opcode: attribute opcode
 * @idn: attribute idn to access
 * @index: index field
 * @selector: selector field
 * @attr_val: the attribute value after the query request
 * completes
 *
 * Returns 0 for success, non-zero in case of failure
*/
int ufshcd_query_attr_retry(struct ufs_hba *hba,
	enum query_opcode opcode, enum attr_idn idn, u8 index, u8 selector,
	u32 *attr_val)
{
	int ret = 0;
	u32 retries;

	for (retries = QUERY_REQ_RETRIES; retries > 0; retries--) {
		ret = ufshcd_query_attr(hba, opcode, idn, index,
						selector, attr_val);
		if (ret)
			dev_dbg(hba->dev, "%s: failed with error %d, retries %d\n",
				__func__, ret, retries);
		else
			break;
	}

	if (ret)
		dev_err(hba->dev,
			"%s: query attribute, idn %d, failed with error %d after %d retires\n",
			__func__, idn, ret, QUERY_REQ_RETRIES);
	return ret;
}
EXPORT_SYMBOL_GPL(ufshcd_query_attr_retry);

static int __ufshcd_query_descriptor(struct ufs_hba *hba,
			enum query_opcode opcode, enum desc_idn idn, u8 index,
			u8 selector, u8 *desc_buf, int *buf_len)
{
	struct ufs_query_req *request = NULL;
	struct ufs_query_res *response = NULL;
	int err;

	BUG_ON(!hba);

	if (!desc_buf) {
		dev_err(hba->dev, "%s: descriptor buffer required for opcode 0x%x\n",
				__func__, opcode);
		return -EINVAL;
	}

	if (*buf_len < QUERY_DESC_MIN_SIZE || *buf_len > QUERY_DESC_MAX_SIZE) {
		dev_err(hba->dev, "%s: descriptor buffer size (%d) is out of range\n",
				__func__, *buf_len);
		return -EINVAL;
	}

	ufshcd_hold(hba, false);

	mutex_lock(&hba->dev_cmd.lock);
	ufshcd_init_query(hba, &request, &response, opcode, idn, index,
			selector);
	hba->dev_cmd.query.descriptor = desc_buf;
	request->upiu_req.length = cpu_to_be16(*buf_len);

	switch (opcode) {
	case UPIU_QUERY_OPCODE_WRITE_DESC:
		request->query_func = UPIU_QUERY_FUNC_STANDARD_WRITE_REQUEST;
		break;
	case UPIU_QUERY_OPCODE_READ_DESC:
		request->query_func = UPIU_QUERY_FUNC_STANDARD_READ_REQUEST;
		break;
	default:
		dev_err(hba->dev,
				"%s: Expected query descriptor opcode but got = 0x%.2x\n",
				__func__, opcode);
		err = -EINVAL;
		goto out_unlock;
	}

	err = ufshcd_exec_dev_cmd(hba, DEV_CMD_TYPE_QUERY, QUERY_REQ_TIMEOUT);

	if (err) {
		dev_err(hba->dev, "%s: opcode 0x%.2x for idn %d failed, index %d, err = %d\n",
				__func__, opcode, idn, index, err);
		goto out_unlock;
	}

	*buf_len = be16_to_cpu(response->upiu_res.length);

out_unlock:
	hba->dev_cmd.query.descriptor = NULL;
	mutex_unlock(&hba->dev_cmd.lock);
	ufshcd_release(hba);
	return err;
}

/**
 * ufshcd_query_descriptor_retry - API function for sending descriptor requests
 * @hba: per-adapter instance
 * @opcode: attribute opcode
 * @idn: attribute idn to access
 * @index: index field
 * @selector: selector field
 * @desc_buf: the buffer that contains the descriptor
 * @buf_len: length parameter passed to the device
 *
 * Returns 0 for success, non-zero in case of failure.
 * The buf_len parameter will contain, on return, the length parameter
 * received on the response.
 */
int ufshcd_query_descriptor_retry(struct ufs_hba *hba,
				  enum query_opcode opcode,
				  enum desc_idn idn, u8 index,
				  u8 selector,
				  u8 *desc_buf, int *buf_len)
{
	int err;
	int retries;

	for (retries = QUERY_REQ_RETRIES; retries > 0; retries--) {
		err = __ufshcd_query_descriptor(hba, opcode, idn, index,
						selector, desc_buf, buf_len);
		if (!err || err == -EINVAL)
			break;
	}

	return err;
}
EXPORT_SYMBOL_GPL(ufshcd_query_descriptor_retry);

/**
 * ufshcd_map_desc_id_to_length - map descriptor IDN to its length
 * @hba: Pointer to adapter instance
 * @desc_id: descriptor idn value
 * @desc_len: mapped desc length (out)
 */
void ufshcd_map_desc_id_to_length(struct ufs_hba *hba, enum desc_idn desc_id,
				  int *desc_len)
{
	if (desc_id >= QUERY_DESC_IDN_MAX || desc_id == QUERY_DESC_IDN_RFU_0 ||
	    desc_id == QUERY_DESC_IDN_RFU_1)
		*desc_len = 0;
	else
		*desc_len = hba->desc_size[desc_id];
}
EXPORT_SYMBOL(ufshcd_map_desc_id_to_length);

static void ufshcd_update_desc_length(struct ufs_hba *hba,
				      enum desc_idn desc_id, int desc_index,
				      unsigned char desc_len)
{
	if (hba->desc_size[desc_id] == QUERY_DESC_MAX_SIZE &&
	    desc_id != QUERY_DESC_IDN_STRING && desc_index != UFS_RPMB_UNIT)
		/* For UFS 3.1, the normal unit descriptor is 10 bytes larger
		 * than the RPMB unit, however, both descriptors share the same
		 * desc_idn, to cover both unit descriptors with one length, we
		 * choose the normal unit descriptor length by desc_index.
		 */
		hba->desc_size[desc_id] = desc_len;
}

/**
 * ufshcd_read_desc_param - read the specified descriptor parameter
 * @hba: Pointer to adapter instance
 * @desc_id: descriptor idn value
 * @desc_index: descriptor index
 * @param_offset: offset of the parameter to read
 * @param_read_buf: pointer to buffer where parameter would be read
 * @param_size: sizeof(param_read_buf)
 *
 * Return 0 in case of success, non-zero otherwise
 */
int ufshcd_read_desc_param(struct ufs_hba *hba,
			   enum desc_idn desc_id,
			   int desc_index,
			   u8 param_offset,
			   u8 *param_read_buf,
			   u8 param_size)
{
	int ret;
	u8 *desc_buf;
	int buff_len;
	bool is_kmalloc = true;

	/* Safety check */
	if (desc_id >= QUERY_DESC_IDN_MAX || !param_size)
		return -EINVAL;

	/* Get the length of descriptor */
	ufshcd_map_desc_id_to_length(hba, desc_id, &buff_len);
	if (!buff_len) {
		dev_err(hba->dev, "%s: Failed to get desc length\n", __func__);
		return -EINVAL;
	}

	if (param_offset >= buff_len) {
		dev_err(hba->dev, "%s: Invalid offset 0x%x in descriptor IDN 0x%x, length 0x%x\n",
			__func__, param_offset, desc_id, buff_len);
		return -EINVAL;
	}

	/* Check whether we need temp memory */
	if (param_offset != 0 || param_size < buff_len) {
		desc_buf = kzalloc(buff_len, GFP_KERNEL);
		if (!desc_buf)
			return -ENOMEM;
	} else {
		desc_buf = param_read_buf;
		is_kmalloc = false;
	}

	/* Request for full descriptor */
	ret = ufshcd_query_descriptor_retry(hba, UPIU_QUERY_OPCODE_READ_DESC,
					desc_id, desc_index, 0,
					desc_buf, &buff_len);

	if (ret) {
		dev_err(hba->dev, "%s: Failed reading descriptor. desc_id %d, desc_index %d, param_offset %d, ret %d\n",
			__func__, desc_id, desc_index, param_offset, ret);
		goto out;
	}

	/* Sanity check */
	if (desc_buf[QUERY_DESC_DESC_TYPE_OFFSET] != desc_id) {
		dev_err(hba->dev, "%s: invalid desc_id %d in descriptor header\n",
			__func__, desc_buf[QUERY_DESC_DESC_TYPE_OFFSET]);
		ret = -EINVAL;
		goto out;
	}

	/* Update descriptor length */
	buff_len = desc_buf[QUERY_DESC_LENGTH_OFFSET];
	ufshcd_update_desc_length(hba, desc_id, desc_index, buff_len);

	if (is_kmalloc) {
		/* Make sure we don't copy more data than available */
		if (param_offset + param_size > buff_len)
			param_size = buff_len - param_offset;
		memcpy(param_read_buf, &desc_buf[param_offset], param_size);
	}
out:
	if (is_kmalloc)
		kfree(desc_buf);
	return ret;
}
EXPORT_SYMBOL_GPL(ufshcd_read_desc_param);

/**
 * struct uc_string_id - unicode string
 *
 * @len: size of this descriptor inclusive
 * @type: descriptor type
 * @uc: unicode string character
 */
struct uc_string_id {
	u8 len;
	u8 type;
	wchar_t uc[];
} __packed;

/* replace non-printable or non-ASCII characters with spaces */
static inline char ufshcd_remove_non_printable(u8 ch)
{
	return (ch >= 0x20 && ch <= 0x7e) ? ch : ' ';
}

/**
 * ufshcd_read_string_desc - read string descriptor
 * @hba: pointer to adapter instance
 * @desc_index: descriptor index
 * @buf: pointer to buffer where descriptor would be read,
 *       the caller should free the memory.
 * @ascii: if true convert from unicode to ascii characters
 *         null terminated string.
 *
 * Return:
 * *      string size on success.
 * *      -ENOMEM: on allocation failure
 * *      -EINVAL: on a wrong parameter
 */
int ufshcd_read_string_desc(struct ufs_hba *hba, u8 desc_index,
			    u8 **buf, bool ascii)
{
	struct uc_string_id *uc_str;
	u8 *str;
	int ret;

	if (!buf)
		return -EINVAL;

	uc_str = kzalloc(QUERY_DESC_MAX_SIZE, GFP_KERNEL);
	if (!uc_str)
		return -ENOMEM;

	ret = ufshcd_read_desc_param(hba, QUERY_DESC_IDN_STRING, desc_index, 0,
				     (u8 *)uc_str, QUERY_DESC_MAX_SIZE);
	if (ret < 0) {
		dev_err(hba->dev, "Reading String Desc failed after %d retries. err = %d\n",
			QUERY_REQ_RETRIES, ret);
		str = NULL;
		goto out;
	}

	if (uc_str->len <= QUERY_DESC_HDR_SIZE) {
		dev_dbg(hba->dev, "String Desc is of zero length\n");
		str = NULL;
		ret = 0;
		goto out;
	}

	if (ascii) {
		ssize_t ascii_len;
		int i;
		/* remove header and divide by 2 to move from UTF16 to UTF8 */
		ascii_len = (uc_str->len - QUERY_DESC_HDR_SIZE) / 2 + 1;
		str = kzalloc(ascii_len, GFP_KERNEL);
		if (!str) {
			ret = -ENOMEM;
			goto out;
		}

		/*
		 * the descriptor contains string in UTF16 format
		 * we need to convert to utf-8 so it can be displayed
		 */
		ret = utf16s_to_utf8s(uc_str->uc,
				      uc_str->len - QUERY_DESC_HDR_SIZE,
				      UTF16_BIG_ENDIAN, str, ascii_len);

		/* replace non-printable or non-ASCII characters with spaces */
		for (i = 0; i < ret; i++)
			str[i] = ufshcd_remove_non_printable(str[i]);

		str[ret++] = '\0';

	} else {
		str = kmemdup(uc_str, uc_str->len, GFP_KERNEL);
		if (!str) {
			ret = -ENOMEM;
			goto out;
		}
		ret = uc_str->len;
	}
out:
	*buf = str;
	kfree(uc_str);
	return ret;
}

/**
 * ufshcd_read_unit_desc_param - read the specified unit descriptor parameter
 * @hba: Pointer to adapter instance
 * @lun: lun id
 * @param_offset: offset of the parameter to read
 * @param_read_buf: pointer to buffer where parameter would be read
 * @param_size: sizeof(param_read_buf)
 *
 * Return 0 in case of success, non-zero otherwise
 */
static inline int ufshcd_read_unit_desc_param(struct ufs_hba *hba,
					      int lun,
					      enum unit_desc_param param_offset,
					      u8 *param_read_buf,
					      u32 param_size)
{
	/*
	 * Unit descriptors are only available for general purpose LUs (LUN id
	 * from 0 to 7) and RPMB Well known LU.
	 */
	if (!ufs_is_valid_unit_desc_lun(&hba->dev_info, lun, param_offset))
		return -EOPNOTSUPP;

	return ufshcd_read_desc_param(hba, QUERY_DESC_IDN_UNIT, lun,
				      param_offset, param_read_buf, param_size);
}

static int ufshcd_get_ref_clk_gating_wait(struct ufs_hba *hba)
{
	int err = 0;
	u32 gating_wait = UFSHCD_REF_CLK_GATING_WAIT_US;

	if (hba->dev_info.wspecversion >= 0x300) {
		err = ufshcd_query_attr_retry(hba, UPIU_QUERY_OPCODE_READ_ATTR,
				QUERY_ATTR_IDN_REF_CLK_GATING_WAIT_TIME, 0, 0,
				&gating_wait);
		if (err)
			dev_err(hba->dev, "Failed reading bRefClkGatingWait. err = %d, use default %uus\n",
					 err, gating_wait);

		if (gating_wait == 0) {
			gating_wait = UFSHCD_REF_CLK_GATING_WAIT_US;
			dev_err(hba->dev, "Undefined ref clk gating wait time, use default %uus\n",
					 gating_wait);
		}

		hba->dev_info.clk_gating_wait_us = gating_wait;
	}

	return err;
}

/**
 * ufshcd_memory_alloc - allocate memory for host memory space data structures
 * @hba: per adapter instance
 *
 * 1. Allocate DMA memory for Command Descriptor array
 *	Each command descriptor consist of Command UPIU, Response UPIU and PRDT
 * 2. Allocate DMA memory for UTP Transfer Request Descriptor List (UTRDL).
 * 3. Allocate DMA memory for UTP Task Management Request Descriptor List
 *	(UTMRDL)
 * 4. Allocate memory for local reference block(lrb).
 *
 * Returns 0 for success, non-zero in case of failure
 */
static int ufshcd_memory_alloc(struct ufs_hba *hba)
{
	size_t utmrdl_size, utrdl_size, ucdl_size;

	/* Allocate memory for UTP command descriptors */
	ucdl_size = (sizeof_utp_transfer_cmd_desc(hba) * hba->nutrs);
	hba->ucdl_base_addr = dmam_alloc_coherent(hba->dev,
						  ucdl_size,
						  &hba->ucdl_dma_addr,
						  GFP_KERNEL);

	/*
	 * UFSHCI requires UTP command descriptor to be 128 byte aligned.
	 * make sure hba->ucdl_dma_addr is aligned to PAGE_SIZE
	 * if hba->ucdl_dma_addr is aligned to PAGE_SIZE, then it will
	 * be aligned to 128 bytes as well
	 */
	if (!hba->ucdl_base_addr ||
	    WARN_ON(hba->ucdl_dma_addr & (PAGE_SIZE - 1))) {
		dev_err(hba->dev,
			"Command Descriptor Memory allocation failed\n");
		goto out;
	}

	/*
	 * Allocate memory for UTP Transfer descriptors
	 * UFSHCI requires 1024 byte alignment of UTRD
	 */
	utrdl_size = (sizeof(struct utp_transfer_req_desc) * hba->nutrs);
	hba->utrdl_base_addr = dmam_alloc_coherent(hba->dev,
						   utrdl_size,
						   &hba->utrdl_dma_addr,
						   GFP_KERNEL);
	if (!hba->utrdl_base_addr ||
	    WARN_ON(hba->utrdl_dma_addr & (PAGE_SIZE - 1))) {
		dev_err(hba->dev,
			"Transfer Descriptor Memory allocation failed\n");
		goto out;
	}

	/*
	 * Allocate memory for UTP Task Management descriptors
	 * UFSHCI requires 1024 byte alignment of UTMRD
	 */
	utmrdl_size = sizeof(struct utp_task_req_desc) * hba->nutmrs;
	hba->utmrdl_base_addr = dmam_alloc_coherent(hba->dev,
						    utmrdl_size,
						    &hba->utmrdl_dma_addr,
						    GFP_KERNEL);
	if (!hba->utmrdl_base_addr ||
	    WARN_ON(hba->utmrdl_dma_addr & (PAGE_SIZE - 1))) {
		dev_err(hba->dev,
		"Task Management Descriptor Memory allocation failed\n");
		goto out;
	}

	/* Allocate memory for local reference block */
	hba->lrb = devm_kcalloc(hba->dev,
				hba->nutrs, sizeof(struct ufshcd_lrb),
				GFP_KERNEL);
	if (!hba->lrb) {
		dev_err(hba->dev, "LRB Memory allocation failed\n");
		goto out;
	}
	return 0;
out:
	return -ENOMEM;
}

/**
 * ufshcd_host_memory_configure - configure local reference block with
 *				memory offsets
 * @hba: per adapter instance
 *
 * Configure Host memory space
 * 1. Update Corresponding UTRD.UCDBA and UTRD.UCDBAU with UCD DMA
 * address.
 * 2. Update each UTRD with Response UPIU offset, Response UPIU length
 * and PRDT offset.
 * 3. Save the corresponding addresses of UTRD, UCD.CMD, UCD.RSP and UCD.PRDT
 * into local reference block.
 */
static void ufshcd_host_memory_configure(struct ufs_hba *hba)
{
	struct utp_transfer_req_desc *utrdlp;
	dma_addr_t cmd_desc_dma_addr;
	dma_addr_t cmd_desc_element_addr;
	u16 response_offset;
	u16 prdt_offset;
	int cmd_desc_size;
	int i;

	utrdlp = hba->utrdl_base_addr;

	response_offset =
		offsetof(struct utp_transfer_cmd_desc, response_upiu);
	prdt_offset =
		offsetof(struct utp_transfer_cmd_desc, prd_table);

	cmd_desc_size = sizeof_utp_transfer_cmd_desc(hba);
	cmd_desc_dma_addr = hba->ucdl_dma_addr;

	for (i = 0; i < hba->nutrs; i++) {
		/* Configure UTRD with command descriptor base address */
		cmd_desc_element_addr =
				(cmd_desc_dma_addr + (cmd_desc_size * i));
		utrdlp[i].command_desc_base_addr_lo =
				cpu_to_le32(lower_32_bits(cmd_desc_element_addr));
		utrdlp[i].command_desc_base_addr_hi =
				cpu_to_le32(upper_32_bits(cmd_desc_element_addr));

		/* Response upiu and prdt offset should be in double words */
		if (hba->quirks & UFSHCD_QUIRK_PRDT_BYTE_GRAN) {
			utrdlp[i].response_upiu_offset =
				cpu_to_le16(response_offset);
			utrdlp[i].prd_table_offset =
				cpu_to_le16(prdt_offset);
			utrdlp[i].response_upiu_length =
				cpu_to_le16(ALIGNED_UPIU_SIZE);
		} else {
			utrdlp[i].response_upiu_offset =
				cpu_to_le16(response_offset >> 2);
			utrdlp[i].prd_table_offset =
				cpu_to_le16(prdt_offset >> 2);
			utrdlp[i].response_upiu_length =
				cpu_to_le16(ALIGNED_UPIU_SIZE >> 2);
		}

		ufshcd_init_lrb(hba, &hba->lrb[i], i);
	}
}

/**
 * ufshcd_dme_link_startup - Notify Unipro to perform link startup
 * @hba: per adapter instance
 *
 * UIC_CMD_DME_LINK_STARTUP command must be issued to Unipro layer,
 * in order to initialize the Unipro link startup procedure.
 * Once the Unipro links are up, the device connected to the controller
 * is detected.
 *
 * Returns 0 on success, non-zero value on failure
 */
static int ufshcd_dme_link_startup(struct ufs_hba *hba)
{
	struct uic_command uic_cmd = {0};
	int ret;

	uic_cmd.command = UIC_CMD_DME_LINK_STARTUP;

	ret = ufshcd_send_uic_cmd(hba, &uic_cmd);
	if (ret)
		dev_dbg(hba->dev,
			"dme-link-startup: error code %d\n", ret);
	return ret;
}
/**
 * ufshcd_dme_reset - UIC command for DME_RESET
 * @hba: per adapter instance
 *
 * DME_RESET command is issued in order to reset UniPro stack.
 * This function now deals with cold reset.
 *
 * Returns 0 on success, non-zero value on failure
 */
static int ufshcd_dme_reset(struct ufs_hba *hba)
{
	struct uic_command uic_cmd = {0};
	int ret;

	uic_cmd.command = UIC_CMD_DME_RESET;

	ret = ufshcd_send_uic_cmd(hba, &uic_cmd);
	if (ret)
		dev_err(hba->dev,
			"dme-reset: error code %d\n", ret);

	return ret;
}

int ufshcd_dme_configure_adapt(struct ufs_hba *hba,
			       int agreed_gear,
			       int adapt_val)
{
	int ret;

	if (agreed_gear != UFS_HS_G4)
		adapt_val = PA_NO_ADAPT;

	ret = ufshcd_dme_set(hba,
			     UIC_ARG_MIB(PA_TXHSADAPTTYPE),
			     adapt_val);
	return ret;
}
EXPORT_SYMBOL_GPL(ufshcd_dme_configure_adapt);

/**
 * ufshcd_dme_enable - UIC command for DME_ENABLE
 * @hba: per adapter instance
 *
 * DME_ENABLE command is issued in order to enable UniPro stack.
 *
 * Returns 0 on success, non-zero value on failure
 */
static int ufshcd_dme_enable(struct ufs_hba *hba)
{
	struct uic_command uic_cmd = {0};
	int ret;

	uic_cmd.command = UIC_CMD_DME_ENABLE;

	ret = ufshcd_send_uic_cmd(hba, &uic_cmd);
	if (ret)
		dev_err(hba->dev,
			"dme-enable: error code %d\n", ret);

	return ret;
}

static inline void ufshcd_add_delay_before_dme_cmd(struct ufs_hba *hba)
{
	#define MIN_DELAY_BEFORE_DME_CMDS_US	1000
	unsigned long min_sleep_time_us;

	if (!(hba->quirks & UFSHCD_QUIRK_DELAY_BEFORE_DME_CMDS))
		return;

	/*
	 * last_dme_cmd_tstamp will be 0 only for 1st call to
	 * this function
	 */
	if (unlikely(!ktime_to_us(hba->last_dme_cmd_tstamp))) {
		min_sleep_time_us = MIN_DELAY_BEFORE_DME_CMDS_US;
	} else {
		unsigned long delta =
			(unsigned long) ktime_to_us(
				ktime_sub(ktime_get(),
				hba->last_dme_cmd_tstamp));

		if (delta < MIN_DELAY_BEFORE_DME_CMDS_US)
			min_sleep_time_us =
				MIN_DELAY_BEFORE_DME_CMDS_US - delta;
		else
			return; /* no more delay required */
	}

	/* allow sleep for extra 50us if needed */
	usleep_range(min_sleep_time_us, min_sleep_time_us + 50);
}

/**
 * ufshcd_dme_set_attr - UIC command for DME_SET, DME_PEER_SET
 * @hba: per adapter instance
 * @attr_sel: uic command argument1
 * @attr_set: attribute set type as uic command argument2
 * @mib_val: setting value as uic command argument3
 * @peer: indicate whether peer or local
 *
 * Returns 0 on success, non-zero value on failure
 */
int ufshcd_dme_set_attr(struct ufs_hba *hba, u32 attr_sel,
			u8 attr_set, u32 mib_val, u8 peer)
{
	struct uic_command uic_cmd = {0};
	static const char *const action[] = {
		"dme-set",
		"dme-peer-set"
	};
	const char *set = action[!!peer];
	int ret;
	int retries = UFS_UIC_COMMAND_RETRIES;

	uic_cmd.command = peer ?
		UIC_CMD_DME_PEER_SET : UIC_CMD_DME_SET;
	uic_cmd.argument1 = attr_sel;
	uic_cmd.argument2 = UIC_ARG_ATTR_TYPE(attr_set);
	uic_cmd.argument3 = mib_val;

	do {
		/* for peer attributes we retry upon failure */
		ret = ufshcd_send_uic_cmd(hba, &uic_cmd);
		if (ret)
			dev_dbg(hba->dev, "%s: attr-id 0x%x val 0x%x error code %d\n",
				set, UIC_GET_ATTR_ID(attr_sel), mib_val, ret);
	} while (ret && peer && --retries);

	if (ret)
		dev_err(hba->dev, "%s: attr-id 0x%x val 0x%x failed %d retries\n",
			set, UIC_GET_ATTR_ID(attr_sel), mib_val,
			UFS_UIC_COMMAND_RETRIES - retries);

	return ret;
}
EXPORT_SYMBOL_GPL(ufshcd_dme_set_attr);

/**
 * ufshcd_dme_get_attr - UIC command for DME_GET, DME_PEER_GET
 * @hba: per adapter instance
 * @attr_sel: uic command argument1
 * @mib_val: the value of the attribute as returned by the UIC command
 * @peer: indicate whether peer or local
 *
 * Returns 0 on success, non-zero value on failure
 */
int ufshcd_dme_get_attr(struct ufs_hba *hba, u32 attr_sel,
			u32 *mib_val, u8 peer)
{
	struct uic_command uic_cmd = {0};
	static const char *const action[] = {
		"dme-get",
		"dme-peer-get"
	};
	const char *get = action[!!peer];
	int ret;
	int retries = UFS_UIC_COMMAND_RETRIES;
	struct ufs_pa_layer_attr orig_pwr_info;
	struct ufs_pa_layer_attr temp_pwr_info;
	bool pwr_mode_change = false;

	if (peer && (hba->quirks & UFSHCD_QUIRK_DME_PEER_ACCESS_AUTO_MODE)) {
		orig_pwr_info = hba->pwr_info;
		temp_pwr_info = orig_pwr_info;

		if (orig_pwr_info.pwr_tx == FAST_MODE ||
		    orig_pwr_info.pwr_rx == FAST_MODE) {
			temp_pwr_info.pwr_tx = FASTAUTO_MODE;
			temp_pwr_info.pwr_rx = FASTAUTO_MODE;
			pwr_mode_change = true;
		} else if (orig_pwr_info.pwr_tx == SLOW_MODE ||
		    orig_pwr_info.pwr_rx == SLOW_MODE) {
			temp_pwr_info.pwr_tx = SLOWAUTO_MODE;
			temp_pwr_info.pwr_rx = SLOWAUTO_MODE;
			pwr_mode_change = true;
		}
		if (pwr_mode_change) {
			ret = ufshcd_change_power_mode(hba, &temp_pwr_info);
			if (ret)
				goto out;
		}
	}

	uic_cmd.command = peer ?
		UIC_CMD_DME_PEER_GET : UIC_CMD_DME_GET;
	uic_cmd.argument1 = attr_sel;

	do {
		/* for peer attributes we retry upon failure */
		ret = ufshcd_send_uic_cmd(hba, &uic_cmd);
		if (ret)
			dev_dbg(hba->dev, "%s: attr-id 0x%x error code %d\n",
				get, UIC_GET_ATTR_ID(attr_sel), ret);
	} while (ret && peer && --retries);

	if (ret)
		dev_err(hba->dev, "%s: attr-id 0x%x failed %d retries\n",
			get, UIC_GET_ATTR_ID(attr_sel),
			UFS_UIC_COMMAND_RETRIES - retries);

	if (mib_val && !ret)
		*mib_val = uic_cmd.argument3;

	if (peer && (hba->quirks & UFSHCD_QUIRK_DME_PEER_ACCESS_AUTO_MODE)
	    && pwr_mode_change)
		ufshcd_change_power_mode(hba, &orig_pwr_info);
out:
	return ret;
}
EXPORT_SYMBOL_GPL(ufshcd_dme_get_attr);

/**
 * ufshcd_uic_pwr_ctrl - executes UIC commands (which affects the link power
 * state) and waits for it to take effect.
 *
 * @hba: per adapter instance
 * @cmd: UIC command to execute
 *
 * DME operations like DME_SET(PA_PWRMODE), DME_HIBERNATE_ENTER &
 * DME_HIBERNATE_EXIT commands take some time to take its effect on both host
 * and device UniPro link and hence it's final completion would be indicated by
 * dedicated status bits in Interrupt Status register (UPMS, UHES, UHXS) in
 * addition to normal UIC command completion Status (UCCS). This function only
 * returns after the relevant status bits indicate the completion.
 *
 * Returns 0 on success, non-zero value on failure
 */
static int ufshcd_uic_pwr_ctrl(struct ufs_hba *hba, struct uic_command *cmd)
{
	struct completion uic_async_done;
	unsigned long flags;
	u8 status;
	int ret;
	bool reenable_intr = false;

	mutex_lock(&hba->uic_cmd_mutex);
	init_completion(&uic_async_done);
	ufshcd_add_delay_before_dme_cmd(hba);

	spin_lock_irqsave(hba->host->host_lock, flags);
	if (ufshcd_is_link_broken(hba)) {
		ret = -ENOLINK;
		goto out_unlock;
	}
	hba->uic_async_done = &uic_async_done;
	if (ufshcd_readl(hba, REG_INTERRUPT_ENABLE) & UIC_COMMAND_COMPL) {
		ufshcd_disable_intr(hba, UIC_COMMAND_COMPL);
		/*
		 * Make sure UIC command completion interrupt is disabled before
		 * issuing UIC command.
		 */
		wmb();
		reenable_intr = true;
	}
	ret = __ufshcd_send_uic_cmd(hba, cmd, false);
	spin_unlock_irqrestore(hba->host->host_lock, flags);
	if (ret) {
		dev_err(hba->dev,
			"pwr ctrl cmd 0x%x with mode 0x%x uic error %d\n",
			cmd->command, cmd->argument3, ret);
		goto out;
	}

	if (!wait_for_completion_timeout(hba->uic_async_done,
					 msecs_to_jiffies(UIC_CMD_TIMEOUT))) {
		dev_err(hba->dev,
			"pwr ctrl cmd 0x%x with mode 0x%x completion timeout\n",
			cmd->command, cmd->argument3);

		if (!cmd->cmd_active) {
			dev_err(hba->dev, "%s: Power Mode Change operation has been completed, go check UPMCRS\n",
				__func__);
			goto check_upmcrs;
		}

		ret = -ETIMEDOUT;
		goto out;
	}

check_upmcrs:
	status = ufshcd_get_upmcrs(hba);
	if (status != PWR_LOCAL) {
		dev_err(hba->dev,
			"pwr ctrl cmd 0x%x failed, host upmcrs:0x%x\n",
			cmd->command, status);
		ret = (status != PWR_OK) ? status : -1;
	}
out:
	if (ret) {
		ufshcd_print_host_state(hba);
		ufshcd_print_pwr_info(hba);
		ufshcd_print_evt_hist(hba);
	}

	spin_lock_irqsave(hba->host->host_lock, flags);
	hba->active_uic_cmd = NULL;
	hba->uic_async_done = NULL;
	if (reenable_intr)
		ufshcd_enable_intr(hba, UIC_COMMAND_COMPL);
	if (ret) {
		ufshcd_set_link_broken(hba);
		ufshcd_schedule_eh_work(hba);
	}
out_unlock:
	spin_unlock_irqrestore(hba->host->host_lock, flags);
	mutex_unlock(&hba->uic_cmd_mutex);

	return ret;
}

/**
 * ufshcd_uic_change_pwr_mode - Perform the UIC power mode chage
 *				using DME_SET primitives.
 * @hba: per adapter instance
 * @mode: powr mode value
 *
 * Returns 0 on success, non-zero value on failure
 */
static int ufshcd_uic_change_pwr_mode(struct ufs_hba *hba, u8 mode)
{
	struct uic_command uic_cmd = {0};
	int ret;

	if (hba->quirks & UFSHCD_QUIRK_BROKEN_PA_RXHSUNTERMCAP) {
		ret = ufshcd_dme_set(hba,
				UIC_ARG_MIB_SEL(PA_RXHSUNTERMCAP, 0), 1);
		if (ret) {
			dev_err(hba->dev, "%s: failed to enable PA_RXHSUNTERMCAP ret %d\n",
						__func__, ret);
			goto out;
		}
	}

	uic_cmd.command = UIC_CMD_DME_SET;
	uic_cmd.argument1 = UIC_ARG_MIB(PA_PWRMODE);
	uic_cmd.argument3 = mode;
	ufshcd_hold(hba, false);
	ret = ufshcd_uic_pwr_ctrl(hba, &uic_cmd);
	ufshcd_release(hba);

out:
	return ret;
}

int ufshcd_link_recovery(struct ufs_hba *hba)
{
	int ret;
	unsigned long flags;

	spin_lock_irqsave(hba->host->host_lock, flags);
	hba->ufshcd_state = UFSHCD_STATE_RESET;
	ufshcd_set_eh_in_progress(hba);
	spin_unlock_irqrestore(hba->host->host_lock, flags);

	/* Reset the attached device */
	ufshcd_device_reset(hba);

	ret = ufshcd_host_reset_and_restore(hba);

	spin_lock_irqsave(hba->host->host_lock, flags);
	if (ret)
		hba->ufshcd_state = UFSHCD_STATE_ERROR;
	ufshcd_clear_eh_in_progress(hba);
	spin_unlock_irqrestore(hba->host->host_lock, flags);

	if (ret)
		dev_err(hba->dev, "%s: link recovery failed, err %d",
			__func__, ret);
	else
		ufshcd_clear_ua_wluns(hba);

	return ret;
}
EXPORT_SYMBOL_GPL(ufshcd_link_recovery);

int ufshcd_uic_hibern8_enter(struct ufs_hba *hba)
{
	int ret;
	struct uic_command uic_cmd = {0};
	ktime_t start = ktime_get();

	ufshcd_vops_hibern8_notify(hba, UIC_CMD_DME_HIBER_ENTER, PRE_CHANGE);

	uic_cmd.command = UIC_CMD_DME_HIBER_ENTER;
	ret = ufshcd_uic_pwr_ctrl(hba, &uic_cmd);
	trace_ufshcd_profile_hibern8(dev_name(hba->dev), "enter",
			     ktime_to_us(ktime_sub(ktime_get(), start)), ret);

	if (ret)
		dev_err(hba->dev, "%s: hibern8 enter failed. ret = %d\n",
			__func__, ret);
	else
		ufshcd_vops_hibern8_notify(hba, UIC_CMD_DME_HIBER_ENTER,
								POST_CHANGE);

	return ret;
}
EXPORT_SYMBOL_GPL(ufshcd_uic_hibern8_enter);

int ufshcd_uic_hibern8_exit(struct ufs_hba *hba)
{
	struct uic_command uic_cmd = {0};
	int ret;
	ktime_t start = ktime_get();

	ufshcd_vops_hibern8_notify(hba, UIC_CMD_DME_HIBER_EXIT, PRE_CHANGE);

	uic_cmd.command = UIC_CMD_DME_HIBER_EXIT;
	ret = ufshcd_uic_pwr_ctrl(hba, &uic_cmd);
	trace_ufshcd_profile_hibern8(dev_name(hba->dev), "exit",
			     ktime_to_us(ktime_sub(ktime_get(), start)), ret);

	if (ret) {
		dev_err(hba->dev, "%s: hibern8 exit failed. ret = %d\n",
			__func__, ret);
	} else {
		ufshcd_vops_hibern8_notify(hba, UIC_CMD_DME_HIBER_EXIT,
								POST_CHANGE);
		hba->ufs_stats.last_hibern8_exit_tstamp = ktime_get();
		hba->ufs_stats.hibern8_exit_cnt++;
	}

	return ret;
}
EXPORT_SYMBOL_GPL(ufshcd_uic_hibern8_exit);

void ufshcd_auto_hibern8_update(struct ufs_hba *hba, u32 ahit)
{
	unsigned long flags;
	bool update = false;

	if (!ufshcd_is_auto_hibern8_supported(hba))
		return;

	spin_lock_irqsave(hba->host->host_lock, flags);
	if (hba->ahit != ahit) {
		hba->ahit = ahit;
		update = true;
	}
	spin_unlock_irqrestore(hba->host->host_lock, flags);

	if (update && !pm_runtime_suspended(hba->dev)) {
		pm_runtime_get_sync(hba->dev);
		ufshcd_hold(hba, false);
		ufshcd_auto_hibern8_enable(hba);
		ufshcd_release(hba);
		pm_runtime_put(hba->dev);
	}
}
EXPORT_SYMBOL_GPL(ufshcd_auto_hibern8_update);

void ufshcd_auto_hibern8_enable(struct ufs_hba *hba)
{
	unsigned long flags;

	if (!ufshcd_is_auto_hibern8_supported(hba))
		return;

	spin_lock_irqsave(hba->host->host_lock, flags);
	ufshcd_writel(hba, hba->ahit, REG_AUTO_HIBERNATE_IDLE_TIMER);
	spin_unlock_irqrestore(hba->host->host_lock, flags);
}

 /**
 * ufshcd_init_pwr_info - setting the POR (power on reset)
 * values in hba power info
 * @hba: per-adapter instance
 */
static void ufshcd_init_pwr_info(struct ufs_hba *hba)
{
	hba->pwr_info.gear_rx = UFS_PWM_G1;
	hba->pwr_info.gear_tx = UFS_PWM_G1;
	hba->pwr_info.lane_rx = 1;
	hba->pwr_info.lane_tx = 1;
	hba->pwr_info.pwr_rx = SLOWAUTO_MODE;
	hba->pwr_info.pwr_tx = SLOWAUTO_MODE;
	hba->pwr_info.hs_rate = 0;
}

/**
 * ufshcd_get_max_pwr_mode - reads the max power mode negotiated with device
 * @hba: per-adapter instance
 */
static int ufshcd_get_max_pwr_mode(struct ufs_hba *hba)
{
	struct ufs_pa_layer_attr *pwr_info = &hba->max_pwr_info.info;

	if (hba->max_pwr_info.is_valid)
		return 0;

	pwr_info->pwr_tx = FAST_MODE;
	pwr_info->pwr_rx = FAST_MODE;
	pwr_info->hs_rate = PA_HS_MODE_B;

	/* Get the connected lane count */
	ufshcd_dme_get(hba, UIC_ARG_MIB(PA_CONNECTEDRXDATALANES),
			&pwr_info->lane_rx);
	ufshcd_dme_get(hba, UIC_ARG_MIB(PA_CONNECTEDTXDATALANES),
			&pwr_info->lane_tx);

	if (!pwr_info->lane_rx || !pwr_info->lane_tx) {
		dev_err(hba->dev, "%s: invalid connected lanes value. rx=%d, tx=%d\n",
				__func__,
				pwr_info->lane_rx,
				pwr_info->lane_tx);
		return -EINVAL;
	}

	/*
	 * First, get the maximum gears of HS speed.
	 * If a zero value, it means there is no HSGEAR capability.
	 * Then, get the maximum gears of PWM speed.
	 */
	ufshcd_dme_get(hba, UIC_ARG_MIB(PA_MAXRXHSGEAR), &pwr_info->gear_rx);
	if (!pwr_info->gear_rx) {
		ufshcd_dme_get(hba, UIC_ARG_MIB(PA_MAXRXPWMGEAR),
				&pwr_info->gear_rx);
		if (!pwr_info->gear_rx) {
			dev_err(hba->dev, "%s: invalid max pwm rx gear read = %d\n",
				__func__, pwr_info->gear_rx);
			return -EINVAL;
		}
		pwr_info->pwr_rx = SLOW_MODE;
	}

	ufshcd_dme_peer_get(hba, UIC_ARG_MIB(PA_MAXRXHSGEAR),
			&pwr_info->gear_tx);
	if (!pwr_info->gear_tx) {
		ufshcd_dme_peer_get(hba, UIC_ARG_MIB(PA_MAXRXPWMGEAR),
				&pwr_info->gear_tx);
		if (!pwr_info->gear_tx) {
			dev_err(hba->dev, "%s: invalid max pwm tx gear read = %d\n",
				__func__, pwr_info->gear_tx);
			return -EINVAL;
		}
		pwr_info->pwr_tx = SLOW_MODE;
	}

	hba->max_pwr_info.is_valid = true;
	return 0;
}

static int ufshcd_change_power_mode(struct ufs_hba *hba,
			     struct ufs_pa_layer_attr *pwr_mode)
{
	int ret;

	/* if already configured to the requested pwr_mode */
	if (!hba->force_pmc &&
	    pwr_mode->gear_rx == hba->pwr_info.gear_rx &&
	    pwr_mode->gear_tx == hba->pwr_info.gear_tx &&
	    pwr_mode->lane_rx == hba->pwr_info.lane_rx &&
	    pwr_mode->lane_tx == hba->pwr_info.lane_tx &&
	    pwr_mode->pwr_rx == hba->pwr_info.pwr_rx &&
	    pwr_mode->pwr_tx == hba->pwr_info.pwr_tx &&
	    pwr_mode->hs_rate == hba->pwr_info.hs_rate) {
		dev_dbg(hba->dev, "%s: power already configured\n", __func__);
		return 0;
	}

	/*
	 * Configure attributes for power mode change with below.
	 * - PA_RXGEAR, PA_ACTIVERXDATALANES, PA_RXTERMINATION,
	 * - PA_TXGEAR, PA_ACTIVETXDATALANES, PA_TXTERMINATION,
	 * - PA_HSSERIES
	 */
	ufshcd_dme_set(hba, UIC_ARG_MIB(PA_RXGEAR), pwr_mode->gear_rx);
	ufshcd_dme_set(hba, UIC_ARG_MIB(PA_ACTIVERXDATALANES),
			pwr_mode->lane_rx);
	if (pwr_mode->pwr_rx == FASTAUTO_MODE ||
			pwr_mode->pwr_rx == FAST_MODE)
		ufshcd_dme_set(hba, UIC_ARG_MIB(PA_RXTERMINATION), TRUE);
	else
		ufshcd_dme_set(hba, UIC_ARG_MIB(PA_RXTERMINATION), FALSE);

	ufshcd_dme_set(hba, UIC_ARG_MIB(PA_TXGEAR), pwr_mode->gear_tx);
	ufshcd_dme_set(hba, UIC_ARG_MIB(PA_ACTIVETXDATALANES),
			pwr_mode->lane_tx);
	if (pwr_mode->pwr_tx == FASTAUTO_MODE ||
			pwr_mode->pwr_tx == FAST_MODE)
		ufshcd_dme_set(hba, UIC_ARG_MIB(PA_TXTERMINATION), TRUE);
	else
		ufshcd_dme_set(hba, UIC_ARG_MIB(PA_TXTERMINATION), FALSE);

	if (pwr_mode->pwr_rx == FASTAUTO_MODE ||
	    pwr_mode->pwr_tx == FASTAUTO_MODE ||
	    pwr_mode->pwr_rx == FAST_MODE ||
	    pwr_mode->pwr_tx == FAST_MODE)
		ufshcd_dme_set(hba, UIC_ARG_MIB(PA_HSSERIES),
						pwr_mode->hs_rate);

	if (!(hba->quirks & UFSHCD_QUIRK_SKIP_DEF_UNIPRO_TIMEOUT_SETTING)) {
		ufshcd_dme_set(hba, UIC_ARG_MIB(PA_PWRMODEUSERDATA0),
				DL_FC0ProtectionTimeOutVal_Default);
		ufshcd_dme_set(hba, UIC_ARG_MIB(PA_PWRMODEUSERDATA1),
				DL_TC0ReplayTimeOutVal_Default);
		ufshcd_dme_set(hba, UIC_ARG_MIB(PA_PWRMODEUSERDATA2),
				DL_AFC0ReqTimeOutVal_Default);
		ufshcd_dme_set(hba, UIC_ARG_MIB(PA_PWRMODEUSERDATA3),
				DL_FC1ProtectionTimeOutVal_Default);
		ufshcd_dme_set(hba, UIC_ARG_MIB(PA_PWRMODEUSERDATA4),
				DL_TC1ReplayTimeOutVal_Default);
		ufshcd_dme_set(hba, UIC_ARG_MIB(PA_PWRMODEUSERDATA5),
				DL_AFC1ReqTimeOutVal_Default);

		ufshcd_dme_set(hba, UIC_ARG_MIB(DME_LocalFC0ProtectionTimeOutVal),
				DL_FC0ProtectionTimeOutVal_Default);
		ufshcd_dme_set(hba, UIC_ARG_MIB(DME_LocalTC0ReplayTimeOutVal),
				DL_TC0ReplayTimeOutVal_Default);
		ufshcd_dme_set(hba, UIC_ARG_MIB(DME_LocalAFC0ReqTimeOutVal),
				DL_AFC0ReqTimeOutVal_Default);
	}

	ret = ufshcd_uic_change_pwr_mode(hba, pwr_mode->pwr_rx << 4
			| pwr_mode->pwr_tx);

	if (ret) {
		dev_err(hba->dev,
			"%s: power mode change failed %d\n", __func__, ret);
	} else {
		ufshcd_vops_pwr_change_notify(hba, POST_CHANGE, NULL,
								pwr_mode);

		memcpy(&hba->pwr_info, pwr_mode,
			sizeof(struct ufs_pa_layer_attr));
	}

	return ret;
}

/**
 * ufshcd_config_pwr_mode - configure a new power mode
 * @hba: per-adapter instance
 * @desired_pwr_mode: desired power configuration
 */
int ufshcd_config_pwr_mode(struct ufs_hba *hba,
		struct ufs_pa_layer_attr *desired_pwr_mode)
{
	struct ufs_pa_layer_attr final_params = { 0 };
	int ret;

	ret = ufshcd_vops_pwr_change_notify(hba, PRE_CHANGE,
					desired_pwr_mode, &final_params);

	if (ret)
		memcpy(&final_params, desired_pwr_mode, sizeof(final_params));

	ret = ufshcd_change_power_mode(hba, &final_params);

	return ret;
}
EXPORT_SYMBOL_GPL(ufshcd_config_pwr_mode);

/**
 * ufshcd_complete_dev_init() - checks device readiness
 * @hba: per-adapter instance
 *
 * Set fDeviceInit flag and poll until device toggles it.
 */
static int ufshcd_complete_dev_init(struct ufs_hba *hba)
{
	int err;
	bool flag_res = true;
	ktime_t timeout;

	err = ufshcd_query_flag_retry(hba, UPIU_QUERY_OPCODE_SET_FLAG,
		QUERY_FLAG_IDN_FDEVICEINIT, 0, NULL);
	if (err) {
		dev_err(hba->dev,
			"%s setting fDeviceInit flag failed with error %d\n",
			__func__, err);
		goto out;
	}

	/* Poll fDeviceInit flag to be cleared */
	timeout = ktime_add_ms(ktime_get(), FDEVICEINIT_COMPL_TIMEOUT);
	do {
		err = ufshcd_query_flag(hba, UPIU_QUERY_OPCODE_READ_FLAG,
					QUERY_FLAG_IDN_FDEVICEINIT, 0, &flag_res);
		if (!flag_res)
			break;
		usleep_range(5000, 10000);
	} while (ktime_before(ktime_get(), timeout));

	if (err) {
		dev_err(hba->dev,
				"%s reading fDeviceInit flag failed with error %d\n",
				__func__, err);
	} else if (flag_res) {
		dev_err(hba->dev,
				"%s fDeviceInit was not cleared by the device\n",
				__func__);
		err = -EBUSY;
	}
out:
	return err;
}

/**
 * ufshcd_make_hba_operational - Make UFS controller operational
 * @hba: per adapter instance
 *
 * To bring UFS host controller to operational state,
 * 1. Enable required interrupts
 * 2. Configure interrupt aggregation
 * 3. Program UTRL and UTMRL base address
 * 4. Configure run-stop-registers
 *
 * Returns 0 on success, non-zero value on failure
 */
int ufshcd_make_hba_operational(struct ufs_hba *hba)
{
	int err = 0;
	u32 reg;

	/* Enable required interrupts */
	ufshcd_enable_intr(hba, UFSHCD_ENABLE_INTRS);

	/* Configure interrupt aggregation */
	if (ufshcd_is_intr_aggr_allowed(hba))
		ufshcd_config_intr_aggr(hba, hba->nutrs - 1, INT_AGGR_DEF_TO);
	else
		ufshcd_disable_intr_aggr(hba);

	/* Configure UTRL and UTMRL base address registers */
	ufshcd_writel(hba, lower_32_bits(hba->utrdl_dma_addr),
			REG_UTP_TRANSFER_REQ_LIST_BASE_L);
	ufshcd_writel(hba, upper_32_bits(hba->utrdl_dma_addr),
			REG_UTP_TRANSFER_REQ_LIST_BASE_H);
	ufshcd_writel(hba, lower_32_bits(hba->utmrdl_dma_addr),
			REG_UTP_TASK_REQ_LIST_BASE_L);
	ufshcd_writel(hba, upper_32_bits(hba->utmrdl_dma_addr),
			REG_UTP_TASK_REQ_LIST_BASE_H);

	/*
	 * Make sure base address and interrupt setup are updated before
	 * enabling the run/stop registers below.
	 */
	wmb();

	/*
	 * UCRDY, UTMRLDY and UTRLRDY bits must be 1
	 */
	reg = ufshcd_readl(hba, REG_CONTROLLER_STATUS);
	if (!(ufshcd_get_lists_status(reg))) {
		ufshcd_enable_run_stop_reg(hba);
	} else {
		dev_err(hba->dev,
			"Host controller not ready to process requests");
		err = -EIO;
	}

	return err;
}
EXPORT_SYMBOL_GPL(ufshcd_make_hba_operational);

/**
 * ufshcd_hba_stop - Send controller to reset state
 * @hba: per adapter instance
 */
static inline void ufshcd_hba_stop(struct ufs_hba *hba)
{
	unsigned long flags;
	int err;

	/*
	 * Obtain the host lock to prevent that the controller is disabled
	 * while the UFS interrupt handler is active on another CPU.
	 */
	spin_lock_irqsave(hba->host->host_lock, flags);
	ufshcd_writel(hba, CONTROLLER_DISABLE,  REG_CONTROLLER_ENABLE);
	spin_unlock_irqrestore(hba->host->host_lock, flags);

	err = ufshcd_wait_for_register(hba, REG_CONTROLLER_ENABLE,
					CONTROLLER_ENABLE, CONTROLLER_DISABLE,
					10, 1);
	if (err)
		dev_err(hba->dev, "%s: Controller disable failed\n", __func__);
}

/**
 * ufshcd_hba_execute_hce - initialize the controller
 * @hba: per adapter instance
 *
 * The controller resets itself and controller firmware initialization
 * sequence kicks off. When controller is ready it will set
 * the Host Controller Enable bit to 1.
 *
 * Returns 0 on success, non-zero value on failure
 */
static int ufshcd_hba_execute_hce(struct ufs_hba *hba)
{
	int retry_outer = 3;
	int retry_inner;

start:
	if (!ufshcd_is_hba_active(hba))
		/* change controller state to "reset state" */
		ufshcd_hba_stop(hba);

	/* UniPro link is disabled at this point */
	ufshcd_set_link_off(hba);

	ufshcd_vops_hce_enable_notify(hba, PRE_CHANGE);

	/* start controller initialization sequence */
	ufshcd_hba_start(hba);

	/*
	 * To initialize a UFS host controller HCE bit must be set to 1.
	 * During initialization the HCE bit value changes from 1->0->1.
	 * When the host controller completes initialization sequence
	 * it sets the value of HCE bit to 1. The same HCE bit is read back
	 * to check if the controller has completed initialization sequence.
	 * So without this delay the value HCE = 1, set in the previous
	 * instruction might be read back.
	 * This delay can be changed based on the controller.
	 */
	ufshcd_delay_us(hba->vps->hba_enable_delay_us, 100);

	/* wait for the host controller to complete initialization */
	retry_inner = 50;
	while (ufshcd_is_hba_active(hba)) {
		if (retry_inner) {
			retry_inner--;
		} else {
			dev_err(hba->dev,
				"Controller enable failed\n");
			if (retry_outer) {
				retry_outer--;
				goto start;
			}
			return -EIO;
		}
		usleep_range(1000, 1100);
	}

	/* enable UIC related interrupts */
	ufshcd_enable_intr(hba, UFSHCD_UIC_MASK);

	ufshcd_vops_hce_enable_notify(hba, POST_CHANGE);

	return 0;
}

int ufshcd_hba_enable(struct ufs_hba *hba)
{
	int ret;

	if (hba->quirks & UFSHCI_QUIRK_BROKEN_HCE) {
		ufshcd_set_link_off(hba);
		ufshcd_vops_hce_enable_notify(hba, PRE_CHANGE);

		/* enable UIC related interrupts */
		ufshcd_enable_intr(hba, UFSHCD_UIC_MASK);
		ret = ufshcd_dme_reset(hba);
		if (!ret) {
			ret = ufshcd_dme_enable(hba);
			if (!ret)
				ufshcd_vops_hce_enable_notify(hba, POST_CHANGE);
			if (ret)
				dev_err(hba->dev,
					"Host controller enable failed with non-hce\n");
		}
	} else {
		ret = ufshcd_hba_execute_hce(hba);
	}

	return ret;
}
EXPORT_SYMBOL_GPL(ufshcd_hba_enable);

static int ufshcd_disable_tx_lcc(struct ufs_hba *hba, bool peer)
{
	int tx_lanes = 0, i, err = 0;

	if (!peer)
		ufshcd_dme_get(hba, UIC_ARG_MIB(PA_CONNECTEDTXDATALANES),
			       &tx_lanes);
	else
		ufshcd_dme_peer_get(hba, UIC_ARG_MIB(PA_CONNECTEDTXDATALANES),
				    &tx_lanes);
	for (i = 0; i < tx_lanes; i++) {
		if (!peer)
			err = ufshcd_dme_set(hba,
				UIC_ARG_MIB_SEL(TX_LCC_ENABLE,
					UIC_ARG_MPHY_TX_GEN_SEL_INDEX(i)),
					0);
		else
			err = ufshcd_dme_peer_set(hba,
				UIC_ARG_MIB_SEL(TX_LCC_ENABLE,
					UIC_ARG_MPHY_TX_GEN_SEL_INDEX(i)),
					0);
		if (err) {
			dev_err(hba->dev, "%s: TX LCC Disable failed, peer = %d, lane = %d, err = %d",
				__func__, peer, i, err);
			break;
		}
	}

	return err;
}

static inline int ufshcd_disable_device_tx_lcc(struct ufs_hba *hba)
{
	return ufshcd_disable_tx_lcc(hba, true);
}

void ufshcd_update_evt_hist(struct ufs_hba *hba, u32 id, u32 val)
{
	struct ufs_event_hist *e;

	if (id >= UFS_EVT_CNT)
		return;

	e = &hba->ufs_stats.event[id];
	e->val[e->pos] = val;
	e->tstamp[e->pos] = ktime_get();
	e->cnt += 1;
	e->pos = (e->pos + 1) % UFS_EVENT_HIST_LENGTH;

	ufshcd_vops_event_notify(hba, id, &val);
}
EXPORT_SYMBOL_GPL(ufshcd_update_evt_hist);

/**
 * ufshcd_link_startup - Initialize unipro link startup
 * @hba: per adapter instance
 *
 * Returns 0 for success, non-zero in case of failure
 */
static int ufshcd_link_startup(struct ufs_hba *hba)
{
	int ret;
	int retries = DME_LINKSTARTUP_RETRIES;
	bool link_startup_again = false;

	/*
	 * If UFS device isn't active then we will have to issue link startup
	 * 2 times to make sure the device state move to active.
	 */
	if (!ufshcd_is_ufs_dev_active(hba))
		link_startup_again = true;

link_startup:
	do {
		ufshcd_vops_link_startup_notify(hba, PRE_CHANGE);

		ret = ufshcd_dme_link_startup(hba);

		/* check if device is detected by inter-connect layer */
		if (!ret && !ufshcd_is_device_present(hba)) {
			ufshcd_update_evt_hist(hba,
					       UFS_EVT_LINK_STARTUP_FAIL,
					       0);
			dev_err(hba->dev, "%s: Device not present\n", __func__);
			ret = -ENXIO;
			goto out;
		}

		/*
		 * DME link lost indication is only received when link is up,
		 * but we can't be sure if the link is up until link startup
		 * succeeds. So reset the local Uni-Pro and try again.
		 */
		if (ret && ufshcd_hba_enable(hba)) {
			ufshcd_update_evt_hist(hba,
					       UFS_EVT_LINK_STARTUP_FAIL,
					       (u32)ret);
			goto out;
		}
	} while (ret && retries--);

	if (ret) {
		/* failed to get the link up... retire */
		ufshcd_update_evt_hist(hba,
				       UFS_EVT_LINK_STARTUP_FAIL,
				       (u32)ret);
		goto out;
	}

	if (link_startup_again) {
		link_startup_again = false;
		retries = DME_LINKSTARTUP_RETRIES;
		goto link_startup;
	}

	/* Mark that link is up in PWM-G1, 1-lane, SLOW-AUTO mode */
	ufshcd_init_pwr_info(hba);
	ufshcd_print_pwr_info(hba);

	if (hba->quirks & UFSHCD_QUIRK_BROKEN_LCC) {
		ret = ufshcd_disable_device_tx_lcc(hba);
		if (ret)
			goto out;
	}

	/* Include any host controller configuration via UIC commands */
	ret = ufshcd_vops_link_startup_notify(hba, POST_CHANGE);
	if (ret)
		goto out;

	/* Clear UECPA once due to LINERESET has happened during LINK_STARTUP */
	ufshcd_readl(hba, REG_UIC_ERROR_CODE_PHY_ADAPTER_LAYER);
	ret = ufshcd_make_hba_operational(hba);
out:
	if (ret) {
		dev_err(hba->dev, "link startup failed %d\n", ret);
		ufshcd_print_host_state(hba);
		ufshcd_print_pwr_info(hba);
		ufshcd_print_evt_hist(hba);
	}
	return ret;
}

/**
 * ufshcd_verify_dev_init() - Verify device initialization
 * @hba: per-adapter instance
 *
 * Send NOP OUT UPIU and wait for NOP IN response to check whether the
 * device Transport Protocol (UTP) layer is ready after a reset.
 * If the UTP layer at the device side is not initialized, it may
 * not respond with NOP IN UPIU within timeout of %NOP_OUT_TIMEOUT
 * and we retry sending NOP OUT for %NOP_OUT_RETRIES iterations.
 */
static int ufshcd_verify_dev_init(struct ufs_hba *hba)
{
	int err = 0;
	int retries;

	ufshcd_hold(hba, false);
	mutex_lock(&hba->dev_cmd.lock);
	for (retries = NOP_OUT_RETRIES; retries > 0; retries--) {
		err = ufshcd_exec_dev_cmd(hba, DEV_CMD_TYPE_NOP,
					       NOP_OUT_TIMEOUT);

		if (!err || err == -ETIMEDOUT)
			break;

		dev_dbg(hba->dev, "%s: error %d retrying\n", __func__, err);
	}
	mutex_unlock(&hba->dev_cmd.lock);
	ufshcd_release(hba);

	if (err)
		dev_err(hba->dev, "%s: NOP OUT failed %d\n", __func__, err);
	return err;
}

/**
 * ufshcd_set_queue_depth - set lun queue depth
 * @sdev: pointer to SCSI device
 *
 * Read bLUQueueDepth value and activate scsi tagged command
 * queueing. For WLUN, queue depth is set to 1. For best-effort
 * cases (bLUQueueDepth = 0) the queue depth is set to a maximum
 * value that host can queue.
 */
static void ufshcd_set_queue_depth(struct scsi_device *sdev)
{
	int ret = 0;
	u8 lun_qdepth;
	struct ufs_hba *hba;

	hba = shost_priv(sdev->host);

	lun_qdepth = hba->nutrs;
	ret = ufshcd_read_unit_desc_param(hba,
					  ufshcd_scsi_to_upiu_lun(sdev->lun),
					  UNIT_DESC_PARAM_LU_Q_DEPTH,
					  &lun_qdepth,
					  sizeof(lun_qdepth));

	/* Some WLUN doesn't support unit descriptor */
	if (ret == -EOPNOTSUPP)
		lun_qdepth = 1;
	else if (!lun_qdepth)
		/* eventually, we can figure out the real queue depth */
		lun_qdepth = hba->nutrs;
	else
		lun_qdepth = min_t(int, lun_qdepth, hba->nutrs);

	dev_dbg(hba->dev, "%s: activate tcq with queue depth %d\n",
			__func__, lun_qdepth);
	scsi_change_queue_depth(sdev, lun_qdepth);
}

/*
 * ufshcd_get_lu_wp - returns the "b_lu_write_protect" from UNIT DESCRIPTOR
 * @hba: per-adapter instance
 * @lun: UFS device lun id
 * @b_lu_write_protect: pointer to buffer to hold the LU's write protect info
 *
 * Returns 0 in case of success and b_lu_write_protect status would be returned
 * @b_lu_write_protect parameter.
 * Returns -ENOTSUPP if reading b_lu_write_protect is not supported.
 * Returns -EINVAL in case of invalid parameters passed to this function.
 */
static int ufshcd_get_lu_wp(struct ufs_hba *hba,
			    u8 lun,
			    u8 *b_lu_write_protect)
{
	int ret;

	if (!b_lu_write_protect)
		ret = -EINVAL;
	/*
	 * According to UFS device spec, RPMB LU can't be write
	 * protected so skip reading bLUWriteProtect parameter for
	 * it. For other W-LUs, UNIT DESCRIPTOR is not available.
	 */
	else if (lun >= hba->dev_info.max_lu_supported)
		ret = -ENOTSUPP;
	else
		ret = ufshcd_read_unit_desc_param(hba,
					  lun,
					  UNIT_DESC_PARAM_LU_WR_PROTECT,
					  b_lu_write_protect,
					  sizeof(*b_lu_write_protect));
	return ret;
}

/**
 * ufshcd_get_lu_power_on_wp_status - get LU's power on write protect
 * status
 * @hba: per-adapter instance
 * @sdev: pointer to SCSI device
 *
 */
static inline void ufshcd_get_lu_power_on_wp_status(struct ufs_hba *hba,
						    struct scsi_device *sdev)
{
	if (hba->dev_info.f_power_on_wp_en &&
	    !hba->dev_info.is_lu_power_on_wp) {
		u8 b_lu_write_protect;

		if (!ufshcd_get_lu_wp(hba, ufshcd_scsi_to_upiu_lun(sdev->lun),
				      &b_lu_write_protect) &&
		    (b_lu_write_protect == UFS_LU_POWER_ON_WP))
			hba->dev_info.is_lu_power_on_wp = true;
	}
}

/**
 * ufshcd_slave_alloc - handle initial SCSI device configurations
 * @sdev: pointer to SCSI device
 *
 * Returns success
 */
static int ufshcd_slave_alloc(struct scsi_device *sdev)
{
	struct ufs_hba *hba;

	hba = shost_priv(sdev->host);

	/* Mode sense(6) is not supported by UFS, so use Mode sense(10) */
	sdev->use_10_for_ms = 1;

	/* DBD field should be set to 1 in mode sense(10) */
	sdev->set_dbd_for_ms = 1;

	/* allow SCSI layer to restart the device in case of errors */
	sdev->allow_restart = 1;

	/* REPORT SUPPORTED OPERATION CODES is not supported */
	sdev->no_report_opcodes = 1;

	/* WRITE_SAME command is not supported */
	sdev->no_write_same = 1;

	ufshcd_set_queue_depth(sdev);

	ufshcd_get_lu_power_on_wp_status(hba, sdev);

	return 0;
}

/**
 * ufshcd_change_queue_depth - change queue depth
 * @sdev: pointer to SCSI device
 * @depth: required depth to set
 *
 * Change queue depth and make sure the max. limits are not crossed.
 */
static int ufshcd_change_queue_depth(struct scsi_device *sdev, int depth)
{
	struct ufs_hba *hba = shost_priv(sdev->host);

	if (depth > hba->nutrs)
		depth = hba->nutrs;
	return scsi_change_queue_depth(sdev, depth);
}

/**
 * ufshcd_slave_configure - adjust SCSI device configurations
 * @sdev: pointer to SCSI device
 */
static int ufshcd_slave_configure(struct scsi_device *sdev)
{
	struct ufs_hba *hba = shost_priv(sdev->host);
	struct request_queue *q = sdev->request_queue;

	blk_queue_update_dma_pad(q, PRDT_DATA_BYTE_COUNT_PAD - 1);
	if (hba->quirks & UFSHCD_QUIRK_ALIGN_SG_WITH_PAGE_SIZE)
		blk_queue_update_dma_alignment(q, PAGE_SIZE - 1);

	if (ufshcd_is_rpm_autosuspend_allowed(hba))
		sdev->rpm_autosuspend = 1;

	ufshcd_crypto_setup_rq_keyslot_manager(hba, q);

	return 0;
}

/**
 * ufshcd_slave_destroy - remove SCSI device configurations
 * @sdev: pointer to SCSI device
 */
static void ufshcd_slave_destroy(struct scsi_device *sdev)
{
	struct ufs_hba *hba;

	hba = shost_priv(sdev->host);
	/* Drop the reference as it won't be needed anymore */
	if (ufshcd_scsi_to_upiu_lun(sdev->lun) == UFS_UPIU_UFS_DEVICE_WLUN) {
		unsigned long flags;

		spin_lock_irqsave(hba->host->host_lock, flags);
		hba->sdev_ufs_device = NULL;
		spin_unlock_irqrestore(hba->host->host_lock, flags);
	}
}

/**
 * ufshcd_scsi_cmd_status - Update SCSI command result based on SCSI status
 * @lrbp: pointer to local reference block of completed command
 * @scsi_status: SCSI command status
 *
 * Returns value base on SCSI command status
 */
static inline int
ufshcd_scsi_cmd_status(struct ufshcd_lrb *lrbp, int scsi_status)
{
	int result = 0;

	switch (scsi_status) {
	case SAM_STAT_CHECK_CONDITION:
		ufshcd_copy_sense_data(lrbp);
		fallthrough;
	case SAM_STAT_GOOD:
		result |= DID_OK << 16 | scsi_status;
		break;
	case SAM_STAT_TASK_SET_FULL:
	case SAM_STAT_BUSY:
	case SAM_STAT_TASK_ABORTED:
		ufshcd_copy_sense_data(lrbp);
		result |= scsi_status;
		break;
	default:
		result |= DID_ERROR << 16;
		break;
	} /* end of switch */

	return result;
}

/**
 * ufshcd_transfer_rsp_status - Get overall status of the response
 * @hba: per adapter instance
 * @lrbp: pointer to local reference block of completed command
 *
 * Returns result of the command to notify SCSI midlayer
 */
static inline int
ufshcd_transfer_rsp_status(struct ufs_hba *hba, struct ufshcd_lrb *lrbp)
{
	int result = 0;
	int scsi_status;
	int ocs;

	/* overall command status of utrd */
	ocs = ufshcd_get_tr_ocs(lrbp);

	if (hba->quirks & UFSHCD_QUIRK_BROKEN_OCS_FATAL_ERROR) {
		if (be32_to_cpu(lrbp->ucd_rsp_ptr->header.dword_1) &
					MASK_RSP_UPIU_RESULT)
			ocs = OCS_SUCCESS;
	}

	switch (ocs) {
	case OCS_SUCCESS:
		result = ufshcd_get_req_rsp(lrbp->ucd_rsp_ptr);
		hba->ufs_stats.last_hibern8_exit_tstamp = ktime_set(0, 0);
		switch (result) {
		case UPIU_TRANSACTION_RESPONSE:
			/*
			 * get the response UPIU result to extract
			 * the SCSI command status
			 */
			result = ufshcd_get_rsp_upiu_result(lrbp->ucd_rsp_ptr);

			/*
			 * get the result based on SCSI status response
			 * to notify the SCSI midlayer of the command status
			 */
			scsi_status = result & MASK_SCSI_STATUS;
			result = ufshcd_scsi_cmd_status(lrbp, scsi_status);

			/*
			 * Currently we are only supporting BKOPs exception
			 * events hence we can ignore BKOPs exception event
			 * during power management callbacks. BKOPs exception
			 * event is not expected to be raised in runtime suspend
			 * callback as it allows the urgent bkops.
			 * During system suspend, we are anyway forcefully
			 * disabling the bkops and if urgent bkops is needed
			 * it will be enabled on system resume. Long term
			 * solution could be to abort the system suspend if
			 * UFS device needs urgent BKOPs.
			 */
			if (!hba->pm_op_in_progress &&
			    ufshcd_is_exception_event(lrbp->ucd_rsp_ptr) &&
			    schedule_work(&hba->eeh_work)) {
				/*
				 * Prevent suspend once eeh_work is scheduled
				 * to avoid deadlock between ufshcd_suspend
				 * and exception event handler.
				 */
				pm_runtime_get_noresume(hba->dev);
			}
			break;
		case UPIU_TRANSACTION_REJECT_UPIU:
			/* TODO: handle Reject UPIU Response */
			result = DID_ERROR << 16;
			dev_err(hba->dev,
				"Reject UPIU not fully implemented\n");
			break;
		default:
			dev_err(hba->dev,
				"Unexpected request response code = %x\n",
				result);
			result = DID_ERROR << 16;
			break;
		}
		break;
	case OCS_ABORTED:
		result |= DID_ABORT << 16;
		break;
	case OCS_INVALID_COMMAND_STATUS:
		result |= DID_REQUEUE << 16;
		break;
	case OCS_INVALID_CMD_TABLE_ATTR:
	case OCS_INVALID_PRDT_ATTR:
	case OCS_MISMATCH_DATA_BUF_SIZE:
	case OCS_MISMATCH_RESP_UPIU_SIZE:
	case OCS_PEER_COMM_FAILURE:
	case OCS_FATAL_ERROR:
	case OCS_DEVICE_FATAL_ERROR:
	case OCS_INVALID_CRYPTO_CONFIG:
	case OCS_GENERAL_CRYPTO_ERROR:
	default:
		result |= DID_ERROR << 16;
		dev_err(hba->dev,
				"OCS error from controller = %x for tag %d\n",
				ocs, lrbp->task_tag);
		ufshcd_print_evt_hist(hba);
		ufshcd_print_host_state(hba);
		break;
	} /* end of switch */

	if ((host_byte(result) != DID_OK) &&
	    (host_byte(result) != DID_REQUEUE) && !hba->silence_err_logs)
		ufshcd_print_trs(hba, 1 << lrbp->task_tag, true);
	return result;
}

/**
 * ufshcd_uic_cmd_compl - handle completion of uic command
 * @hba: per adapter instance
 * @intr_status: interrupt status generated by the controller
 *
 * Returns
 *  IRQ_HANDLED - If interrupt is valid
 *  IRQ_NONE    - If invalid interrupt
 */
static irqreturn_t ufshcd_uic_cmd_compl(struct ufs_hba *hba, u32 intr_status)
{
	irqreturn_t retval = IRQ_NONE;

	if ((intr_status & UIC_COMMAND_COMPL) && hba->active_uic_cmd) {
		hba->active_uic_cmd->argument2 |=
			ufshcd_get_uic_cmd_result(hba);
		hba->active_uic_cmd->argument3 =
			ufshcd_get_dme_attr_val(hba);
		if (!hba->uic_async_done)
			hba->active_uic_cmd->cmd_active = 0;
		complete(&hba->active_uic_cmd->done);
		retval = IRQ_HANDLED;
	}

	if ((intr_status & UFSHCD_UIC_PWR_MASK) && hba->uic_async_done) {
		hba->active_uic_cmd->cmd_active = 0;
		complete(hba->uic_async_done);
		retval = IRQ_HANDLED;
	}

	if (retval == IRQ_HANDLED)
		ufshcd_add_uic_command_trace(hba, hba->active_uic_cmd,
					     UFS_CMD_COMP);
	return retval;
}

/**
 * __ufshcd_transfer_req_compl - handle SCSI and query command completion
 * @hba: per adapter instance
 * @completed_reqs: requests to complete
 */
static void __ufshcd_transfer_req_compl(struct ufs_hba *hba,
					unsigned long completed_reqs)
{
	struct ufshcd_lrb *lrbp;
	struct scsi_cmnd *cmd;
	int result;
	int index;
	bool update_scaling = false;

	for_each_set_bit(index, &completed_reqs, hba->nutrs) {
		lrbp = &hba->lrb[index];
		lrbp->in_use = false;
		lrbp->compl_time_stamp = ktime_get();
		cmd = lrbp->cmd;
		if (cmd) {
<<<<<<< HEAD
			trace_android_vh_ufs_compl_command(hba, lrbp);
			ufshcd_add_command_trace(hba, index, "complete");
=======
			ufshcd_add_command_trace(hba, index, UFS_CMD_COMP);
>>>>>>> bdb39c95
			result = ufshcd_transfer_rsp_status(hba, lrbp);
			scsi_dma_unmap(cmd);
			cmd->result = result;
			ufshcd_crypto_clear_prdt(hba, lrbp);
			/* Mark completed command as NULL in LRB */
			lrbp->cmd = NULL;
			/* Do not touch lrbp after scsi done */
			cmd->scsi_done(cmd);
			__ufshcd_release(hba);
			update_scaling = true;
		} else if (lrbp->command_type == UTP_CMD_TYPE_DEV_MANAGE ||
			lrbp->command_type == UTP_CMD_TYPE_UFS_STORAGE) {
			if (hba->dev_cmd.complete) {
				ufshcd_add_command_trace(hba, index,
							 UFS_DEV_COMP);
				complete(hba->dev_cmd.complete);
				update_scaling = true;
			}
		}
		if (ufshcd_is_clkscaling_supported(hba) && update_scaling)
			hba->clk_scaling.active_reqs--;
	}

	/* clear corresponding bits of completed commands */
	hba->outstanding_reqs ^= completed_reqs;

	ufshcd_clk_scaling_update_busy(hba);
}

/**
 * ufshcd_transfer_req_compl - handle SCSI and query command completion
 * @hba: per adapter instance
 *
 * Returns
 *  IRQ_HANDLED - If interrupt is valid
 *  IRQ_NONE    - If invalid interrupt
 */
static irqreturn_t ufshcd_transfer_req_compl(struct ufs_hba *hba)
{
	unsigned long completed_reqs;
	u32 tr_doorbell;

	/* Resetting interrupt aggregation counters first and reading the
	 * DOOR_BELL afterward allows us to handle all the completed requests.
	 * In order to prevent other interrupts starvation the DB is read once
	 * after reset. The down side of this solution is the possibility of
	 * false interrupt if device completes another request after resetting
	 * aggregation and before reading the DB.
	 */
	if (ufshcd_is_intr_aggr_allowed(hba) &&
	    !(hba->quirks & UFSHCI_QUIRK_SKIP_RESET_INTR_AGGR))
		ufshcd_reset_intr_aggr(hba);

	tr_doorbell = ufshcd_readl(hba, REG_UTP_TRANSFER_REQ_DOOR_BELL);
	completed_reqs = tr_doorbell ^ hba->outstanding_reqs;

	if (completed_reqs) {
		__ufshcd_transfer_req_compl(hba, completed_reqs);
		return IRQ_HANDLED;
	} else {
		return IRQ_NONE;
	}
}

/**
 * ufshcd_disable_ee - disable exception event
 * @hba: per-adapter instance
 * @mask: exception event to disable
 *
 * Disables exception event in the device so that the EVENT_ALERT
 * bit is not set.
 *
 * Returns zero on success, non-zero error value on failure.
 */
static int ufshcd_disable_ee(struct ufs_hba *hba, u16 mask)
{
	int err = 0;
	u32 val;

	if (!(hba->ee_ctrl_mask & mask))
		goto out;

	val = hba->ee_ctrl_mask & ~mask;
	val &= MASK_EE_STATUS;
	err = ufshcd_query_attr_retry(hba, UPIU_QUERY_OPCODE_WRITE_ATTR,
			QUERY_ATTR_IDN_EE_CONTROL, 0, 0, &val);
	if (!err)
		hba->ee_ctrl_mask &= ~mask;
out:
	return err;
}

/**
 * ufshcd_enable_ee - enable exception event
 * @hba: per-adapter instance
 * @mask: exception event to enable
 *
 * Enable corresponding exception event in the device to allow
 * device to alert host in critical scenarios.
 *
 * Returns zero on success, non-zero error value on failure.
 */
static int ufshcd_enable_ee(struct ufs_hba *hba, u16 mask)
{
	int err = 0;
	u32 val;

	if (hba->ee_ctrl_mask & mask)
		goto out;

	val = hba->ee_ctrl_mask | mask;
	val &= MASK_EE_STATUS;
	err = ufshcd_query_attr_retry(hba, UPIU_QUERY_OPCODE_WRITE_ATTR,
			QUERY_ATTR_IDN_EE_CONTROL, 0, 0, &val);
	if (!err)
		hba->ee_ctrl_mask |= mask;
out:
	return err;
}

/**
 * ufshcd_enable_auto_bkops - Allow device managed BKOPS
 * @hba: per-adapter instance
 *
 * Allow device to manage background operations on its own. Enabling
 * this might lead to inconsistent latencies during normal data transfers
 * as the device is allowed to manage its own way of handling background
 * operations.
 *
 * Returns zero on success, non-zero on failure.
 */
static int ufshcd_enable_auto_bkops(struct ufs_hba *hba)
{
	int err = 0;

	if (hba->auto_bkops_enabled)
		goto out;

	err = ufshcd_query_flag_retry(hba, UPIU_QUERY_OPCODE_SET_FLAG,
			QUERY_FLAG_IDN_BKOPS_EN, 0, NULL);
	if (err) {
		dev_err(hba->dev, "%s: failed to enable bkops %d\n",
				__func__, err);
		goto out;
	}

	hba->auto_bkops_enabled = true;
	trace_ufshcd_auto_bkops_state(dev_name(hba->dev), "Enabled");

	/* No need of URGENT_BKOPS exception from the device */
	err = ufshcd_disable_ee(hba, MASK_EE_URGENT_BKOPS);
	if (err)
		dev_err(hba->dev, "%s: failed to disable exception event %d\n",
				__func__, err);
out:
	return err;
}

/**
 * ufshcd_disable_auto_bkops - block device in doing background operations
 * @hba: per-adapter instance
 *
 * Disabling background operations improves command response latency but
 * has drawback of device moving into critical state where the device is
 * not-operable. Make sure to call ufshcd_enable_auto_bkops() whenever the
 * host is idle so that BKOPS are managed effectively without any negative
 * impacts.
 *
 * Returns zero on success, non-zero on failure.
 */
static int ufshcd_disable_auto_bkops(struct ufs_hba *hba)
{
	int err = 0;

	if (!hba->auto_bkops_enabled)
		goto out;

	/*
	 * If host assisted BKOPs is to be enabled, make sure
	 * urgent bkops exception is allowed.
	 */
	err = ufshcd_enable_ee(hba, MASK_EE_URGENT_BKOPS);
	if (err) {
		dev_err(hba->dev, "%s: failed to enable exception event %d\n",
				__func__, err);
		goto out;
	}

	err = ufshcd_query_flag_retry(hba, UPIU_QUERY_OPCODE_CLEAR_FLAG,
			QUERY_FLAG_IDN_BKOPS_EN, 0, NULL);
	if (err) {
		dev_err(hba->dev, "%s: failed to disable bkops %d\n",
				__func__, err);
		ufshcd_disable_ee(hba, MASK_EE_URGENT_BKOPS);
		goto out;
	}

	hba->auto_bkops_enabled = false;
	trace_ufshcd_auto_bkops_state(dev_name(hba->dev), "Disabled");
	hba->is_urgent_bkops_lvl_checked = false;
out:
	return err;
}

/**
 * ufshcd_force_reset_auto_bkops - force reset auto bkops state
 * @hba: per adapter instance
 *
 * After a device reset the device may toggle the BKOPS_EN flag
 * to default value. The s/w tracking variables should be updated
 * as well. This function would change the auto-bkops state based on
 * UFSHCD_CAP_KEEP_AUTO_BKOPS_ENABLED_EXCEPT_SUSPEND.
 */
static void ufshcd_force_reset_auto_bkops(struct ufs_hba *hba)
{
	if (ufshcd_keep_autobkops_enabled_except_suspend(hba)) {
		hba->auto_bkops_enabled = false;
		hba->ee_ctrl_mask |= MASK_EE_URGENT_BKOPS;
		ufshcd_enable_auto_bkops(hba);
	} else {
		hba->auto_bkops_enabled = true;
		hba->ee_ctrl_mask &= ~MASK_EE_URGENT_BKOPS;
		ufshcd_disable_auto_bkops(hba);
	}
	hba->urgent_bkops_lvl = BKOPS_STATUS_PERF_IMPACT;
	hba->is_urgent_bkops_lvl_checked = false;
}

static inline int ufshcd_get_bkops_status(struct ufs_hba *hba, u32 *status)
{
	return ufshcd_query_attr_retry(hba, UPIU_QUERY_OPCODE_READ_ATTR,
			QUERY_ATTR_IDN_BKOPS_STATUS, 0, 0, status);
}

/**
 * ufshcd_bkops_ctrl - control the auto bkops based on current bkops status
 * @hba: per-adapter instance
 * @status: bkops_status value
 *
 * Read the bkops_status from the UFS device and Enable fBackgroundOpsEn
 * flag in the device to permit background operations if the device
 * bkops_status is greater than or equal to "status" argument passed to
 * this function, disable otherwise.
 *
 * Returns 0 for success, non-zero in case of failure.
 *
 * NOTE: Caller of this function can check the "hba->auto_bkops_enabled" flag
 * to know whether auto bkops is enabled or disabled after this function
 * returns control to it.
 */
int ufshcd_bkops_ctrl(struct ufs_hba *hba,
			     enum bkops_status status)
{
	int err;
	u32 curr_status = 0;

	err = ufshcd_get_bkops_status(hba, &curr_status);
	if (err) {
		dev_err(hba->dev, "%s: failed to get BKOPS status %d\n",
				__func__, err);
		goto out;
	} else if (curr_status > BKOPS_STATUS_MAX) {
		dev_err(hba->dev, "%s: invalid BKOPS status %d\n",
				__func__, curr_status);
		err = -EINVAL;
		goto out;
	}

	if (curr_status >= status)
		err = ufshcd_enable_auto_bkops(hba);
	else
		err = ufshcd_disable_auto_bkops(hba);
out:
	return err;
}
EXPORT_SYMBOL_GPL(ufshcd_bkops_ctrl);

/**
 * ufshcd_urgent_bkops - handle urgent bkops exception event
 * @hba: per-adapter instance
 *
 * Enable fBackgroundOpsEn flag in the device to permit background
 * operations.
 *
 * If BKOPs is enabled, this function returns 0, 1 if the bkops in not enabled
 * and negative error value for any other failure.
 */
static int ufshcd_urgent_bkops(struct ufs_hba *hba)
{
	return ufshcd_bkops_ctrl(hba, hba->urgent_bkops_lvl);
}

static inline int ufshcd_get_ee_status(struct ufs_hba *hba, u32 *status)
{
	return ufshcd_query_attr_retry(hba, UPIU_QUERY_OPCODE_READ_ATTR,
			QUERY_ATTR_IDN_EE_STATUS, 0, 0, status);
}

static void ufshcd_bkops_exception_event_handler(struct ufs_hba *hba)
{
	int err;
	u32 curr_status = 0;

	if (hba->is_urgent_bkops_lvl_checked)
		goto enable_auto_bkops;

	err = ufshcd_get_bkops_status(hba, &curr_status);
	if (err) {
		dev_err(hba->dev, "%s: failed to get BKOPS status %d\n",
				__func__, err);
		goto out;
	}

	/*
	 * We are seeing that some devices are raising the urgent bkops
	 * exception events even when BKOPS status doesn't indicate performace
	 * impacted or critical. Handle these device by determining their urgent
	 * bkops status at runtime.
	 */
	if (curr_status < BKOPS_STATUS_PERF_IMPACT) {
		dev_err(hba->dev, "%s: device raised urgent BKOPS exception for bkops status %d\n",
				__func__, curr_status);
		/* update the current status as the urgent bkops level */
		hba->urgent_bkops_lvl = curr_status;
		hba->is_urgent_bkops_lvl_checked = true;
	}

enable_auto_bkops:
	err = ufshcd_enable_auto_bkops(hba);
out:
	if (err < 0)
		dev_err(hba->dev, "%s: failed to handle urgent bkops %d\n",
				__func__, err);
}

int ufshcd_wb_ctrl(struct ufs_hba *hba, bool enable)
{
	int ret;
	u8 index;
	enum query_opcode opcode;

	if (!ufshcd_is_wb_allowed(hba))
		return 0;

	if (!(enable ^ hba->dev_info.wb_enabled))
		return 0;
	if (enable)
		opcode = UPIU_QUERY_OPCODE_SET_FLAG;
	else
		opcode = UPIU_QUERY_OPCODE_CLEAR_FLAG;

	index = ufshcd_wb_get_query_index(hba);
	ret = ufshcd_query_flag_retry(hba, opcode,
				      QUERY_FLAG_IDN_WB_EN, index, NULL);
	if (ret) {
		dev_err(hba->dev, "%s write booster %s failed %d\n",
			__func__, enable ? "enable" : "disable", ret);
		return ret;
	}

	hba->dev_info.wb_enabled = enable;
	dev_dbg(hba->dev, "%s write booster %s %d\n",
			__func__, enable ? "enable" : "disable", ret);

	return ret;
}

static int ufshcd_wb_toggle_flush_during_h8(struct ufs_hba *hba, bool set)
{
	int val;
	u8 index;

	if (set)
		val =  UPIU_QUERY_OPCODE_SET_FLAG;
	else
		val = UPIU_QUERY_OPCODE_CLEAR_FLAG;

	index = ufshcd_wb_get_query_index(hba);
	return ufshcd_query_flag_retry(hba, val,
				QUERY_FLAG_IDN_WB_BUFF_FLUSH_DURING_HIBERN8,
				index, NULL);
}

static inline int ufshcd_wb_toggle_flush(struct ufs_hba *hba, bool enable)
{
	int ret;
	u8 index;
	enum query_opcode opcode;

	if (!ufshcd_is_wb_allowed(hba) ||
	    hba->dev_info.wb_buf_flush_enabled == enable)
		return 0;

	if (enable)
		opcode = UPIU_QUERY_OPCODE_SET_FLAG;
	else
		opcode = UPIU_QUERY_OPCODE_CLEAR_FLAG;

	index = ufshcd_wb_get_query_index(hba);
	ret = ufshcd_query_flag_retry(hba, opcode,
				      QUERY_FLAG_IDN_WB_BUFF_FLUSH_EN, index,
				      NULL);
	if (ret) {
		dev_err(hba->dev, "%s WB-Buf Flush %s failed %d\n", __func__,
			enable ? "enable" : "disable", ret);
		goto out;
	}

	hba->dev_info.wb_buf_flush_enabled = enable;

	dev_dbg(hba->dev, "WB-Buf Flush %s\n", enable ? "enabled" : "disabled");
out:
	return ret;

}

static bool ufshcd_wb_presrv_usrspc_keep_vcc_on(struct ufs_hba *hba,
						u32 avail_buf)
{
	u32 cur_buf;
	int ret;
	u8 index;

	index = ufshcd_wb_get_query_index(hba);
	ret = ufshcd_query_attr_retry(hba, UPIU_QUERY_OPCODE_READ_ATTR,
					      QUERY_ATTR_IDN_CURR_WB_BUFF_SIZE,
					      index, 0, &cur_buf);
	if (ret) {
		dev_err(hba->dev, "%s dCurWriteBoosterBufferSize read failed %d\n",
			__func__, ret);
		return false;
	}

	if (!cur_buf) {
		dev_info(hba->dev, "dCurWBBuf: %d WB disabled until free-space is available\n",
			 cur_buf);
		return false;
	}
	/* Let it continue to flush when available buffer exceeds threshold */
	if (avail_buf < hba->vps->wb_flush_threshold)
		return true;

	return false;
}

static bool ufshcd_wb_need_flush(struct ufs_hba *hba)
{
	int ret;
	u32 avail_buf;
	u8 index;

	if (!ufshcd_is_wb_allowed(hba))
		return false;
	/*
	 * The ufs device needs the vcc to be ON to flush.
	 * With user-space reduction enabled, it's enough to enable flush
	 * by checking only the available buffer. The threshold
	 * defined here is > 90% full.
	 * With user-space preserved enabled, the current-buffer
	 * should be checked too because the wb buffer size can reduce
	 * when disk tends to be full. This info is provided by current
	 * buffer (dCurrentWriteBoosterBufferSize). There's no point in
	 * keeping vcc on when current buffer is empty.
	 */
	index = ufshcd_wb_get_query_index(hba);
	ret = ufshcd_query_attr_retry(hba, UPIU_QUERY_OPCODE_READ_ATTR,
				      QUERY_ATTR_IDN_AVAIL_WB_BUFF_SIZE,
				      index, 0, &avail_buf);
	if (ret) {
		dev_warn(hba->dev, "%s dAvailableWriteBoosterBufferSize read failed %d\n",
			 __func__, ret);
		return false;
	}

	if (!hba->dev_info.b_presrv_uspc_en) {
		if (avail_buf <= UFS_WB_BUF_REMAIN_PERCENT(10))
			return true;
		return false;
	}

	return ufshcd_wb_presrv_usrspc_keep_vcc_on(hba, avail_buf);
}

static void ufshcd_rpm_dev_flush_recheck_work(struct work_struct *work)
{
	struct ufs_hba *hba = container_of(to_delayed_work(work),
					   struct ufs_hba,
					   rpm_dev_flush_recheck_work);
	/*
	 * To prevent unnecessary VCC power drain after device finishes
	 * WriteBooster buffer flush or Auto BKOPs, force runtime resume
	 * after a certain delay to recheck the threshold by next runtime
	 * suspend.
	 */
	pm_runtime_get_sync(hba->dev);
	pm_runtime_put_sync(hba->dev);
}

/**
 * ufshcd_exception_event_handler - handle exceptions raised by device
 * @work: pointer to work data
 *
 * Read bExceptionEventStatus attribute from the device and handle the
 * exception event accordingly.
 */
static void ufshcd_exception_event_handler(struct work_struct *work)
{
	struct ufs_hba *hba;
	int err;
	u32 status = 0;
	hba = container_of(work, struct ufs_hba, eeh_work);

	pm_runtime_get_sync(hba->dev);
	ufshcd_scsi_block_requests(hba);
	err = ufshcd_get_ee_status(hba, &status);
	if (err) {
		dev_err(hba->dev, "%s: failed to get exception status %d\n",
				__func__, err);
		goto out;
	}

	status &= hba->ee_ctrl_mask;

	if (status & MASK_EE_URGENT_BKOPS)
		ufshcd_bkops_exception_event_handler(hba);

out:
	ufshcd_scsi_unblock_requests(hba);
	/*
	 * pm_runtime_get_noresume is called while scheduling
	 * eeh_work to avoid suspend racing with exception work.
	 * Hence decrement usage counter using pm_runtime_put_noidle
	 * to allow suspend on completion of exception event handler.
	 */
	pm_runtime_put_noidle(hba->dev);
	pm_runtime_put(hba->dev);
	return;
}

/* Complete requests that have door-bell cleared */
static void ufshcd_complete_requests(struct ufs_hba *hba)
{
	ufshcd_transfer_req_compl(hba);
	ufshcd_tmc_handler(hba);
}

/**
 * ufshcd_quirk_dl_nac_errors - This function checks if error handling is
 *				to recover from the DL NAC errors or not.
 * @hba: per-adapter instance
 *
 * Returns true if error handling is required, false otherwise
 */
static bool ufshcd_quirk_dl_nac_errors(struct ufs_hba *hba)
{
	unsigned long flags;
	bool err_handling = true;

	spin_lock_irqsave(hba->host->host_lock, flags);
	/*
	 * UFS_DEVICE_QUIRK_RECOVERY_FROM_DL_NAC_ERRORS only workaround the
	 * device fatal error and/or DL NAC & REPLAY timeout errors.
	 */
	if (hba->saved_err & (CONTROLLER_FATAL_ERROR | SYSTEM_BUS_FATAL_ERROR))
		goto out;

	if ((hba->saved_err & DEVICE_FATAL_ERROR) ||
	    ((hba->saved_err & UIC_ERROR) &&
	     (hba->saved_uic_err & UFSHCD_UIC_DL_TCx_REPLAY_ERROR)))
		goto out;

	if ((hba->saved_err & UIC_ERROR) &&
	    (hba->saved_uic_err & UFSHCD_UIC_DL_NAC_RECEIVED_ERROR)) {
		int err;
		/*
		 * wait for 50ms to see if we can get any other errors or not.
		 */
		spin_unlock_irqrestore(hba->host->host_lock, flags);
		msleep(50);
		spin_lock_irqsave(hba->host->host_lock, flags);

		/*
		 * now check if we have got any other severe errors other than
		 * DL NAC error?
		 */
		if ((hba->saved_err & INT_FATAL_ERRORS) ||
		    ((hba->saved_err & UIC_ERROR) &&
		    (hba->saved_uic_err & ~UFSHCD_UIC_DL_NAC_RECEIVED_ERROR)))
			goto out;

		/*
		 * As DL NAC is the only error received so far, send out NOP
		 * command to confirm if link is still active or not.
		 *   - If we don't get any response then do error recovery.
		 *   - If we get response then clear the DL NAC error bit.
		 */

		spin_unlock_irqrestore(hba->host->host_lock, flags);
		err = ufshcd_verify_dev_init(hba);
		spin_lock_irqsave(hba->host->host_lock, flags);

		if (err)
			goto out;

		/* Link seems to be alive hence ignore the DL NAC errors */
		if (hba->saved_uic_err == UFSHCD_UIC_DL_NAC_RECEIVED_ERROR)
			hba->saved_err &= ~UIC_ERROR;
		/* clear NAC error */
		hba->saved_uic_err &= ~UFSHCD_UIC_DL_NAC_RECEIVED_ERROR;
		if (!hba->saved_uic_err)
			err_handling = false;
	}
out:
	spin_unlock_irqrestore(hba->host->host_lock, flags);
	return err_handling;
}

/* host lock must be held before calling this func */
static inline bool ufshcd_is_saved_err_fatal(struct ufs_hba *hba)
{
	return (hba->saved_uic_err & UFSHCD_UIC_DL_PA_INIT_ERROR) ||
	       (hba->saved_err & (INT_FATAL_ERRORS | UFSHCD_UIC_HIBERN8_MASK));
}

/* host lock must be held before calling this func */
static inline void ufshcd_schedule_eh_work(struct ufs_hba *hba)
{
	/* handle fatal errors only when link is not in error state */
	if (hba->ufshcd_state != UFSHCD_STATE_ERROR) {
		if (hba->force_reset || ufshcd_is_link_broken(hba) ||
		    ufshcd_is_saved_err_fatal(hba))
			hba->ufshcd_state = UFSHCD_STATE_EH_SCHEDULED_FATAL;
		else
			hba->ufshcd_state = UFSHCD_STATE_EH_SCHEDULED_NON_FATAL;
		queue_work(hba->eh_wq, &hba->eh_work);
	}
}

static void ufshcd_clk_scaling_allow(struct ufs_hba *hba, bool allow)
{
	down_write(&hba->clk_scaling_lock);
	hba->clk_scaling.is_allowed = allow;
	up_write(&hba->clk_scaling_lock);
}

static void ufshcd_clk_scaling_suspend(struct ufs_hba *hba, bool suspend)
{
	if (suspend) {
		if (hba->clk_scaling.is_enabled)
			ufshcd_suspend_clkscaling(hba);
		ufshcd_clk_scaling_allow(hba, false);
	} else {
		ufshcd_clk_scaling_allow(hba, true);
		if (hba->clk_scaling.is_enabled)
			ufshcd_resume_clkscaling(hba);
	}
}

static void ufshcd_err_handling_prepare(struct ufs_hba *hba)
{
	pm_runtime_get_sync(hba->dev);
	if (pm_runtime_status_suspended(hba->dev) || hba->is_sys_suspended) {
		enum ufs_pm_op pm_op;

		/*
		 * Don't assume anything of pm_runtime_get_sync(), if
		 * resume fails, irq and clocks can be OFF, and powers
		 * can be OFF or in LPM.
		 */
		ufshcd_setup_hba_vreg(hba, true);
		ufshcd_enable_irq(hba);
		ufshcd_setup_vreg(hba, true);
		ufshcd_config_vreg_hpm(hba, hba->vreg_info.vccq);
		ufshcd_config_vreg_hpm(hba, hba->vreg_info.vccq2);
		ufshcd_hold(hba, false);
		if (!ufshcd_is_clkgating_allowed(hba))
			ufshcd_setup_clocks(hba, true);
		ufshcd_release(hba);
		pm_op = hba->is_sys_suspended ? UFS_SYSTEM_PM : UFS_RUNTIME_PM;
		ufshcd_vops_resume(hba, pm_op);
	} else {
		ufshcd_hold(hba, false);
		if (ufshcd_is_clkscaling_supported(hba) &&
		    hba->clk_scaling.is_enabled)
			ufshcd_suspend_clkscaling(hba);
		ufshcd_clk_scaling_allow(hba, false);
	}
}

static void ufshcd_err_handling_unprepare(struct ufs_hba *hba)
{
	ufshcd_release(hba);
	if (ufshcd_is_clkscaling_supported(hba))
		ufshcd_clk_scaling_suspend(hba, false);
	pm_runtime_put(hba->dev);
}

static inline bool ufshcd_err_handling_should_stop(struct ufs_hba *hba)
{
	return (!hba->is_powered || hba->shutting_down ||
		hba->ufshcd_state == UFSHCD_STATE_ERROR ||
		(!(hba->saved_err || hba->saved_uic_err || hba->force_reset ||
		   ufshcd_is_link_broken(hba))));
}

#ifdef CONFIG_PM
static void ufshcd_recover_pm_error(struct ufs_hba *hba)
{
	struct Scsi_Host *shost = hba->host;
	struct scsi_device *sdev;
	struct request_queue *q;
	int ret;

	hba->is_sys_suspended = false;
	/*
	 * Set RPM status of hba device to RPM_ACTIVE,
	 * this also clears its runtime error.
	 */
	ret = pm_runtime_set_active(hba->dev);
	/*
	 * If hba device had runtime error, we also need to resume those
	 * scsi devices under hba in case any of them has failed to be
	 * resumed due to hba runtime resume failure. This is to unblock
	 * blk_queue_enter in case there are bios waiting inside it.
	 */
	if (!ret) {
		shost_for_each_device(sdev, shost) {
			q = sdev->request_queue;
			if (q->dev && (q->rpm_status == RPM_SUSPENDED ||
				       q->rpm_status == RPM_SUSPENDING))
				pm_request_resume(q->dev);
		}
	}
}
#else
static inline void ufshcd_recover_pm_error(struct ufs_hba *hba)
{
}
#endif

static bool ufshcd_is_pwr_mode_restore_needed(struct ufs_hba *hba)
{
	struct ufs_pa_layer_attr *pwr_info = &hba->pwr_info;
	u32 mode;

	ufshcd_dme_get(hba, UIC_ARG_MIB(PA_PWRMODE), &mode);

	if (pwr_info->pwr_rx != ((mode >> PWRMODE_RX_OFFSET) & PWRMODE_MASK))
		return true;

	if (pwr_info->pwr_tx != (mode & PWRMODE_MASK))
		return true;

	return false;
}

/**
 * ufshcd_err_handler - handle UFS errors that require s/w attention
 * @work: pointer to work structure
 */
static void ufshcd_err_handler(struct work_struct *work)
{
	struct ufs_hba *hba;
	unsigned long flags;
	bool err_xfer = false;
	bool err_tm = false;
	int err = 0, pmc_err;
	int tag;
	bool needs_reset = false, needs_restore = false;

	hba = container_of(work, struct ufs_hba, eh_work);

	down(&hba->host_sem);
	spin_lock_irqsave(hba->host->host_lock, flags);
	if (ufshcd_err_handling_should_stop(hba)) {
		if (hba->ufshcd_state != UFSHCD_STATE_ERROR)
			hba->ufshcd_state = UFSHCD_STATE_OPERATIONAL;
		spin_unlock_irqrestore(hba->host->host_lock, flags);
		up(&hba->host_sem);
		return;
	}
	ufshcd_set_eh_in_progress(hba);
	spin_unlock_irqrestore(hba->host->host_lock, flags);
	ufshcd_err_handling_prepare(hba);
	spin_lock_irqsave(hba->host->host_lock, flags);
	ufshcd_scsi_block_requests(hba);
	hba->ufshcd_state = UFSHCD_STATE_RESET;

	/* Complete requests that have door-bell cleared by h/w */
	ufshcd_complete_requests(hba);

	/*
	 * A full reset and restore might have happened after preparation
	 * is finished, double check whether we should stop.
	 */
	if (ufshcd_err_handling_should_stop(hba))
		goto skip_err_handling;

	if (hba->dev_quirks & UFS_DEVICE_QUIRK_RECOVERY_FROM_DL_NAC_ERRORS) {
		bool ret;

		spin_unlock_irqrestore(hba->host->host_lock, flags);
		/* release the lock as ufshcd_quirk_dl_nac_errors() may sleep */
		ret = ufshcd_quirk_dl_nac_errors(hba);
		spin_lock_irqsave(hba->host->host_lock, flags);
		if (!ret && ufshcd_err_handling_should_stop(hba))
			goto skip_err_handling;
	}

	if ((hba->saved_err & (INT_FATAL_ERRORS | UFSHCD_UIC_HIBERN8_MASK)) ||
	    (hba->saved_uic_err &&
	     (hba->saved_uic_err != UFSHCD_UIC_PA_GENERIC_ERROR))) {
		bool pr_prdt = !!(hba->saved_err & SYSTEM_BUS_FATAL_ERROR);

		spin_unlock_irqrestore(hba->host->host_lock, flags);
		ufshcd_print_host_state(hba);
		ufshcd_print_pwr_info(hba);
		ufshcd_print_evt_hist(hba);
		ufshcd_print_tmrs(hba, hba->outstanding_tasks);
		ufshcd_print_trs(hba, hba->outstanding_reqs, pr_prdt);
		spin_lock_irqsave(hba->host->host_lock, flags);
	}

	/*
	 * if host reset is required then skip clearing the pending
	 * transfers forcefully because they will get cleared during
	 * host reset and restore
	 */
	if (hba->force_reset || ufshcd_is_link_broken(hba) ||
	    ufshcd_is_saved_err_fatal(hba) ||
	    ((hba->saved_err & UIC_ERROR) &&
	     (hba->saved_uic_err & (UFSHCD_UIC_DL_NAC_RECEIVED_ERROR |
				    UFSHCD_UIC_DL_TCx_REPLAY_ERROR)))) {
		needs_reset = true;
		goto do_reset;
	}

	/*
	 * If LINERESET was caught, UFS might have been put to PWM mode,
	 * check if power mode restore is needed.
	 */
	if (hba->saved_uic_err & UFSHCD_UIC_PA_GENERIC_ERROR) {
		hba->saved_uic_err &= ~UFSHCD_UIC_PA_GENERIC_ERROR;
		if (!hba->saved_uic_err)
			hba->saved_err &= ~UIC_ERROR;
		spin_unlock_irqrestore(hba->host->host_lock, flags);
		if (ufshcd_is_pwr_mode_restore_needed(hba))
			needs_restore = true;
		spin_lock_irqsave(hba->host->host_lock, flags);
		if (!hba->saved_err && !needs_restore)
			goto skip_err_handling;
	}

	hba->silence_err_logs = true;
	/* release lock as clear command might sleep */
	spin_unlock_irqrestore(hba->host->host_lock, flags);
	/* Clear pending transfer requests */
	for_each_set_bit(tag, &hba->outstanding_reqs, hba->nutrs) {
		if (ufshcd_try_to_abort_task(hba, tag)) {
			err_xfer = true;
			goto lock_skip_pending_xfer_clear;
		}
	}

	/* Clear pending task management requests */
	for_each_set_bit(tag, &hba->outstanding_tasks, hba->nutmrs) {
		if (ufshcd_clear_tm_cmd(hba, tag)) {
			err_tm = true;
			goto lock_skip_pending_xfer_clear;
		}
	}

lock_skip_pending_xfer_clear:
	spin_lock_irqsave(hba->host->host_lock, flags);

	/* Complete the requests that are cleared by s/w */
	ufshcd_complete_requests(hba);
	hba->silence_err_logs = false;

	if (err_xfer || err_tm) {
		needs_reset = true;
		goto do_reset;
	}

	/*
	 * After all reqs and tasks are cleared from doorbell,
	 * now it is safe to retore power mode.
	 */
	if (needs_restore) {
		spin_unlock_irqrestore(hba->host->host_lock, flags);
		/*
		 * Hold the scaling lock just in case dev cmds
		 * are sent via bsg and/or sysfs.
		 */
		down_write(&hba->clk_scaling_lock);
		hba->force_pmc = true;
		pmc_err = ufshcd_config_pwr_mode(hba, &(hba->pwr_info));
		if (pmc_err) {
			needs_reset = true;
			dev_err(hba->dev, "%s: Failed to restore power mode, err = %d\n",
					__func__, pmc_err);
		}
		hba->force_pmc = false;
		ufshcd_print_pwr_info(hba);
		up_write(&hba->clk_scaling_lock);
		spin_lock_irqsave(hba->host->host_lock, flags);
	}

do_reset:
	/* Fatal errors need reset */
	if (needs_reset) {
		unsigned long max_doorbells = (1UL << hba->nutrs) - 1;

		/*
		 * ufshcd_reset_and_restore() does the link reinitialization
		 * which will need atleast one empty doorbell slot to send the
		 * device management commands (NOP and query commands).
		 * If there is no slot empty at this moment then free up last
		 * slot forcefully.
		 */
		if (hba->outstanding_reqs == max_doorbells)
			__ufshcd_transfer_req_compl(hba,
						    (1UL << (hba->nutrs - 1)));

		hba->force_reset = false;
		spin_unlock_irqrestore(hba->host->host_lock, flags);
		err = ufshcd_reset_and_restore(hba);
		if (err)
			dev_err(hba->dev, "%s: reset and restore failed with err %d\n",
					__func__, err);
		else
			ufshcd_recover_pm_error(hba);
		spin_lock_irqsave(hba->host->host_lock, flags);
	}

skip_err_handling:
	if (!needs_reset) {
		if (hba->ufshcd_state == UFSHCD_STATE_RESET)
			hba->ufshcd_state = UFSHCD_STATE_OPERATIONAL;
		if (hba->saved_err || hba->saved_uic_err)
			dev_err_ratelimited(hba->dev, "%s: exit: saved_err 0x%x saved_uic_err 0x%x",
			    __func__, hba->saved_err, hba->saved_uic_err);
	}
	ufshcd_clear_eh_in_progress(hba);
	spin_unlock_irqrestore(hba->host->host_lock, flags);
	ufshcd_scsi_unblock_requests(hba);
	ufshcd_err_handling_unprepare(hba);
	up(&hba->host_sem);

	if (!err && needs_reset)
		ufshcd_clear_ua_wluns(hba);
}

/**
 * ufshcd_update_uic_error - check and set fatal UIC error flags.
 * @hba: per-adapter instance
 *
 * Returns
 *  IRQ_HANDLED - If interrupt is valid
 *  IRQ_NONE    - If invalid interrupt
 */
static irqreturn_t ufshcd_update_uic_error(struct ufs_hba *hba)
{
	u32 reg;
	irqreturn_t retval = IRQ_NONE;

	/* PHY layer error */
	reg = ufshcd_readl(hba, REG_UIC_ERROR_CODE_PHY_ADAPTER_LAYER);
	if ((reg & UIC_PHY_ADAPTER_LAYER_ERROR) &&
	    (reg & UIC_PHY_ADAPTER_LAYER_ERROR_CODE_MASK)) {
		ufshcd_update_evt_hist(hba, UFS_EVT_PA_ERR, reg);
		/*
		 * To know whether this error is fatal or not, DB timeout
		 * must be checked but this error is handled separately.
		 */
		if (reg & UIC_PHY_ADAPTER_LAYER_LANE_ERR_MASK)
			dev_dbg(hba->dev, "%s: UIC Lane error reported\n",
					__func__);

		/* Got a LINERESET indication. */
		if (reg & UIC_PHY_ADAPTER_LAYER_GENERIC_ERROR) {
			struct uic_command *cmd = NULL;

			hba->uic_error |= UFSHCD_UIC_PA_GENERIC_ERROR;
			if (hba->uic_async_done && hba->active_uic_cmd)
				cmd = hba->active_uic_cmd;
			/*
			 * Ignore the LINERESET during power mode change
			 * operation via DME_SET command.
			 */
			if (cmd && (cmd->command == UIC_CMD_DME_SET))
				hba->uic_error &= ~UFSHCD_UIC_PA_GENERIC_ERROR;
		}
		retval |= IRQ_HANDLED;
	}

	/* PA_INIT_ERROR is fatal and needs UIC reset */
	reg = ufshcd_readl(hba, REG_UIC_ERROR_CODE_DATA_LINK_LAYER);
	if ((reg & UIC_DATA_LINK_LAYER_ERROR) &&
	    (reg & UIC_DATA_LINK_LAYER_ERROR_CODE_MASK)) {
		ufshcd_update_evt_hist(hba, UFS_EVT_DL_ERR, reg);

		if (reg & UIC_DATA_LINK_LAYER_ERROR_PA_INIT)
			hba->uic_error |= UFSHCD_UIC_DL_PA_INIT_ERROR;
		else if (hba->dev_quirks &
				UFS_DEVICE_QUIRK_RECOVERY_FROM_DL_NAC_ERRORS) {
			if (reg & UIC_DATA_LINK_LAYER_ERROR_NAC_RECEIVED)
				hba->uic_error |=
					UFSHCD_UIC_DL_NAC_RECEIVED_ERROR;
			else if (reg & UIC_DATA_LINK_LAYER_ERROR_TCx_REPLAY_TIMEOUT)
				hba->uic_error |= UFSHCD_UIC_DL_TCx_REPLAY_ERROR;
		}
		retval |= IRQ_HANDLED;
	}

	/* UIC NL/TL/DME errors needs software retry */
	reg = ufshcd_readl(hba, REG_UIC_ERROR_CODE_NETWORK_LAYER);
	if ((reg & UIC_NETWORK_LAYER_ERROR) &&
	    (reg & UIC_NETWORK_LAYER_ERROR_CODE_MASK)) {
		ufshcd_update_evt_hist(hba, UFS_EVT_NL_ERR, reg);
		hba->uic_error |= UFSHCD_UIC_NL_ERROR;
		retval |= IRQ_HANDLED;
	}

	reg = ufshcd_readl(hba, REG_UIC_ERROR_CODE_TRANSPORT_LAYER);
	if ((reg & UIC_TRANSPORT_LAYER_ERROR) &&
	    (reg & UIC_TRANSPORT_LAYER_ERROR_CODE_MASK)) {
		ufshcd_update_evt_hist(hba, UFS_EVT_TL_ERR, reg);
		hba->uic_error |= UFSHCD_UIC_TL_ERROR;
		retval |= IRQ_HANDLED;
	}

	reg = ufshcd_readl(hba, REG_UIC_ERROR_CODE_DME);
	if ((reg & UIC_DME_ERROR) &&
	    (reg & UIC_DME_ERROR_CODE_MASK)) {
		ufshcd_update_evt_hist(hba, UFS_EVT_DME_ERR, reg);
		hba->uic_error |= UFSHCD_UIC_DME_ERROR;
		retval |= IRQ_HANDLED;
	}

	dev_dbg(hba->dev, "%s: UIC error flags = 0x%08x\n",
			__func__, hba->uic_error);
	return retval;
}

static bool ufshcd_is_auto_hibern8_error(struct ufs_hba *hba,
					 u32 intr_mask)
{
	if (!ufshcd_is_auto_hibern8_supported(hba) ||
	    !ufshcd_is_auto_hibern8_enabled(hba))
		return false;

	if (!(intr_mask & UFSHCD_UIC_HIBERN8_MASK))
		return false;

	if (hba->active_uic_cmd &&
	    (hba->active_uic_cmd->command == UIC_CMD_DME_HIBER_ENTER ||
	    hba->active_uic_cmd->command == UIC_CMD_DME_HIBER_EXIT))
		return false;

	return true;
}

/**
 * ufshcd_check_errors - Check for errors that need s/w attention
 * @hba: per-adapter instance
 *
 * Returns
 *  IRQ_HANDLED - If interrupt is valid
 *  IRQ_NONE    - If invalid interrupt
 */
static irqreturn_t ufshcd_check_errors(struct ufs_hba *hba)
{
	bool queue_eh_work = false;
	irqreturn_t retval = IRQ_NONE;

	if (hba->errors & INT_FATAL_ERRORS) {
		ufshcd_update_evt_hist(hba, UFS_EVT_FATAL_ERR,
				       hba->errors);
		queue_eh_work = true;
	}

	if (hba->errors & UIC_ERROR) {
		hba->uic_error = 0;
		retval = ufshcd_update_uic_error(hba);
		if (hba->uic_error)
			queue_eh_work = true;
	}

	if (hba->errors & UFSHCD_UIC_HIBERN8_MASK) {
		dev_err(hba->dev,
			"%s: Auto Hibern8 %s failed - status: 0x%08x, upmcrs: 0x%08x\n",
			__func__, (hba->errors & UIC_HIBERNATE_ENTER) ?
			"Enter" : "Exit",
			hba->errors, ufshcd_get_upmcrs(hba));
		ufshcd_update_evt_hist(hba, UFS_EVT_AUTO_HIBERN8_ERR,
				       hba->errors);
		ufshcd_set_link_broken(hba);
		queue_eh_work = true;
	}

	if (queue_eh_work) {
		/*
		 * update the transfer error masks to sticky bits, let's do this
		 * irrespective of current ufshcd_state.
		 */
		hba->saved_err |= hba->errors;
		hba->saved_uic_err |= hba->uic_error;

		/* dump controller state before resetting */
		if ((hba->saved_err &
		     (INT_FATAL_ERRORS | UFSHCD_UIC_HIBERN8_MASK)) ||
		    (hba->saved_uic_err &&
		     (hba->saved_uic_err != UFSHCD_UIC_PA_GENERIC_ERROR))) {
			dev_err(hba->dev, "%s: saved_err 0x%x saved_uic_err 0x%x\n",
					__func__, hba->saved_err,
					hba->saved_uic_err);
			ufshcd_dump_regs(hba, 0, UFSHCI_REG_SPACE_SIZE,
					 "host_regs: ");
			ufshcd_print_pwr_info(hba);
		}
		ufshcd_schedule_eh_work(hba);
		retval |= IRQ_HANDLED;
	}
	/*
	 * if (!queue_eh_work) -
	 * Other errors are either non-fatal where host recovers
	 * itself without s/w intervention or errors that will be
	 * handled by the SCSI core layer.
	 */
	return retval;
}

struct ctm_info {
	struct ufs_hba	*hba;
	unsigned long	pending;
	unsigned int	ncpl;
};

static bool ufshcd_compl_tm(struct request *req, void *priv, bool reserved)
{
	struct ctm_info *const ci = priv;
	struct completion *c;

	WARN_ON_ONCE(reserved);
	if (test_bit(req->tag, &ci->pending))
		return true;
	ci->ncpl++;
	c = req->end_io_data;
	if (c)
		complete(c);
	return true;
}

/**
 * ufshcd_tmc_handler - handle task management function completion
 * @hba: per adapter instance
 *
 * Returns
 *  IRQ_HANDLED - If interrupt is valid
 *  IRQ_NONE    - If invalid interrupt
 */
static irqreturn_t ufshcd_tmc_handler(struct ufs_hba *hba)
{
	struct request_queue *q = hba->tmf_queue;
	struct ctm_info ci = {
		.hba	 = hba,
		.pending = ufshcd_readl(hba, REG_UTP_TASK_REQ_DOOR_BELL),
	};

	blk_mq_tagset_busy_iter(q->tag_set, ufshcd_compl_tm, &ci);
	return ci.ncpl ? IRQ_HANDLED : IRQ_NONE;
}

/**
 * ufshcd_sl_intr - Interrupt service routine
 * @hba: per adapter instance
 * @intr_status: contains interrupts generated by the controller
 *
 * Returns
 *  IRQ_HANDLED - If interrupt is valid
 *  IRQ_NONE    - If invalid interrupt
 */
static irqreturn_t ufshcd_sl_intr(struct ufs_hba *hba, u32 intr_status)
{
	irqreturn_t retval = IRQ_NONE;

	hba->errors = UFSHCD_ERROR_MASK & intr_status;

	if (ufshcd_is_auto_hibern8_error(hba, intr_status))
		hba->errors |= (UFSHCD_UIC_HIBERN8_MASK & intr_status);

	if (hba->errors)
		retval |= ufshcd_check_errors(hba);

	if (intr_status & UFSHCD_UIC_MASK)
		retval |= ufshcd_uic_cmd_compl(hba, intr_status);

	if (intr_status & UTP_TASK_REQ_COMPL)
		retval |= ufshcd_tmc_handler(hba);

	if (intr_status & UTP_TRANSFER_REQ_COMPL)
		retval |= ufshcd_transfer_req_compl(hba);

	return retval;
}

/**
 * ufshcd_intr - Main interrupt service routine
 * @irq: irq number
 * @__hba: pointer to adapter instance
 *
 * Returns
 *  IRQ_HANDLED - If interrupt is valid
 *  IRQ_NONE    - If invalid interrupt
 */
static irqreturn_t ufshcd_intr(int irq, void *__hba)
{
	u32 intr_status, enabled_intr_status = 0;
	irqreturn_t retval = IRQ_NONE;
	struct ufs_hba *hba = __hba;
	int retries = hba->nutrs;

	spin_lock(hba->host->host_lock);
	intr_status = ufshcd_readl(hba, REG_INTERRUPT_STATUS);
	hba->ufs_stats.last_intr_status = intr_status;
	hba->ufs_stats.last_intr_ts = ktime_get();

	/*
	 * There could be max of hba->nutrs reqs in flight and in worst case
	 * if the reqs get finished 1 by 1 after the interrupt status is
	 * read, make sure we handle them by checking the interrupt status
	 * again in a loop until we process all of the reqs before returning.
	 */
	while (intr_status && retries--) {
		enabled_intr_status =
			intr_status & ufshcd_readl(hba, REG_INTERRUPT_ENABLE);
		ufshcd_writel(hba, intr_status, REG_INTERRUPT_STATUS);
		if (enabled_intr_status)
			retval |= ufshcd_sl_intr(hba, enabled_intr_status);

		intr_status = ufshcd_readl(hba, REG_INTERRUPT_STATUS);
	}

	if (enabled_intr_status && retval == IRQ_NONE &&
				!ufshcd_eh_in_progress(hba)) {
		dev_err(hba->dev, "%s: Unhandled interrupt 0x%08x (0x%08x, 0x%08x)\n",
					__func__,
					intr_status,
					hba->ufs_stats.last_intr_status,
					enabled_intr_status);
		ufshcd_dump_regs(hba, 0, UFSHCI_REG_SPACE_SIZE, "host_regs: ");
	}

	spin_unlock(hba->host->host_lock);
	return retval;
}

static int ufshcd_clear_tm_cmd(struct ufs_hba *hba, int tag)
{
	int err = 0;
	u32 mask = 1 << tag;
	unsigned long flags;

	if (!test_bit(tag, &hba->outstanding_tasks))
		goto out;

	spin_lock_irqsave(hba->host->host_lock, flags);
	ufshcd_utmrl_clear(hba, tag);
	spin_unlock_irqrestore(hba->host->host_lock, flags);

	/* poll for max. 1 sec to clear door bell register by h/w */
	err = ufshcd_wait_for_register(hba,
			REG_UTP_TASK_REQ_DOOR_BELL,
			mask, 0, 1000, 1000);
out:
	return err;
}

static int __ufshcd_issue_tm_cmd(struct ufs_hba *hba,
		struct utp_task_req_desc *treq, u8 tm_function)
{
	struct request_queue *q = hba->tmf_queue;
	struct Scsi_Host *host = hba->host;
	DECLARE_COMPLETION_ONSTACK(wait);
	struct request *req;
	unsigned long flags;
	int free_slot, task_tag, err;

	/*
	 * Get free slot, sleep if slots are unavailable.
	 * Even though we use wait_event() which sleeps indefinitely,
	 * the maximum wait time is bounded by %TM_CMD_TIMEOUT.
	 */
	req = blk_get_request(q, REQ_OP_DRV_OUT, 0);
	if (IS_ERR(req))
		return PTR_ERR(req);

	req->end_io_data = &wait;
	free_slot = req->tag;
	WARN_ON_ONCE(free_slot < 0 || free_slot >= hba->nutmrs);
	ufshcd_hold(hba, false);

	spin_lock_irqsave(host->host_lock, flags);
	task_tag = hba->nutrs + free_slot;

	treq->req_header.dword_0 |= cpu_to_be32(task_tag);

	memcpy(hba->utmrdl_base_addr + free_slot, treq, sizeof(*treq));
	ufshcd_vops_setup_task_mgmt(hba, free_slot, tm_function);

	/* send command to the controller */
	__set_bit(free_slot, &hba->outstanding_tasks);

	/* Make sure descriptors are ready before ringing the task doorbell */
	wmb();

	ufshcd_writel(hba, 1 << free_slot, REG_UTP_TASK_REQ_DOOR_BELL);
	/* Make sure that doorbell is committed immediately */
	wmb();

	spin_unlock_irqrestore(host->host_lock, flags);

	ufshcd_add_tm_upiu_trace(hba, task_tag, UFS_TM_SEND);

	/* wait until the task management command is completed */
	err = wait_for_completion_io_timeout(&wait,
			msecs_to_jiffies(TM_CMD_TIMEOUT));
	if (!err) {
		/*
		 * Make sure that ufshcd_compl_tm() does not trigger a
		 * use-after-free.
		 */
		req->end_io_data = NULL;
		ufshcd_add_tm_upiu_trace(hba, task_tag, UFS_TM_ERR);
		dev_err(hba->dev, "%s: task management cmd 0x%.2x timed-out\n",
				__func__, tm_function);
		if (ufshcd_clear_tm_cmd(hba, free_slot))
			dev_WARN(hba->dev, "%s: unable clear tm cmd (slot %d) after timeout\n",
					__func__, free_slot);
		err = -ETIMEDOUT;
	} else {
		err = 0;
		memcpy(treq, hba->utmrdl_base_addr + free_slot, sizeof(*treq));

		ufshcd_add_tm_upiu_trace(hba, task_tag, UFS_TM_COMP);
	}

	spin_lock_irqsave(hba->host->host_lock, flags);
	__clear_bit(free_slot, &hba->outstanding_tasks);
	spin_unlock_irqrestore(hba->host->host_lock, flags);

	blk_put_request(req);

	ufshcd_release(hba);
	return err;
}

/**
 * ufshcd_issue_tm_cmd - issues task management commands to controller
 * @hba: per adapter instance
 * @lun_id: LUN ID to which TM command is sent
 * @task_id: task ID to which the TM command is applicable
 * @tm_function: task management function opcode
 * @tm_response: task management service response return value
 *
 * Returns non-zero value on error, zero on success.
 */
static int ufshcd_issue_tm_cmd(struct ufs_hba *hba, int lun_id, int task_id,
		u8 tm_function, u8 *tm_response)
{
	struct utp_task_req_desc treq = { { 0 }, };
	int ocs_value, err;

	/* Configure task request descriptor */
	treq.header.dword_0 = cpu_to_le32(UTP_REQ_DESC_INT_CMD);
	treq.header.dword_2 = cpu_to_le32(OCS_INVALID_COMMAND_STATUS);

	/* Configure task request UPIU */
	treq.req_header.dword_0 = cpu_to_be32(lun_id << 8) |
				  cpu_to_be32(UPIU_TRANSACTION_TASK_REQ << 24);
	treq.req_header.dword_1 = cpu_to_be32(tm_function << 16);

	/*
	 * The host shall provide the same value for LUN field in the basic
	 * header and for Input Parameter.
	 */
	treq.input_param1 = cpu_to_be32(lun_id);
	treq.input_param2 = cpu_to_be32(task_id);

	err = __ufshcd_issue_tm_cmd(hba, &treq, tm_function);
	if (err == -ETIMEDOUT)
		return err;

	ocs_value = le32_to_cpu(treq.header.dword_2) & MASK_OCS;
	if (ocs_value != OCS_SUCCESS)
		dev_err(hba->dev, "%s: failed, ocs = 0x%x\n",
				__func__, ocs_value);
	else if (tm_response)
		*tm_response = be32_to_cpu(treq.output_param1) &
				MASK_TM_SERVICE_RESP;
	return err;
}

/**
 * ufshcd_issue_devman_upiu_cmd - API for sending "utrd" type requests
 * @hba:	per-adapter instance
 * @req_upiu:	upiu request
 * @rsp_upiu:	upiu reply
 * @desc_buff:	pointer to descriptor buffer, NULL if NA
 * @buff_len:	descriptor size, 0 if NA
 * @cmd_type:	specifies the type (NOP, Query...)
 * @desc_op:	descriptor operation
 *
 * Those type of requests uses UTP Transfer Request Descriptor - utrd.
 * Therefore, it "rides" the device management infrastructure: uses its tag and
 * tasks work queues.
 *
 * Since there is only one available tag for device management commands,
 * the caller is expected to hold the hba->dev_cmd.lock mutex.
 */
static int ufshcd_issue_devman_upiu_cmd(struct ufs_hba *hba,
					struct utp_upiu_req *req_upiu,
					struct utp_upiu_req *rsp_upiu,
					u8 *desc_buff, int *buff_len,
					enum dev_cmd_type cmd_type,
					enum query_opcode desc_op)
{
	struct request_queue *q = hba->cmd_queue;
	struct request *req;
	struct ufshcd_lrb *lrbp;
	int err = 0;
	int tag;
	struct completion wait;
	unsigned long flags;
	u8 upiu_flags;

	down_read(&hba->clk_scaling_lock);

	req = blk_get_request(q, REQ_OP_DRV_OUT, 0);
	if (IS_ERR(req)) {
		err = PTR_ERR(req);
		goto out_unlock;
	}
	tag = req->tag;
	WARN_ON_ONCE(!ufshcd_valid_tag(hba, tag));

	init_completion(&wait);
	lrbp = &hba->lrb[tag];
	if (unlikely(lrbp->in_use)) {
		err = -EBUSY;
		goto out;
	}

	WARN_ON(lrbp->cmd);
	lrbp->cmd = NULL;
	lrbp->sense_bufflen = 0;
	lrbp->sense_buffer = NULL;
	lrbp->task_tag = tag;
	lrbp->lun = 0;
	lrbp->intr_cmd = true;
	ufshcd_prepare_lrbp_crypto(NULL, lrbp);
	hba->dev_cmd.type = cmd_type;

	switch (hba->ufs_version) {
	case UFSHCI_VERSION_10:
	case UFSHCI_VERSION_11:
		lrbp->command_type = UTP_CMD_TYPE_DEV_MANAGE;
		break;
	default:
		lrbp->command_type = UTP_CMD_TYPE_UFS_STORAGE;
		break;
	}

	/* update the task tag in the request upiu */
	req_upiu->header.dword_0 |= cpu_to_be32(tag);

	ufshcd_prepare_req_desc_hdr(lrbp, &upiu_flags, DMA_NONE);

	/* just copy the upiu request as it is */
	memcpy(lrbp->ucd_req_ptr, req_upiu, sizeof(*lrbp->ucd_req_ptr));
	if (desc_buff && desc_op == UPIU_QUERY_OPCODE_WRITE_DESC) {
		/* The Data Segment Area is optional depending upon the query
		 * function value. for WRITE DESCRIPTOR, the data segment
		 * follows right after the tsf.
		 */
		memcpy(lrbp->ucd_req_ptr + 1, desc_buff, *buff_len);
		*buff_len = 0;
	}

	memset(lrbp->ucd_rsp_ptr, 0, sizeof(struct utp_upiu_rsp));

	hba->dev_cmd.complete = &wait;

	/* Make sure descriptors are ready before ringing the doorbell */
	wmb();
	spin_lock_irqsave(hba->host->host_lock, flags);
	ufshcd_send_command(hba, tag);
	spin_unlock_irqrestore(hba->host->host_lock, flags);

	/*
	 * ignore the returning value here - ufshcd_check_query_response is
	 * bound to fail since dev_cmd.query and dev_cmd.type were left empty.
	 * read the response directly ignoring all errors.
	 */
	ufshcd_wait_for_dev_cmd(hba, lrbp, QUERY_REQ_TIMEOUT);

	/* just copy the upiu response as it is */
	memcpy(rsp_upiu, lrbp->ucd_rsp_ptr, sizeof(*rsp_upiu));
	if (desc_buff && desc_op == UPIU_QUERY_OPCODE_READ_DESC) {
		u8 *descp = (u8 *)lrbp->ucd_rsp_ptr + sizeof(*rsp_upiu);
		u16 resp_len = be32_to_cpu(lrbp->ucd_rsp_ptr->header.dword_2) &
			       MASK_QUERY_DATA_SEG_LEN;

		if (*buff_len >= resp_len) {
			memcpy(desc_buff, descp, resp_len);
			*buff_len = resp_len;
		} else {
			dev_warn(hba->dev,
				 "%s: rsp size %d is bigger than buffer size %d",
				 __func__, resp_len, *buff_len);
			*buff_len = 0;
			err = -EINVAL;
		}
	}

out:
	blk_put_request(req);
out_unlock:
	up_read(&hba->clk_scaling_lock);
	return err;
}

/**
 * ufshcd_exec_raw_upiu_cmd - API function for sending raw upiu commands
 * @hba:	per-adapter instance
 * @req_upiu:	upiu request
 * @rsp_upiu:	upiu reply - only 8 DW as we do not support scsi commands
 * @msgcode:	message code, one of UPIU Transaction Codes Initiator to Target
 * @desc_buff:	pointer to descriptor buffer, NULL if NA
 * @buff_len:	descriptor size, 0 if NA
 * @desc_op:	descriptor operation
 *
 * Supports UTP Transfer requests (nop and query), and UTP Task
 * Management requests.
 * It is up to the caller to fill the upiu conent properly, as it will
 * be copied without any further input validations.
 */
int ufshcd_exec_raw_upiu_cmd(struct ufs_hba *hba,
			     struct utp_upiu_req *req_upiu,
			     struct utp_upiu_req *rsp_upiu,
			     int msgcode,
			     u8 *desc_buff, int *buff_len,
			     enum query_opcode desc_op)
{
	int err;
	enum dev_cmd_type cmd_type = DEV_CMD_TYPE_QUERY;
	struct utp_task_req_desc treq = { { 0 }, };
	int ocs_value;
	u8 tm_f = be32_to_cpu(req_upiu->header.dword_1) >> 16 & MASK_TM_FUNC;

	switch (msgcode) {
	case UPIU_TRANSACTION_NOP_OUT:
		cmd_type = DEV_CMD_TYPE_NOP;
		fallthrough;
	case UPIU_TRANSACTION_QUERY_REQ:
		ufshcd_hold(hba, false);
		mutex_lock(&hba->dev_cmd.lock);
		err = ufshcd_issue_devman_upiu_cmd(hba, req_upiu, rsp_upiu,
						   desc_buff, buff_len,
						   cmd_type, desc_op);
		mutex_unlock(&hba->dev_cmd.lock);
		ufshcd_release(hba);

		break;
	case UPIU_TRANSACTION_TASK_REQ:
		treq.header.dword_0 = cpu_to_le32(UTP_REQ_DESC_INT_CMD);
		treq.header.dword_2 = cpu_to_le32(OCS_INVALID_COMMAND_STATUS);

		memcpy(&treq.req_header, req_upiu, sizeof(*req_upiu));

		err = __ufshcd_issue_tm_cmd(hba, &treq, tm_f);
		if (err == -ETIMEDOUT)
			break;

		ocs_value = le32_to_cpu(treq.header.dword_2) & MASK_OCS;
		if (ocs_value != OCS_SUCCESS) {
			dev_err(hba->dev, "%s: failed, ocs = 0x%x\n", __func__,
				ocs_value);
			break;
		}

		memcpy(rsp_upiu, &treq.rsp_header, sizeof(*rsp_upiu));

		break;
	default:
		err = -EINVAL;

		break;
	}

	return err;
}

/**
 * ufshcd_eh_device_reset_handler - device reset handler registered to
 *                                    scsi layer.
 * @cmd: SCSI command pointer
 *
 * Returns SUCCESS/FAILED
 */
static int ufshcd_eh_device_reset_handler(struct scsi_cmnd *cmd)
{
	struct Scsi_Host *host;
	struct ufs_hba *hba;
	u32 pos;
	int err;
	u8 resp = 0xF, lun;
	unsigned long flags;

	host = cmd->device->host;
	hba = shost_priv(host);

	lun = ufshcd_scsi_to_upiu_lun(cmd->device->lun);
	err = ufshcd_issue_tm_cmd(hba, lun, 0, UFS_LOGICAL_RESET, &resp);
	if (err || resp != UPIU_TASK_MANAGEMENT_FUNC_COMPL) {
		if (!err)
			err = resp;
		goto out;
	}

	/* clear the commands that were pending for corresponding LUN */
	for_each_set_bit(pos, &hba->outstanding_reqs, hba->nutrs) {
		if (hba->lrb[pos].lun == lun) {
			err = ufshcd_clear_cmd(hba, pos);
			if (err)
				break;
		}
	}
	spin_lock_irqsave(host->host_lock, flags);
	ufshcd_transfer_req_compl(hba);
	spin_unlock_irqrestore(host->host_lock, flags);

out:
	hba->req_abort_count = 0;
	ufshcd_update_evt_hist(hba, UFS_EVT_DEV_RESET, (u32)err);
	if (!err) {
		err = SUCCESS;
	} else {
		dev_err(hba->dev, "%s: failed with err %d\n", __func__, err);
		err = FAILED;
	}
	return err;
}

static void ufshcd_set_req_abort_skip(struct ufs_hba *hba, unsigned long bitmap)
{
	struct ufshcd_lrb *lrbp;
	int tag;

	for_each_set_bit(tag, &bitmap, hba->nutrs) {
		lrbp = &hba->lrb[tag];
		lrbp->req_abort_skip = true;
	}
}

/**
 * ufshcd_try_to_abort_task - abort a specific task
 * @hba: Pointer to adapter instance
 * @tag: Task tag/index to be aborted
 *
 * Abort the pending command in device by sending UFS_ABORT_TASK task management
 * command, and in host controller by clearing the door-bell register. There can
 * be race between controller sending the command to the device while abort is
 * issued. To avoid that, first issue UFS_QUERY_TASK to check if the command is
 * really issued and then try to abort it.
 *
 * Returns zero on success, non-zero on failure
 */
static int ufshcd_try_to_abort_task(struct ufs_hba *hba, int tag)
{
	struct ufshcd_lrb *lrbp = &hba->lrb[tag];
	int err = 0;
	int poll_cnt;
	u8 resp = 0xF;
	u32 reg;

	for (poll_cnt = 100; poll_cnt; poll_cnt--) {
		err = ufshcd_issue_tm_cmd(hba, lrbp->lun, lrbp->task_tag,
				UFS_QUERY_TASK, &resp);
		if (!err && resp == UPIU_TASK_MANAGEMENT_FUNC_SUCCEEDED) {
			/* cmd pending in the device */
			dev_err(hba->dev, "%s: cmd pending in the device. tag = %d\n",
				__func__, tag);
			break;
		} else if (!err && resp == UPIU_TASK_MANAGEMENT_FUNC_COMPL) {
			/*
			 * cmd not pending in the device, check if it is
			 * in transition.
			 */
			dev_err(hba->dev, "%s: cmd at tag %d not pending in the device.\n",
				__func__, tag);
			reg = ufshcd_readl(hba, REG_UTP_TRANSFER_REQ_DOOR_BELL);
			if (reg & (1 << tag)) {
				/* sleep for max. 200us to stabilize */
				usleep_range(100, 200);
				continue;
			}
			/* command completed already */
			dev_err(hba->dev, "%s: cmd at tag %d successfully cleared from DB.\n",
				__func__, tag);
			goto out;
		} else {
			dev_err(hba->dev,
				"%s: no response from device. tag = %d, err %d\n",
				__func__, tag, err);
			if (!err)
				err = resp; /* service response error */
			goto out;
		}
	}

	if (!poll_cnt) {
		err = -EBUSY;
		goto out;
	}

	err = ufshcd_issue_tm_cmd(hba, lrbp->lun, lrbp->task_tag,
			UFS_ABORT_TASK, &resp);
	if (err || resp != UPIU_TASK_MANAGEMENT_FUNC_COMPL) {
		if (!err) {
			err = resp; /* service response error */
			dev_err(hba->dev, "%s: issued. tag = %d, err %d\n",
				__func__, tag, err);
		}
		goto out;
	}

	err = ufshcd_clear_cmd(hba, tag);
	if (err)
		dev_err(hba->dev, "%s: Failed clearing cmd at tag %d, err %d\n",
			__func__, tag, err);

out:
	return err;
}

/**
 * ufshcd_abort - scsi host template eh_abort_handler callback
 * @cmd: SCSI command pointer
 *
 * Returns SUCCESS/FAILED
 */
static int ufshcd_abort(struct scsi_cmnd *cmd)
{
	struct Scsi_Host *host;
	struct ufs_hba *hba;
	unsigned long flags;
	unsigned int tag;
	int err = 0;
	struct ufshcd_lrb *lrbp;
	u32 reg;

	host = cmd->device->host;
	hba = shost_priv(host);
	tag = cmd->request->tag;
	lrbp = &hba->lrb[tag];
	if (!ufshcd_valid_tag(hba, tag)) {
		dev_err(hba->dev,
			"%s: invalid command tag %d: cmd=0x%p, cmd->request=0x%p",
			__func__, tag, cmd, cmd->request);
		BUG();
	}

	ufshcd_hold(hba, false);
	reg = ufshcd_readl(hba, REG_UTP_TRANSFER_REQ_DOOR_BELL);
	/* If command is already aborted/completed, return SUCCESS */
	if (!(test_bit(tag, &hba->outstanding_reqs))) {
		dev_err(hba->dev,
			"%s: cmd at tag %d already completed, outstanding=0x%lx, doorbell=0x%x\n",
			__func__, tag, hba->outstanding_reqs, reg);
		goto out;
	}

	/* Print Transfer Request of aborted task */
	dev_info(hba->dev, "%s: Device abort task at tag %d\n", __func__, tag);

	/*
	 * Print detailed info about aborted request.
	 * As more than one request might get aborted at the same time,
	 * print full information only for the first aborted request in order
	 * to reduce repeated printouts. For other aborted requests only print
	 * basic details.
	 */
	scsi_print_command(cmd);
	if (!hba->req_abort_count) {
		ufshcd_update_evt_hist(hba, UFS_EVT_ABORT, tag);
		ufshcd_print_evt_hist(hba);
		ufshcd_print_host_state(hba);
		ufshcd_print_pwr_info(hba);
		ufshcd_print_trs(hba, 1 << tag, true);
	} else {
		ufshcd_print_trs(hba, 1 << tag, false);
	}
	hba->req_abort_count++;

	if (!(reg & (1 << tag))) {
		dev_err(hba->dev,
		"%s: cmd was completed, but without a notifying intr, tag = %d",
		__func__, tag);
		goto cleanup;
	}

	/*
	 * Task abort to the device W-LUN is illegal. When this command
	 * will fail, due to spec violation, scsi err handling next step
	 * will be to send LU reset which, again, is a spec violation.
	 * To avoid these unnecessary/illegal steps, first we clean up
	 * the lrb taken by this cmd and mark the lrb as in_use, then
	 * queue the eh_work and bail.
	 */
	if (lrbp->lun == UFS_UPIU_UFS_DEVICE_WLUN) {
		ufshcd_update_evt_hist(hba, UFS_EVT_ABORT, lrbp->lun);
		spin_lock_irqsave(host->host_lock, flags);
		if (lrbp->cmd) {
			__ufshcd_transfer_req_compl(hba, (1UL << tag));
			__set_bit(tag, &hba->outstanding_reqs);
			lrbp->in_use = true;
			hba->force_reset = true;
			ufshcd_schedule_eh_work(hba);
		}

		spin_unlock_irqrestore(host->host_lock, flags);
		goto out;
	}

	/* Skip task abort in case previous aborts failed and report failure */
	if (lrbp->req_abort_skip)
		err = -EIO;
	else
		err = ufshcd_try_to_abort_task(hba, tag);

	if (!err) {
cleanup:
		spin_lock_irqsave(host->host_lock, flags);
		__ufshcd_transfer_req_compl(hba, (1UL << tag));
		spin_unlock_irqrestore(host->host_lock, flags);
out:
		err = SUCCESS;
	} else {
		dev_err(hba->dev, "%s: failed with err %d\n", __func__, err);
		ufshcd_set_req_abort_skip(hba, hba->outstanding_reqs);
		err = FAILED;
	}

	/*
	 * This ufshcd_release() corresponds to the original scsi cmd that got
	 * aborted here (as we won't get any IRQ for it).
	 */
	ufshcd_release(hba);
	return err;
}

/**
 * ufshcd_host_reset_and_restore - reset and restore host controller
 * @hba: per-adapter instance
 *
 * Note that host controller reset may issue DME_RESET to
 * local and remote (device) Uni-Pro stack and the attributes
 * are reset to default state.
 *
 * Returns zero on success, non-zero on failure
 */
static int ufshcd_host_reset_and_restore(struct ufs_hba *hba)
{
	int err;
	unsigned long flags;

	/*
	 * Stop the host controller and complete the requests
	 * cleared by h/w
	 */
	ufshcd_hba_stop(hba);

	spin_lock_irqsave(hba->host->host_lock, flags);
	hba->silence_err_logs = true;
	ufshcd_complete_requests(hba);
	hba->silence_err_logs = false;
	spin_unlock_irqrestore(hba->host->host_lock, flags);

	/* scale up clocks to max frequency before full reinitialization */
	ufshcd_set_clk_freq(hba, true);

	err = ufshcd_hba_enable(hba);

	/* Establish the link again and restore the device */
	if (!err)
		err = ufshcd_probe_hba(hba, false);

	if (err)
		dev_err(hba->dev, "%s: Host init failed %d\n", __func__, err);
	ufshcd_update_evt_hist(hba, UFS_EVT_HOST_RESET, (u32)err);
	return err;
}

/**
 * ufshcd_reset_and_restore - reset and re-initialize host/device
 * @hba: per-adapter instance
 *
 * Reset and recover device, host and re-establish link. This
 * is helpful to recover the communication in fatal error conditions.
 *
 * Returns zero on success, non-zero on failure
 */
static int ufshcd_reset_and_restore(struct ufs_hba *hba)
{
	u32 saved_err;
	u32 saved_uic_err;
	int err = 0;
	unsigned long flags;
	int retries = MAX_HOST_RESET_RETRIES;

	/*
	 * This is a fresh start, cache and clear saved error first,
	 * in case new error generated during reset and restore.
	 */
	spin_lock_irqsave(hba->host->host_lock, flags);
	saved_err = hba->saved_err;
	saved_uic_err = hba->saved_uic_err;
	hba->saved_err = 0;
	hba->saved_uic_err = 0;
	spin_unlock_irqrestore(hba->host->host_lock, flags);

	do {
		/* Reset the attached device */
		ufshcd_device_reset(hba);

		err = ufshcd_host_reset_and_restore(hba);
	} while (err && --retries);

	spin_lock_irqsave(hba->host->host_lock, flags);
	/*
	 * Inform scsi mid-layer that we did reset and allow to handle
	 * Unit Attention properly.
	 */
	scsi_report_bus_reset(hba->host, 0);
	if (err) {
		hba->ufshcd_state = UFSHCD_STATE_ERROR;
		hba->saved_err |= saved_err;
		hba->saved_uic_err |= saved_uic_err;
	}
	spin_unlock_irqrestore(hba->host->host_lock, flags);

	return err;
}

/**
 * ufshcd_eh_host_reset_handler - host reset handler registered to scsi layer
 * @cmd: SCSI command pointer
 *
 * Returns SUCCESS/FAILED
 */
static int ufshcd_eh_host_reset_handler(struct scsi_cmnd *cmd)
{
	int err = SUCCESS;
	unsigned long flags;
	struct ufs_hba *hba;

	hba = shost_priv(cmd->device->host);

	spin_lock_irqsave(hba->host->host_lock, flags);
	hba->force_reset = true;
	ufshcd_schedule_eh_work(hba);
	dev_err(hba->dev, "%s: reset in progress - 1\n", __func__);
	spin_unlock_irqrestore(hba->host->host_lock, flags);

	flush_work(&hba->eh_work);

	spin_lock_irqsave(hba->host->host_lock, flags);
	if (hba->ufshcd_state == UFSHCD_STATE_ERROR)
		err = FAILED;
	spin_unlock_irqrestore(hba->host->host_lock, flags);

	return err;
}

/**
 * ufshcd_get_max_icc_level - calculate the ICC level
 * @sup_curr_uA: max. current supported by the regulator
 * @start_scan: row at the desc table to start scan from
 * @buff: power descriptor buffer
 *
 * Returns calculated max ICC level for specific regulator
 */
static u32 ufshcd_get_max_icc_level(int sup_curr_uA, u32 start_scan, char *buff)
{
	int i;
	int curr_uA;
	u16 data;
	u16 unit;

	for (i = start_scan; i >= 0; i--) {
		data = be16_to_cpup((__be16 *)&buff[2 * i]);
		unit = (data & ATTR_ICC_LVL_UNIT_MASK) >>
						ATTR_ICC_LVL_UNIT_OFFSET;
		curr_uA = data & ATTR_ICC_LVL_VALUE_MASK;
		switch (unit) {
		case UFSHCD_NANO_AMP:
			curr_uA = curr_uA / 1000;
			break;
		case UFSHCD_MILI_AMP:
			curr_uA = curr_uA * 1000;
			break;
		case UFSHCD_AMP:
			curr_uA = curr_uA * 1000 * 1000;
			break;
		case UFSHCD_MICRO_AMP:
		default:
			break;
		}
		if (sup_curr_uA >= curr_uA)
			break;
	}
	if (i < 0) {
		i = 0;
		pr_err("%s: Couldn't find valid icc_level = %d", __func__, i);
	}

	return (u32)i;
}

/**
 * ufshcd_calc_icc_level - calculate the max ICC level
 * In case regulators are not initialized we'll return 0
 * @hba: per-adapter instance
 * @desc_buf: power descriptor buffer to extract ICC levels from.
 * @len: length of desc_buff
 *
 * Returns calculated ICC level
 */
static u32 ufshcd_find_max_sup_active_icc_level(struct ufs_hba *hba,
							u8 *desc_buf, int len)
{
	u32 icc_level = 0;

	if (!hba->vreg_info.vcc || !hba->vreg_info.vccq ||
						!hba->vreg_info.vccq2) {
		dev_err(hba->dev,
			"%s: Regulator capability was not set, actvIccLevel=%d",
							__func__, icc_level);
		goto out;
	}

	if (hba->vreg_info.vcc && hba->vreg_info.vcc->max_uA)
		icc_level = ufshcd_get_max_icc_level(
				hba->vreg_info.vcc->max_uA,
				POWER_DESC_MAX_ACTV_ICC_LVLS - 1,
				&desc_buf[PWR_DESC_ACTIVE_LVLS_VCC_0]);

	if (hba->vreg_info.vccq && hba->vreg_info.vccq->max_uA)
		icc_level = ufshcd_get_max_icc_level(
				hba->vreg_info.vccq->max_uA,
				icc_level,
				&desc_buf[PWR_DESC_ACTIVE_LVLS_VCCQ_0]);

	if (hba->vreg_info.vccq2 && hba->vreg_info.vccq2->max_uA)
		icc_level = ufshcd_get_max_icc_level(
				hba->vreg_info.vccq2->max_uA,
				icc_level,
				&desc_buf[PWR_DESC_ACTIVE_LVLS_VCCQ2_0]);
out:
	return icc_level;
}

static void ufshcd_set_active_icc_lvl(struct ufs_hba *hba)
{
	int ret;
	int buff_len = hba->desc_size[QUERY_DESC_IDN_POWER];
	u8 *desc_buf;
	u32 icc_level;

	desc_buf = kmalloc(buff_len, GFP_KERNEL);
	if (!desc_buf)
		return;

	ret = ufshcd_read_desc_param(hba, QUERY_DESC_IDN_POWER, 0, 0,
				     desc_buf, buff_len);
	if (ret) {
		dev_err(hba->dev,
			"%s: Failed reading power descriptor.len = %d ret = %d",
			__func__, buff_len, ret);
		goto out;
	}

	icc_level = ufshcd_find_max_sup_active_icc_level(hba, desc_buf,
							 buff_len);
	dev_dbg(hba->dev, "%s: setting icc_level 0x%x", __func__, icc_level);

	ret = ufshcd_query_attr_retry(hba, UPIU_QUERY_OPCODE_WRITE_ATTR,
		QUERY_ATTR_IDN_ACTIVE_ICC_LVL, 0, 0, &icc_level);

	if (ret)
		dev_err(hba->dev,
			"%s: Failed configuring bActiveICCLevel = %d ret = %d",
			__func__, icc_level, ret);

out:
	kfree(desc_buf);
}

static inline void ufshcd_blk_pm_runtime_init(struct scsi_device *sdev)
{
	scsi_autopm_get_device(sdev);
	blk_pm_runtime_init(sdev->request_queue, &sdev->sdev_gendev);
	if (sdev->rpm_autosuspend)
		pm_runtime_set_autosuspend_delay(&sdev->sdev_gendev,
						 RPM_AUTOSUSPEND_DELAY_MS);
	scsi_autopm_put_device(sdev);
}

/**
 * ufshcd_scsi_add_wlus - Adds required W-LUs
 * @hba: per-adapter instance
 *
 * UFS device specification requires the UFS devices to support 4 well known
 * logical units:
 *	"REPORT_LUNS" (address: 01h)
 *	"UFS Device" (address: 50h)
 *	"RPMB" (address: 44h)
 *	"BOOT" (address: 30h)
 * UFS device's power management needs to be controlled by "POWER CONDITION"
 * field of SSU (START STOP UNIT) command. But this "power condition" field
 * will take effect only when its sent to "UFS device" well known logical unit
 * hence we require the scsi_device instance to represent this logical unit in
 * order for the UFS host driver to send the SSU command for power management.
 *
 * We also require the scsi_device instance for "RPMB" (Replay Protected Memory
 * Block) LU so user space process can control this LU. User space may also
 * want to have access to BOOT LU.
 *
 * This function adds scsi device instances for each of all well known LUs
 * (except "REPORT LUNS" LU).
 *
 * Returns zero on success (all required W-LUs are added successfully),
 * non-zero error value on failure (if failed to add any of the required W-LU).
 */
static int ufshcd_scsi_add_wlus(struct ufs_hba *hba)
{
	int ret = 0;
	struct scsi_device *sdev_boot;

	hba->sdev_ufs_device = __scsi_add_device(hba->host, 0, 0,
		ufshcd_upiu_wlun_to_scsi_wlun(UFS_UPIU_UFS_DEVICE_WLUN), NULL);
	if (IS_ERR(hba->sdev_ufs_device)) {
		ret = PTR_ERR(hba->sdev_ufs_device);
		hba->sdev_ufs_device = NULL;
		goto out;
	}
	ufshcd_blk_pm_runtime_init(hba->sdev_ufs_device);
	scsi_device_put(hba->sdev_ufs_device);

	hba->sdev_rpmb = __scsi_add_device(hba->host, 0, 0,
		ufshcd_upiu_wlun_to_scsi_wlun(UFS_UPIU_RPMB_WLUN), NULL);
	if (IS_ERR(hba->sdev_rpmb)) {
		ret = PTR_ERR(hba->sdev_rpmb);
		goto remove_sdev_ufs_device;
	}
	ufshcd_blk_pm_runtime_init(hba->sdev_rpmb);
	scsi_device_put(hba->sdev_rpmb);

	sdev_boot = __scsi_add_device(hba->host, 0, 0,
		ufshcd_upiu_wlun_to_scsi_wlun(UFS_UPIU_BOOT_WLUN), NULL);
	if (IS_ERR(sdev_boot)) {
		dev_err(hba->dev, "%s: BOOT WLUN not found\n", __func__);
	} else {
		ufshcd_blk_pm_runtime_init(sdev_boot);
		scsi_device_put(sdev_boot);
	}
	goto out;

remove_sdev_ufs_device:
	scsi_remove_device(hba->sdev_ufs_device);
out:
	return ret;
}

static void ufshcd_wb_probe(struct ufs_hba *hba, u8 *desc_buf)
{
	struct ufs_dev_info *dev_info = &hba->dev_info;
	u8 lun;
	u32 d_lu_wb_buf_alloc;
	u32 ext_ufs_feature;

	if (!ufshcd_is_wb_allowed(hba))
		return;
	/*
	 * Probe WB only for UFS-2.2 and UFS-3.1 (and later) devices or
	 * UFS devices with quirk UFS_DEVICE_QUIRK_SUPPORT_EXTENDED_FEATURES
	 * enabled
	 */
	if (!(dev_info->wspecversion >= 0x310 ||
	      dev_info->wspecversion == 0x220 ||
	     (hba->dev_quirks & UFS_DEVICE_QUIRK_SUPPORT_EXTENDED_FEATURES)))
		goto wb_disabled;

	if (hba->desc_size[QUERY_DESC_IDN_DEVICE] <
	    DEVICE_DESC_PARAM_EXT_UFS_FEATURE_SUP + 4)
		goto wb_disabled;

	ext_ufs_feature = get_unaligned_be32(desc_buf +
					DEVICE_DESC_PARAM_EXT_UFS_FEATURE_SUP);

	if (!(ext_ufs_feature & UFS_DEV_WRITE_BOOSTER_SUP))
		goto wb_disabled;

	/*
	 * WB may be supported but not configured while provisioning. The spec
	 * says, in dedicated wb buffer mode, a max of 1 lun would have wb
	 * buffer configured.
	 */
	dev_info->wb_buffer_type = desc_buf[DEVICE_DESC_PARAM_WB_TYPE];

	dev_info->b_presrv_uspc_en =
		desc_buf[DEVICE_DESC_PARAM_WB_PRESRV_USRSPC_EN];

	if (dev_info->wb_buffer_type == WB_BUF_MODE_SHARED) {
		if (!get_unaligned_be32(desc_buf +
				   DEVICE_DESC_PARAM_WB_SHARED_ALLOC_UNITS))
			goto wb_disabled;
	} else {
		for (lun = 0; lun < UFS_UPIU_MAX_WB_LUN_ID; lun++) {
			d_lu_wb_buf_alloc = 0;
			ufshcd_read_unit_desc_param(hba,
					lun,
					UNIT_DESC_PARAM_WB_BUF_ALLOC_UNITS,
					(u8 *)&d_lu_wb_buf_alloc,
					sizeof(d_lu_wb_buf_alloc));
			if (d_lu_wb_buf_alloc) {
				dev_info->wb_dedicated_lu = lun;
				break;
			}
		}

		if (!d_lu_wb_buf_alloc)
			goto wb_disabled;
	}
	return;

wb_disabled:
	hba->caps &= ~UFSHCD_CAP_WB_EN;
}

void ufshcd_fixup_dev_quirks(struct ufs_hba *hba, struct ufs_dev_fix *fixups)
{
	struct ufs_dev_fix *f;
	struct ufs_dev_info *dev_info = &hba->dev_info;

	if (!fixups)
		return;

	for (f = fixups; f->quirk; f++) {
		if ((f->wmanufacturerid == dev_info->wmanufacturerid ||
		     f->wmanufacturerid == UFS_ANY_VENDOR) &&
		     ((dev_info->model &&
		       STR_PRFX_EQUAL(f->model, dev_info->model)) ||
		      !strcmp(f->model, UFS_ANY_MODEL)))
			hba->dev_quirks |= f->quirk;
	}
}
EXPORT_SYMBOL_GPL(ufshcd_fixup_dev_quirks);

static void ufs_fixup_device_setup(struct ufs_hba *hba)
{
	/* fix by general quirk table */
	ufshcd_fixup_dev_quirks(hba, ufs_fixups);

	/* allow vendors to fix quirks */
	ufshcd_vops_fixup_dev_quirks(hba);
}

static int ufs_get_device_desc(struct ufs_hba *hba)
{
	int err;
	u8 model_index;
	u8 *desc_buf;
	struct ufs_dev_info *dev_info = &hba->dev_info;

	desc_buf = kmalloc(QUERY_DESC_MAX_SIZE, GFP_KERNEL);
	if (!desc_buf) {
		err = -ENOMEM;
		goto out;
	}

	err = ufshcd_read_desc_param(hba, QUERY_DESC_IDN_DEVICE, 0, 0, desc_buf,
				     hba->desc_size[QUERY_DESC_IDN_DEVICE]);
	if (err) {
		dev_err(hba->dev, "%s: Failed reading Device Desc. err = %d\n",
			__func__, err);
		goto out;
	}

	/*
	 * getting vendor (manufacturerID) and Bank Index in big endian
	 * format
	 */
	dev_info->wmanufacturerid = desc_buf[DEVICE_DESC_PARAM_MANF_ID] << 8 |
				     desc_buf[DEVICE_DESC_PARAM_MANF_ID + 1];

	/* getting Specification Version in big endian format */
	dev_info->wspecversion = desc_buf[DEVICE_DESC_PARAM_SPEC_VER] << 8 |
				      desc_buf[DEVICE_DESC_PARAM_SPEC_VER + 1];

	model_index = desc_buf[DEVICE_DESC_PARAM_PRDCT_NAME];

	err = ufshcd_read_string_desc(hba, model_index,
				      &dev_info->model, SD_ASCII_STD);
	if (err < 0) {
		dev_err(hba->dev, "%s: Failed reading Product Name. err = %d\n",
			__func__, err);
		goto out;
	}

	ufs_fixup_device_setup(hba);

	ufshcd_wb_probe(hba, desc_buf);

	/*
	 * ufshcd_read_string_desc returns size of the string
	 * reset the error value
	 */
	err = 0;

out:
	kfree(desc_buf);
	return err;
}

static void ufs_put_device_desc(struct ufs_hba *hba)
{
	struct ufs_dev_info *dev_info = &hba->dev_info;

	kfree(dev_info->model);
	dev_info->model = NULL;
}

/**
 * ufshcd_tune_pa_tactivate - Tunes PA_TActivate of local UniPro
 * @hba: per-adapter instance
 *
 * PA_TActivate parameter can be tuned manually if UniPro version is less than
 * 1.61. PA_TActivate needs to be greater than or equal to peerM-PHY's
 * RX_MIN_ACTIVATETIME_CAPABILITY attribute. This optimal value can help reduce
 * the hibern8 exit latency.
 *
 * Returns zero on success, non-zero error value on failure.
 */
static int ufshcd_tune_pa_tactivate(struct ufs_hba *hba)
{
	int ret = 0;
	u32 peer_rx_min_activatetime = 0, tuned_pa_tactivate;

	ret = ufshcd_dme_peer_get(hba,
				  UIC_ARG_MIB_SEL(
					RX_MIN_ACTIVATETIME_CAPABILITY,
					UIC_ARG_MPHY_RX_GEN_SEL_INDEX(0)),
				  &peer_rx_min_activatetime);
	if (ret)
		goto out;

	/* make sure proper unit conversion is applied */
	tuned_pa_tactivate =
		((peer_rx_min_activatetime * RX_MIN_ACTIVATETIME_UNIT_US)
		 / PA_TACTIVATE_TIME_UNIT_US);
	ret = ufshcd_dme_set(hba, UIC_ARG_MIB(PA_TACTIVATE),
			     tuned_pa_tactivate);

out:
	return ret;
}

/**
 * ufshcd_tune_pa_hibern8time - Tunes PA_Hibern8Time of local UniPro
 * @hba: per-adapter instance
 *
 * PA_Hibern8Time parameter can be tuned manually if UniPro version is less than
 * 1.61. PA_Hibern8Time needs to be maximum of local M-PHY's
 * TX_HIBERN8TIME_CAPABILITY & peer M-PHY's RX_HIBERN8TIME_CAPABILITY.
 * This optimal value can help reduce the hibern8 exit latency.
 *
 * Returns zero on success, non-zero error value on failure.
 */
static int ufshcd_tune_pa_hibern8time(struct ufs_hba *hba)
{
	int ret = 0;
	u32 local_tx_hibern8_time_cap = 0, peer_rx_hibern8_time_cap = 0;
	u32 max_hibern8_time, tuned_pa_hibern8time;

	ret = ufshcd_dme_get(hba,
			     UIC_ARG_MIB_SEL(TX_HIBERN8TIME_CAPABILITY,
					UIC_ARG_MPHY_TX_GEN_SEL_INDEX(0)),
				  &local_tx_hibern8_time_cap);
	if (ret)
		goto out;

	ret = ufshcd_dme_peer_get(hba,
				  UIC_ARG_MIB_SEL(RX_HIBERN8TIME_CAPABILITY,
					UIC_ARG_MPHY_RX_GEN_SEL_INDEX(0)),
				  &peer_rx_hibern8_time_cap);
	if (ret)
		goto out;

	max_hibern8_time = max(local_tx_hibern8_time_cap,
			       peer_rx_hibern8_time_cap);
	/* make sure proper unit conversion is applied */
	tuned_pa_hibern8time = ((max_hibern8_time * HIBERN8TIME_UNIT_US)
				/ PA_HIBERN8_TIME_UNIT_US);
	ret = ufshcd_dme_set(hba, UIC_ARG_MIB(PA_HIBERN8TIME),
			     tuned_pa_hibern8time);
out:
	return ret;
}

/**
 * ufshcd_quirk_tune_host_pa_tactivate - Ensures that host PA_TACTIVATE is
 * less than device PA_TACTIVATE time.
 * @hba: per-adapter instance
 *
 * Some UFS devices require host PA_TACTIVATE to be lower than device
 * PA_TACTIVATE, we need to enable UFS_DEVICE_QUIRK_HOST_PA_TACTIVATE quirk
 * for such devices.
 *
 * Returns zero on success, non-zero error value on failure.
 */
static int ufshcd_quirk_tune_host_pa_tactivate(struct ufs_hba *hba)
{
	int ret = 0;
	u32 granularity, peer_granularity;
	u32 pa_tactivate, peer_pa_tactivate;
	u32 pa_tactivate_us, peer_pa_tactivate_us;
	u8 gran_to_us_table[] = {1, 4, 8, 16, 32, 100};

	ret = ufshcd_dme_get(hba, UIC_ARG_MIB(PA_GRANULARITY),
				  &granularity);
	if (ret)
		goto out;

	ret = ufshcd_dme_peer_get(hba, UIC_ARG_MIB(PA_GRANULARITY),
				  &peer_granularity);
	if (ret)
		goto out;

	if ((granularity < PA_GRANULARITY_MIN_VAL) ||
	    (granularity > PA_GRANULARITY_MAX_VAL)) {
		dev_err(hba->dev, "%s: invalid host PA_GRANULARITY %d",
			__func__, granularity);
		return -EINVAL;
	}

	if ((peer_granularity < PA_GRANULARITY_MIN_VAL) ||
	    (peer_granularity > PA_GRANULARITY_MAX_VAL)) {
		dev_err(hba->dev, "%s: invalid device PA_GRANULARITY %d",
			__func__, peer_granularity);
		return -EINVAL;
	}

	ret = ufshcd_dme_get(hba, UIC_ARG_MIB(PA_TACTIVATE), &pa_tactivate);
	if (ret)
		goto out;

	ret = ufshcd_dme_peer_get(hba, UIC_ARG_MIB(PA_TACTIVATE),
				  &peer_pa_tactivate);
	if (ret)
		goto out;

	pa_tactivate_us = pa_tactivate * gran_to_us_table[granularity - 1];
	peer_pa_tactivate_us = peer_pa_tactivate *
			     gran_to_us_table[peer_granularity - 1];

	if (pa_tactivate_us > peer_pa_tactivate_us) {
		u32 new_peer_pa_tactivate;

		new_peer_pa_tactivate = pa_tactivate_us /
				      gran_to_us_table[peer_granularity - 1];
		new_peer_pa_tactivate++;
		ret = ufshcd_dme_peer_set(hba, UIC_ARG_MIB(PA_TACTIVATE),
					  new_peer_pa_tactivate);
	}

out:
	return ret;
}

static void ufshcd_tune_unipro_params(struct ufs_hba *hba)
{
	if (ufshcd_is_unipro_pa_params_tuning_req(hba)) {
		ufshcd_tune_pa_tactivate(hba);
		ufshcd_tune_pa_hibern8time(hba);
	}

	ufshcd_vops_apply_dev_quirks(hba);

	if (hba->dev_quirks & UFS_DEVICE_QUIRK_PA_TACTIVATE)
		/* set 1ms timeout for PA_TACTIVATE */
		ufshcd_dme_set(hba, UIC_ARG_MIB(PA_TACTIVATE), 10);

	if (hba->dev_quirks & UFS_DEVICE_QUIRK_HOST_PA_TACTIVATE)
		ufshcd_quirk_tune_host_pa_tactivate(hba);
}

static void ufshcd_clear_dbg_ufs_stats(struct ufs_hba *hba)
{
	hba->ufs_stats.hibern8_exit_cnt = 0;
	hba->ufs_stats.last_hibern8_exit_tstamp = ktime_set(0, 0);
	hba->req_abort_count = 0;
}

static int ufshcd_device_geo_params_init(struct ufs_hba *hba)
{
	int err;
	size_t buff_len;
	u8 *desc_buf;

	buff_len = hba->desc_size[QUERY_DESC_IDN_GEOMETRY];
	desc_buf = kmalloc(buff_len, GFP_KERNEL);
	if (!desc_buf) {
		err = -ENOMEM;
		goto out;
	}

	err = ufshcd_read_desc_param(hba, QUERY_DESC_IDN_GEOMETRY, 0, 0,
				     desc_buf, buff_len);
	if (err) {
		dev_err(hba->dev, "%s: Failed reading Geometry Desc. err = %d\n",
				__func__, err);
		goto out;
	}

	if (desc_buf[GEOMETRY_DESC_PARAM_MAX_NUM_LUN] == 1)
		hba->dev_info.max_lu_supported = 32;
	else if (desc_buf[GEOMETRY_DESC_PARAM_MAX_NUM_LUN] == 0)
		hba->dev_info.max_lu_supported = 8;

out:
	kfree(desc_buf);
	return err;
}

static struct ufs_ref_clk ufs_ref_clk_freqs[] = {
	{19200000, REF_CLK_FREQ_19_2_MHZ},
	{26000000, REF_CLK_FREQ_26_MHZ},
	{38400000, REF_CLK_FREQ_38_4_MHZ},
	{52000000, REF_CLK_FREQ_52_MHZ},
	{0, REF_CLK_FREQ_INVAL},
};

static enum ufs_ref_clk_freq
ufs_get_bref_clk_from_hz(unsigned long freq)
{
	int i;

	for (i = 0; ufs_ref_clk_freqs[i].freq_hz; i++)
		if (ufs_ref_clk_freqs[i].freq_hz == freq)
			return ufs_ref_clk_freqs[i].val;

	return REF_CLK_FREQ_INVAL;
}

void ufshcd_parse_dev_ref_clk_freq(struct ufs_hba *hba, struct clk *refclk)
{
	unsigned long freq;

	freq = clk_get_rate(refclk);

	hba->dev_ref_clk_freq =
		ufs_get_bref_clk_from_hz(freq);

	if (hba->dev_ref_clk_freq == REF_CLK_FREQ_INVAL)
		dev_err(hba->dev,
		"invalid ref_clk setting = %ld\n", freq);
}

static int ufshcd_set_dev_ref_clk(struct ufs_hba *hba)
{
	int err;
	u32 ref_clk;
	u32 freq = hba->dev_ref_clk_freq;

	err = ufshcd_query_attr_retry(hba, UPIU_QUERY_OPCODE_READ_ATTR,
			QUERY_ATTR_IDN_REF_CLK_FREQ, 0, 0, &ref_clk);

	if (err) {
		dev_err(hba->dev, "failed reading bRefClkFreq. err = %d\n",
			err);
		goto out;
	}

	if (ref_clk == freq)
		goto out; /* nothing to update */

	err = ufshcd_query_attr_retry(hba, UPIU_QUERY_OPCODE_WRITE_ATTR,
			QUERY_ATTR_IDN_REF_CLK_FREQ, 0, 0, &freq);

	if (err) {
		dev_err(hba->dev, "bRefClkFreq setting to %lu Hz failed\n",
			ufs_ref_clk_freqs[freq].freq_hz);
		goto out;
	}

	dev_dbg(hba->dev, "bRefClkFreq setting to %lu Hz succeeded\n",
			ufs_ref_clk_freqs[freq].freq_hz);

out:
	return err;
}

static int ufshcd_device_params_init(struct ufs_hba *hba)
{
	bool flag;
	int ret, i;

	 /* Init device descriptor sizes */
	for (i = 0; i < QUERY_DESC_IDN_MAX; i++)
		hba->desc_size[i] = QUERY_DESC_MAX_SIZE;

	/* Init UFS geometry descriptor related parameters */
	ret = ufshcd_device_geo_params_init(hba);
	if (ret)
		goto out;

	/* Check and apply UFS device quirks */
	ret = ufs_get_device_desc(hba);
	if (ret) {
		dev_err(hba->dev, "%s: Failed getting device info. err = %d\n",
			__func__, ret);
		goto out;
	}

	ufshcd_get_ref_clk_gating_wait(hba);

	if (!ufshcd_query_flag_retry(hba, UPIU_QUERY_OPCODE_READ_FLAG,
			QUERY_FLAG_IDN_PWR_ON_WPE, 0, &flag))
		hba->dev_info.f_power_on_wp_en = flag;

	/* Probe maximum power mode co-supported by both UFS host and device */
	if (ufshcd_get_max_pwr_mode(hba))
		dev_err(hba->dev,
			"%s: Failed getting max supported power mode\n",
			__func__);
out:
	return ret;
}

/**
 * ufshcd_add_lus - probe and add UFS logical units
 * @hba: per-adapter instance
 */
static int ufshcd_add_lus(struct ufs_hba *hba)
{
	int ret;

	/* Add required well known logical units to scsi mid layer */
	ret = ufshcd_scsi_add_wlus(hba);
	if (ret)
		goto out;

	ufshcd_clear_ua_wluns(hba);

	/* Initialize devfreq after UFS device is detected */
	if (ufshcd_is_clkscaling_supported(hba)) {
		memcpy(&hba->clk_scaling.saved_pwr_info.info,
			&hba->pwr_info,
			sizeof(struct ufs_pa_layer_attr));
		hba->clk_scaling.saved_pwr_info.is_valid = true;
		hba->clk_scaling.is_allowed = true;

		ret = ufshcd_devfreq_init(hba);
		if (ret)
			goto out;

		hba->clk_scaling.is_enabled = true;
		ufshcd_init_clk_scaling_sysfs(hba);
	}

	ufs_bsg_probe(hba);
	scsi_scan_host(hba->host);
	pm_runtime_put_sync(hba->dev);

out:
	return ret;
}

static int
ufshcd_send_request_sense(struct ufs_hba *hba, struct scsi_device *sdp);

static int ufshcd_clear_ua_wlun(struct ufs_hba *hba, u8 wlun)
{
	struct scsi_device *sdp;
	unsigned long flags;
	int ret = 0;

	spin_lock_irqsave(hba->host->host_lock, flags);
	if (wlun == UFS_UPIU_UFS_DEVICE_WLUN)
		sdp = hba->sdev_ufs_device;
	else if (wlun == UFS_UPIU_RPMB_WLUN)
		sdp = hba->sdev_rpmb;
	else
		BUG();
	if (sdp) {
		ret = scsi_device_get(sdp);
		if (!ret && !scsi_device_online(sdp)) {
			ret = -ENODEV;
			scsi_device_put(sdp);
		}
	} else {
		ret = -ENODEV;
	}
	spin_unlock_irqrestore(hba->host->host_lock, flags);
	if (ret)
		goto out_err;

	ret = ufshcd_send_request_sense(hba, sdp);
	scsi_device_put(sdp);
out_err:
	if (ret)
		dev_err(hba->dev, "%s: UAC clear LU=%x ret = %d\n",
				__func__, wlun, ret);
	return ret;
}

static int ufshcd_clear_ua_wluns(struct ufs_hba *hba)
{
	int ret = 0;

	if (!hba->wlun_dev_clr_ua)
		goto out;

	ret = ufshcd_clear_ua_wlun(hba, UFS_UPIU_UFS_DEVICE_WLUN);
	if (!ret)
		ret = ufshcd_clear_ua_wlun(hba, UFS_UPIU_RPMB_WLUN);
	if (!ret)
		hba->wlun_dev_clr_ua = false;
out:
	if (ret)
		dev_err(hba->dev, "%s: Failed to clear UAC WLUNS ret = %d\n",
				__func__, ret);
	return ret;
}

/**
 * ufshcd_probe_hba - probe hba to detect device and initialize
 * @hba: per-adapter instance
 * @async: asynchronous execution or not
 *
 * Execute link-startup and verify device initialization
 */
static int ufshcd_probe_hba(struct ufs_hba *hba, bool async)
{
	int ret;
	unsigned long flags;
	ktime_t start = ktime_get();

	ret = ufshcd_link_startup(hba);
	if (ret)
		goto out;

	/* Debug counters initialization */
	ufshcd_clear_dbg_ufs_stats(hba);

	/* UniPro link is active now */
	ufshcd_set_link_active(hba);

	/* Verify device initialization by sending NOP OUT UPIU */
	ret = ufshcd_verify_dev_init(hba);
	if (ret)
		goto out;

	/* Initiate UFS initialization, and waiting until completion */
	ret = ufshcd_complete_dev_init(hba);
	if (ret)
		goto out;

	/*
	 * Initialize UFS device parameters used by driver, these
	 * parameters are associated with UFS descriptors.
	 */
	if (async) {
		ret = ufshcd_device_params_init(hba);
		if (ret)
			goto out;
	}

	ufshcd_tune_unipro_params(hba);

	/* UFS device is also active now */
	ufshcd_set_ufs_dev_active(hba);
	ufshcd_force_reset_auto_bkops(hba);
	hba->wlun_dev_clr_ua = true;

	/* Gear up to HS gear if supported */
	if (hba->max_pwr_info.is_valid) {
		/*
		 * Set the right value to bRefClkFreq before attempting to
		 * switch to HS gears.
		 */
		if (hba->dev_ref_clk_freq != REF_CLK_FREQ_INVAL)
			ufshcd_set_dev_ref_clk(hba);
		ret = ufshcd_config_pwr_mode(hba, &hba->max_pwr_info.info);
		if (ret) {
			dev_err(hba->dev, "%s: Failed setting power mode, err = %d\n",
					__func__, ret);
			goto out;
		}
		ufshcd_print_pwr_info(hba);
	}

	/*
	 * bActiveICCLevel is volatile for UFS device (as per latest v2.1 spec)
	 * and for removable UFS card as well, hence always set the parameter.
	 * Note: Error handler may issue the device reset hence resetting
	 * bActiveICCLevel as well so it is always safe to set this here.
	 */
	ufshcd_set_active_icc_lvl(hba);

	ufshcd_wb_config(hba);
	/* Enable Auto-Hibernate if configured */
	ufshcd_auto_hibern8_enable(hba);

out:
	spin_lock_irqsave(hba->host->host_lock, flags);
	if (ret)
		hba->ufshcd_state = UFSHCD_STATE_ERROR;
	else if (hba->ufshcd_state == UFSHCD_STATE_RESET)
		hba->ufshcd_state = UFSHCD_STATE_OPERATIONAL;
	spin_unlock_irqrestore(hba->host->host_lock, flags);

	trace_ufshcd_init(dev_name(hba->dev), ret,
		ktime_to_us(ktime_sub(ktime_get(), start)),
		hba->curr_dev_pwr_mode, hba->uic_link_state);
	return ret;
}

/**
 * ufshcd_async_scan - asynchronous execution for probing hba
 * @data: data pointer to pass to this function
 * @cookie: cookie data
 */
static void ufshcd_async_scan(void *data, async_cookie_t cookie)
{
	struct ufs_hba *hba = (struct ufs_hba *)data;
	int ret;

	down(&hba->host_sem);
	/* Initialize hba, detect and initialize UFS device */
	ret = ufshcd_probe_hba(hba, true);
	up(&hba->host_sem);
	if (ret)
		goto out;

	/* Probe and add UFS logical units  */
	ret = ufshcd_add_lus(hba);
out:
	/*
	 * If we failed to initialize the device or the device is not
	 * present, turn off the power/clocks etc.
	 */
	if (ret) {
		pm_runtime_put_sync(hba->dev);
		ufshcd_hba_exit(hba);
	}
}

static const struct attribute_group *ufshcd_driver_groups[] = {
	&ufs_sysfs_unit_descriptor_group,
	&ufs_sysfs_lun_attributes_group,
	NULL,
};

static struct ufs_hba_variant_params ufs_hba_vps = {
	.hba_enable_delay_us		= 1000,
	.wb_flush_threshold		= UFS_WB_BUF_REMAIN_PERCENT(40),
	.devfreq_profile.polling_ms	= 100,
	.devfreq_profile.target		= ufshcd_devfreq_target,
	.devfreq_profile.get_dev_status	= ufshcd_devfreq_get_dev_status,
	.ondemand_data.upthreshold	= 70,
	.ondemand_data.downdifferential	= 5,
};

static struct scsi_host_template ufshcd_driver_template = {
	.module			= THIS_MODULE,
	.name			= UFSHCD,
	.proc_name		= UFSHCD,
	.queuecommand		= ufshcd_queuecommand,
	.slave_alloc		= ufshcd_slave_alloc,
	.slave_configure	= ufshcd_slave_configure,
	.slave_destroy		= ufshcd_slave_destroy,
	.change_queue_depth	= ufshcd_change_queue_depth,
	.eh_abort_handler	= ufshcd_abort,
	.eh_device_reset_handler = ufshcd_eh_device_reset_handler,
	.eh_host_reset_handler   = ufshcd_eh_host_reset_handler,
	.this_id		= -1,
	.sg_tablesize		= SG_ALL,
	.cmd_per_lun		= UFSHCD_CMD_PER_LUN,
	.can_queue		= UFSHCD_CAN_QUEUE,
	.max_segment_size	= PRDT_DATA_BYTE_COUNT_MAX,
	.max_host_blocked	= 1,
	.track_queue_depth	= 1,
	.sdev_groups		= ufshcd_driver_groups,
	.dma_boundary		= PAGE_SIZE - 1,
	.rpm_autosuspend_delay	= RPM_AUTOSUSPEND_DELAY_MS,
};

static int ufshcd_config_vreg_load(struct device *dev, struct ufs_vreg *vreg,
				   int ua)
{
	int ret;

	if (!vreg)
		return 0;

	/*
	 * "set_load" operation shall be required on those regulators
	 * which specifically configured current limitation. Otherwise
	 * zero max_uA may cause unexpected behavior when regulator is
	 * enabled or set as high power mode.
	 */
	if (!vreg->max_uA)
		return 0;

	ret = regulator_set_load(vreg->reg, ua);
	if (ret < 0) {
		dev_err(dev, "%s: %s set load (ua=%d) failed, err=%d\n",
				__func__, vreg->name, ua, ret);
	}

	return ret;
}

static inline int ufshcd_config_vreg_lpm(struct ufs_hba *hba,
					 struct ufs_vreg *vreg)
{
	return ufshcd_config_vreg_load(hba->dev, vreg, UFS_VREG_LPM_LOAD_UA);
}

static inline int ufshcd_config_vreg_hpm(struct ufs_hba *hba,
					 struct ufs_vreg *vreg)
{
	if (!vreg)
		return 0;

	return ufshcd_config_vreg_load(hba->dev, vreg, vreg->max_uA);
}

static int ufshcd_config_vreg(struct device *dev,
		struct ufs_vreg *vreg, bool on)
{
	int ret = 0;
	struct regulator *reg;
	const char *name;
	int min_uV, uA_load;

	BUG_ON(!vreg);

	reg = vreg->reg;
	name = vreg->name;

	if (regulator_count_voltages(reg) > 0) {
		uA_load = on ? vreg->max_uA : 0;
		ret = ufshcd_config_vreg_load(dev, vreg, uA_load);
		if (ret)
			goto out;

		if (vreg->min_uV && vreg->max_uV) {
			min_uV = on ? vreg->min_uV : 0;
			ret = regulator_set_voltage(reg, min_uV, vreg->max_uV);
			if (ret)
				dev_err(dev,
					"%s: %s set voltage failed, err=%d\n",
					__func__, name, ret);
		}
	}
out:
	return ret;
}

static int ufshcd_enable_vreg(struct device *dev, struct ufs_vreg *vreg)
{
	int ret = 0;

	if (!vreg || vreg->enabled)
		goto out;

	ret = ufshcd_config_vreg(dev, vreg, true);
	if (!ret)
		ret = regulator_enable(vreg->reg);

	if (!ret)
		vreg->enabled = true;
	else
		dev_err(dev, "%s: %s enable failed, err=%d\n",
				__func__, vreg->name, ret);
out:
	return ret;
}

static int ufshcd_disable_vreg(struct device *dev, struct ufs_vreg *vreg)
{
	int ret = 0;

	if (!vreg || !vreg->enabled || vreg->always_on)
		goto out;

	ret = regulator_disable(vreg->reg);

	if (!ret) {
		/* ignore errors on applying disable config */
		ufshcd_config_vreg(dev, vreg, false);
		vreg->enabled = false;
	} else {
		dev_err(dev, "%s: %s disable failed, err=%d\n",
				__func__, vreg->name, ret);
	}
out:
	return ret;
}

static int ufshcd_setup_vreg(struct ufs_hba *hba, bool on)
{
	int ret = 0;
	struct device *dev = hba->dev;
	struct ufs_vreg_info *info = &hba->vreg_info;

	ret = ufshcd_toggle_vreg(dev, info->vcc, on);
	if (ret)
		goto out;

	ret = ufshcd_toggle_vreg(dev, info->vccq, on);
	if (ret)
		goto out;

	ret = ufshcd_toggle_vreg(dev, info->vccq2, on);

out:
	if (ret) {
		ufshcd_toggle_vreg(dev, info->vccq2, false);
		ufshcd_toggle_vreg(dev, info->vccq, false);
		ufshcd_toggle_vreg(dev, info->vcc, false);
	}
	return ret;
}

static int ufshcd_setup_hba_vreg(struct ufs_hba *hba, bool on)
{
	struct ufs_vreg_info *info = &hba->vreg_info;

	return ufshcd_toggle_vreg(hba->dev, info->vdd_hba, on);
}

static int ufshcd_get_vreg(struct device *dev, struct ufs_vreg *vreg)
{
	int ret = 0;

	if (!vreg)
		goto out;

	vreg->reg = devm_regulator_get(dev, vreg->name);
	if (IS_ERR(vreg->reg)) {
		ret = PTR_ERR(vreg->reg);
		dev_err(dev, "%s: %s get failed, err=%d\n",
				__func__, vreg->name, ret);
	}
out:
	return ret;
}

static int ufshcd_init_vreg(struct ufs_hba *hba)
{
	int ret = 0;
	struct device *dev = hba->dev;
	struct ufs_vreg_info *info = &hba->vreg_info;

	ret = ufshcd_get_vreg(dev, info->vcc);
	if (ret)
		goto out;

	ret = ufshcd_get_vreg(dev, info->vccq);
	if (!ret)
		ret = ufshcd_get_vreg(dev, info->vccq2);
out:
	return ret;
}

static int ufshcd_init_hba_vreg(struct ufs_hba *hba)
{
	struct ufs_vreg_info *info = &hba->vreg_info;

	if (info)
		return ufshcd_get_vreg(hba->dev, info->vdd_hba);

	return 0;
}

static int ufshcd_setup_clocks(struct ufs_hba *hba, bool on)
{
	int ret = 0;
	struct ufs_clk_info *clki;
	struct list_head *head = &hba->clk_list_head;
	unsigned long flags;
	ktime_t start = ktime_get();
	bool clk_state_changed = false;

	if (list_empty(head))
		goto out;

	ret = ufshcd_vops_setup_clocks(hba, on, PRE_CHANGE);
	if (ret)
		return ret;

	list_for_each_entry(clki, head, list) {
		if (!IS_ERR_OR_NULL(clki->clk)) {
			/*
			 * Don't disable clocks which are needed
			 * to keep the link active.
			 */
			if (ufshcd_is_link_active(hba) &&
			    clki->keep_link_active)
				continue;

			clk_state_changed = on ^ clki->enabled;
			if (on && !clki->enabled) {
				ret = clk_prepare_enable(clki->clk);
				if (ret) {
					dev_err(hba->dev, "%s: %s prepare enable failed, %d\n",
						__func__, clki->name, ret);
					goto out;
				}
			} else if (!on && clki->enabled) {
				clk_disable_unprepare(clki->clk);
			}
			clki->enabled = on;
			dev_dbg(hba->dev, "%s: clk: %s %sabled\n", __func__,
					clki->name, on ? "en" : "dis");
		}
	}

	ret = ufshcd_vops_setup_clocks(hba, on, POST_CHANGE);
	if (ret)
		return ret;

out:
	if (ret) {
		list_for_each_entry(clki, head, list) {
			if (!IS_ERR_OR_NULL(clki->clk) && clki->enabled)
				clk_disable_unprepare(clki->clk);
		}
	} else if (!ret && on) {
		spin_lock_irqsave(hba->host->host_lock, flags);
		hba->clk_gating.state = CLKS_ON;
		trace_ufshcd_clk_gating(dev_name(hba->dev),
					hba->clk_gating.state);
		spin_unlock_irqrestore(hba->host->host_lock, flags);
	}

	if (clk_state_changed)
		trace_ufshcd_profile_clk_gating(dev_name(hba->dev),
			(on ? "on" : "off"),
			ktime_to_us(ktime_sub(ktime_get(), start)), ret);
	return ret;
}

static int ufshcd_init_clocks(struct ufs_hba *hba)
{
	int ret = 0;
	struct ufs_clk_info *clki;
	struct device *dev = hba->dev;
	struct list_head *head = &hba->clk_list_head;

	if (list_empty(head))
		goto out;

	list_for_each_entry(clki, head, list) {
		if (!clki->name)
			continue;

		clki->clk = devm_clk_get(dev, clki->name);
		if (IS_ERR(clki->clk)) {
			ret = PTR_ERR(clki->clk);
			dev_err(dev, "%s: %s clk get failed, %d\n",
					__func__, clki->name, ret);
			goto out;
		}

		/*
		 * Parse device ref clk freq as per device tree "ref_clk".
		 * Default dev_ref_clk_freq is set to REF_CLK_FREQ_INVAL
		 * in ufshcd_alloc_host().
		 */
		if (!strcmp(clki->name, "ref_clk"))
			ufshcd_parse_dev_ref_clk_freq(hba, clki->clk);

		if (clki->max_freq) {
			ret = clk_set_rate(clki->clk, clki->max_freq);
			if (ret) {
				dev_err(hba->dev, "%s: %s clk set rate(%dHz) failed, %d\n",
					__func__, clki->name,
					clki->max_freq, ret);
				goto out;
			}
			clki->curr_freq = clki->max_freq;
		}
		dev_dbg(dev, "%s: clk: %s, rate: %lu\n", __func__,
				clki->name, clk_get_rate(clki->clk));
	}
out:
	return ret;
}

static int ufshcd_variant_hba_init(struct ufs_hba *hba)
{
	int err = 0;

	if (!hba->vops)
		goto out;

	err = ufshcd_vops_init(hba);
	if (err)
		dev_err(hba->dev, "%s: variant %s init failed err %d\n",
			__func__, ufshcd_get_var_name(hba), err);
out:
	return err;
}

static void ufshcd_variant_hba_exit(struct ufs_hba *hba)
{
	if (!hba->vops)
		return;

	ufshcd_vops_exit(hba);
}

static int ufshcd_hba_init(struct ufs_hba *hba)
{
	int err;

	/*
	 * Handle host controller power separately from the UFS device power
	 * rails as it will help controlling the UFS host controller power
	 * collapse easily which is different than UFS device power collapse.
	 * Also, enable the host controller power before we go ahead with rest
	 * of the initialization here.
	 */
	err = ufshcd_init_hba_vreg(hba);
	if (err)
		goto out;

	err = ufshcd_setup_hba_vreg(hba, true);
	if (err)
		goto out;

	err = ufshcd_init_clocks(hba);
	if (err)
		goto out_disable_hba_vreg;

	err = ufshcd_setup_clocks(hba, true);
	if (err)
		goto out_disable_hba_vreg;

	err = ufshcd_init_vreg(hba);
	if (err)
		goto out_disable_clks;

	err = ufshcd_setup_vreg(hba, true);
	if (err)
		goto out_disable_clks;

	err = ufshcd_variant_hba_init(hba);
	if (err)
		goto out_disable_vreg;

	ufs_debugfs_hba_init(hba);

	hba->is_powered = true;
	goto out;

out_disable_vreg:
	ufshcd_setup_vreg(hba, false);
out_disable_clks:
	ufshcd_setup_clocks(hba, false);
out_disable_hba_vreg:
	ufshcd_setup_hba_vreg(hba, false);
out:
	return err;
}

static void ufshcd_hba_exit(struct ufs_hba *hba)
{
	if (hba->is_powered) {
		ufshcd_exit_clk_scaling(hba);
		ufshcd_exit_clk_gating(hba);
		if (hba->eh_wq)
			destroy_workqueue(hba->eh_wq);
		ufs_debugfs_hba_exit(hba);
		ufshcd_variant_hba_exit(hba);
		ufshcd_setup_vreg(hba, false);
		ufshcd_setup_clocks(hba, false);
		ufshcd_setup_hba_vreg(hba, false);
		hba->is_powered = false;
		ufs_put_device_desc(hba);
	}
}

static int
ufshcd_send_request_sense(struct ufs_hba *hba, struct scsi_device *sdp)
{
	unsigned char cmd[6] = {REQUEST_SENSE,
				0,
				0,
				0,
				UFS_SENSE_SIZE,
				0};
	char *buffer;
	int ret;

	buffer = kzalloc(UFS_SENSE_SIZE, GFP_KERNEL);
	if (!buffer) {
		ret = -ENOMEM;
		goto out;
	}

	ret = scsi_execute(sdp, cmd, DMA_FROM_DEVICE, buffer,
			UFS_SENSE_SIZE, NULL, NULL,
			msecs_to_jiffies(1000), 3, 0, RQF_PM, NULL);
	if (ret)
		pr_err("%s: failed with err %d\n", __func__, ret);

	kfree(buffer);
out:
	return ret;
}

/**
 * ufshcd_set_dev_pwr_mode - sends START STOP UNIT command to set device
 *			     power mode
 * @hba: per adapter instance
 * @pwr_mode: device power mode to set
 *
 * Returns 0 if requested power mode is set successfully
 * Returns non-zero if failed to set the requested power mode
 */
static int ufshcd_set_dev_pwr_mode(struct ufs_hba *hba,
				     enum ufs_dev_pwr_mode pwr_mode)
{
	unsigned char cmd[6] = { START_STOP };
	struct scsi_sense_hdr sshdr;
	struct scsi_device *sdp;
	unsigned long flags;
	int ret;

	spin_lock_irqsave(hba->host->host_lock, flags);
	sdp = hba->sdev_ufs_device;
	if (sdp) {
		ret = scsi_device_get(sdp);
		if (!ret && !scsi_device_online(sdp)) {
			ret = -ENODEV;
			scsi_device_put(sdp);
		}
	} else {
		ret = -ENODEV;
	}
	spin_unlock_irqrestore(hba->host->host_lock, flags);

	if (ret)
		return ret;

	/*
	 * If scsi commands fail, the scsi mid-layer schedules scsi error-
	 * handling, which would wait for host to be resumed. Since we know
	 * we are functional while we are here, skip host resume in error
	 * handling context.
	 */
	hba->host->eh_noresume = 1;
	ufshcd_clear_ua_wluns(hba);

	cmd[4] = pwr_mode << 4;

	/*
	 * Current function would be generally called from the power management
	 * callbacks hence set the RQF_PM flag so that it doesn't resume the
	 * already suspended childs.
	 */
	ret = scsi_execute(sdp, cmd, DMA_NONE, NULL, 0, NULL, &sshdr,
			START_STOP_TIMEOUT, 0, 0, RQF_PM, NULL);
	if (ret) {
		sdev_printk(KERN_WARNING, sdp,
			    "START_STOP failed for power mode: %d, result %x\n",
			    pwr_mode, ret);
		if (driver_byte(ret) == DRIVER_SENSE)
			scsi_print_sense_hdr(sdp, NULL, &sshdr);
	}

	if (!ret)
		hba->curr_dev_pwr_mode = pwr_mode;

	scsi_device_put(sdp);
	hba->host->eh_noresume = 0;
	return ret;
}

static int ufshcd_link_state_transition(struct ufs_hba *hba,
					enum uic_link_state req_link_state,
					int check_for_bkops)
{
	int ret = 0;

	if (req_link_state == hba->uic_link_state)
		return 0;

	if (req_link_state == UIC_LINK_HIBERN8_STATE) {
		ret = ufshcd_uic_hibern8_enter(hba);
		if (!ret) {
			ufshcd_set_link_hibern8(hba);
		} else {
			dev_err(hba->dev, "%s: hibern8 enter failed %d\n",
					__func__, ret);
			goto out;
		}
	}
	/*
	 * If autobkops is enabled, link can't be turned off because
	 * turning off the link would also turn off the device, except in the
	 * case of DeepSleep where the device is expected to remain powered.
	 */
	else if ((req_link_state == UIC_LINK_OFF_STATE) &&
		 (!check_for_bkops || !hba->auto_bkops_enabled)) {
		/*
		 * Let's make sure that link is in low power mode, we are doing
		 * this currently by putting the link in Hibern8. Otherway to
		 * put the link in low power mode is to send the DME end point
		 * to device and then send the DME reset command to local
		 * unipro. But putting the link in hibern8 is much faster.
		 *
		 * Note also that putting the link in Hibern8 is a requirement
		 * for entering DeepSleep.
		 */
		ret = ufshcd_uic_hibern8_enter(hba);
		if (ret) {
			dev_err(hba->dev, "%s: hibern8 enter failed %d\n",
					__func__, ret);
			goto out;
		}
		/*
		 * Change controller state to "reset state" which
		 * should also put the link in off/reset state
		 */
		ufshcd_hba_stop(hba);
		/*
		 * TODO: Check if we need any delay to make sure that
		 * controller is reset
		 */
		ufshcd_set_link_off(hba);
	}

out:
	return ret;
}

static void ufshcd_vreg_set_lpm(struct ufs_hba *hba)
{
	bool vcc_off = false;

	/*
	 * It seems some UFS devices may keep drawing more than sleep current
	 * (atleast for 500us) from UFS rails (especially from VCCQ rail).
	 * To avoid this situation, add 2ms delay before putting these UFS
	 * rails in LPM mode.
	 */
	if (!ufshcd_is_link_active(hba) &&
	    hba->dev_quirks & UFS_DEVICE_QUIRK_DELAY_BEFORE_LPM)
		usleep_range(2000, 2100);

	/*
	 * If UFS device is either in UFS_Sleep turn off VCC rail to save some
	 * power.
	 *
	 * If UFS device and link is in OFF state, all power supplies (VCC,
	 * VCCQ, VCCQ2) can be turned off if power on write protect is not
	 * required. If UFS link is inactive (Hibern8 or OFF state) and device
	 * is in sleep state, put VCCQ & VCCQ2 rails in LPM mode.
	 *
	 * Ignore the error returned by ufshcd_toggle_vreg() as device is anyway
	 * in low power state which would save some power.
	 *
	 * If Write Booster is enabled and the device needs to flush the WB
	 * buffer OR if bkops status is urgent for WB, keep Vcc on.
	 */
	if (ufshcd_is_ufs_dev_poweroff(hba) && ufshcd_is_link_off(hba) &&
	    !hba->dev_info.is_lu_power_on_wp) {
		ufshcd_setup_vreg(hba, false);
		vcc_off = true;
	} else if (!ufshcd_is_ufs_dev_active(hba)) {
		ufshcd_toggle_vreg(hba->dev, hba->vreg_info.vcc, false);
		vcc_off = true;
		if (!ufshcd_is_link_active(hba)) {
			ufshcd_config_vreg_lpm(hba, hba->vreg_info.vccq);
			ufshcd_config_vreg_lpm(hba, hba->vreg_info.vccq2);
		}
	}

	/*
	 * Some UFS devices require delay after VCC power rail is turned-off.
	 */
	if (vcc_off && hba->vreg_info.vcc &&
		hba->dev_quirks & UFS_DEVICE_QUIRK_DELAY_AFTER_LPM)
		usleep_range(5000, 5100);
}

static int ufshcd_vreg_set_hpm(struct ufs_hba *hba)
{
	int ret = 0;

	if (ufshcd_is_ufs_dev_poweroff(hba) && ufshcd_is_link_off(hba) &&
	    !hba->dev_info.is_lu_power_on_wp) {
		ret = ufshcd_setup_vreg(hba, true);
	} else if (!ufshcd_is_ufs_dev_active(hba)) {
		if (!ret && !ufshcd_is_link_active(hba)) {
			ret = ufshcd_config_vreg_hpm(hba, hba->vreg_info.vccq);
			if (ret)
				goto vcc_disable;
			ret = ufshcd_config_vreg_hpm(hba, hba->vreg_info.vccq2);
			if (ret)
				goto vccq_lpm;
		}
		ret = ufshcd_toggle_vreg(hba->dev, hba->vreg_info.vcc, true);
	}
	goto out;

vccq_lpm:
	ufshcd_config_vreg_lpm(hba, hba->vreg_info.vccq);
vcc_disable:
	ufshcd_toggle_vreg(hba->dev, hba->vreg_info.vcc, false);
out:
	return ret;
}

static void ufshcd_hba_vreg_set_lpm(struct ufs_hba *hba)
{
	if (ufshcd_is_link_off(hba) || ufshcd_can_aggressive_pc(hba))
		ufshcd_setup_hba_vreg(hba, false);
}

static void ufshcd_hba_vreg_set_hpm(struct ufs_hba *hba)
{
	if (ufshcd_is_link_off(hba) || ufshcd_can_aggressive_pc(hba))
		ufshcd_setup_hba_vreg(hba, true);
}

/**
 * ufshcd_suspend - helper function for suspend operations
 * @hba: per adapter instance
 * @pm_op: desired low power operation type
 *
 * This function will try to put the UFS device and link into low power
 * mode based on the "rpm_lvl" (Runtime PM level) or "spm_lvl"
 * (System PM level).
 *
 * If this function is called during shutdown, it will make sure that
 * both UFS device and UFS link is powered off.
 *
 * NOTE: UFS device & link must be active before we enter in this function.
 *
 * Returns 0 for success and non-zero for failure
 */
static int ufshcd_suspend(struct ufs_hba *hba, enum ufs_pm_op pm_op)
{
	int ret = 0;
	int check_for_bkops;
	enum ufs_pm_level pm_lvl;
	enum ufs_dev_pwr_mode req_dev_pwr_mode;
	enum uic_link_state req_link_state;

	hba->pm_op_in_progress = 1;
	if (!ufshcd_is_shutdown_pm(pm_op)) {
		pm_lvl = ufshcd_is_runtime_pm(pm_op) ?
			 hba->rpm_lvl : hba->spm_lvl;
		req_dev_pwr_mode = ufs_get_pm_lvl_to_dev_pwr_mode(pm_lvl);
		req_link_state = ufs_get_pm_lvl_to_link_pwr_state(pm_lvl);
	} else {
		req_dev_pwr_mode = UFS_POWERDOWN_PWR_MODE;
		req_link_state = UIC_LINK_OFF_STATE;
	}

	/*
	 * If we can't transition into any of the low power modes
	 * just gate the clocks.
	 */
	ufshcd_hold(hba, false);
	hba->clk_gating.is_suspended = true;

	if (ufshcd_is_clkscaling_supported(hba))
		ufshcd_clk_scaling_suspend(hba, true);

	if (req_dev_pwr_mode == UFS_ACTIVE_PWR_MODE &&
			req_link_state == UIC_LINK_ACTIVE_STATE) {
		goto disable_clks;
	}

	if ((req_dev_pwr_mode == hba->curr_dev_pwr_mode) &&
	    (req_link_state == hba->uic_link_state))
		goto enable_gating;

	/* UFS device & link must be active before we enter in this function */
	if (!ufshcd_is_ufs_dev_active(hba) || !ufshcd_is_link_active(hba)) {
		ret = -EINVAL;
		goto enable_gating;
	}

	if (ufshcd_is_runtime_pm(pm_op)) {
		if (ufshcd_can_autobkops_during_suspend(hba)) {
			/*
			 * The device is idle with no requests in the queue,
			 * allow background operations if bkops status shows
			 * that performance might be impacted.
			 */
			ret = ufshcd_urgent_bkops(hba);
			if (ret)
				goto enable_gating;
		} else {
			/* make sure that auto bkops is disabled */
			ufshcd_disable_auto_bkops(hba);
		}
		/*
		 * If device needs to do BKOP or WB buffer flush during
		 * Hibern8, keep device power mode as "active power mode"
		 * and VCC supply.
		 */
		hba->dev_info.b_rpm_dev_flush_capable =
			hba->auto_bkops_enabled ||
			(((req_link_state == UIC_LINK_HIBERN8_STATE) ||
			((req_link_state == UIC_LINK_ACTIVE_STATE) &&
			ufshcd_is_auto_hibern8_enabled(hba))) &&
			ufshcd_wb_need_flush(hba));
	}

	flush_work(&hba->eeh_work);

	if (req_dev_pwr_mode != hba->curr_dev_pwr_mode) {
		if (!ufshcd_is_runtime_pm(pm_op))
			/* ensure that bkops is disabled */
			ufshcd_disable_auto_bkops(hba);

		if (!hba->dev_info.b_rpm_dev_flush_capable) {
			ret = ufshcd_set_dev_pwr_mode(hba, req_dev_pwr_mode);
			if (ret)
				goto enable_gating;
		}
	}

	/*
	 * In the case of DeepSleep, the device is expected to remain powered
	 * with the link off, so do not check for bkops.
	 */
	check_for_bkops = !ufshcd_is_ufs_dev_deepsleep(hba);
	ret = ufshcd_link_state_transition(hba, req_link_state, check_for_bkops);
	if (ret)
		goto set_dev_active;

disable_clks:
	/*
	 * Call vendor specific suspend callback. As these callbacks may access
	 * vendor specific host controller register space call them before the
	 * host clocks are ON.
	 */
	ret = ufshcd_vops_suspend(hba, pm_op);
	if (ret)
		goto set_link_active;
	/*
	 * Disable the host irq as host controller as there won't be any
	 * host controller transaction expected till resume.
	 */
	ufshcd_disable_irq(hba);

	ufshcd_setup_clocks(hba, false);

	if (ufshcd_is_clkgating_allowed(hba)) {
		hba->clk_gating.state = CLKS_OFF;
		trace_ufshcd_clk_gating(dev_name(hba->dev),
					hba->clk_gating.state);
	}

	ufshcd_vreg_set_lpm(hba);

	/* Put the host controller in low power mode if possible */
	ufshcd_hba_vreg_set_lpm(hba);
	goto out;

set_link_active:
	ufshcd_vreg_set_hpm(hba);
	/*
	 * Device hardware reset is required to exit DeepSleep. Also, for
	 * DeepSleep, the link is off so host reset and restore will be done
	 * further below.
	 */
	if (ufshcd_is_ufs_dev_deepsleep(hba)) {
		ufshcd_device_reset(hba);
		WARN_ON(!ufshcd_is_link_off(hba));
	}
	if (ufshcd_is_link_hibern8(hba) && !ufshcd_uic_hibern8_exit(hba))
		ufshcd_set_link_active(hba);
	else if (ufshcd_is_link_off(hba))
		ufshcd_host_reset_and_restore(hba);
set_dev_active:
	/* Can also get here needing to exit DeepSleep */
	if (ufshcd_is_ufs_dev_deepsleep(hba)) {
		ufshcd_device_reset(hba);
		ufshcd_host_reset_and_restore(hba);
	}
	if (!ufshcd_set_dev_pwr_mode(hba, UFS_ACTIVE_PWR_MODE))
		ufshcd_disable_auto_bkops(hba);
enable_gating:
	if (ufshcd_is_clkscaling_supported(hba))
		ufshcd_clk_scaling_suspend(hba, false);

	hba->clk_gating.is_suspended = false;
	hba->dev_info.b_rpm_dev_flush_capable = false;
	ufshcd_clear_ua_wluns(hba);
	ufshcd_release(hba);
out:
	if (hba->dev_info.b_rpm_dev_flush_capable) {
		schedule_delayed_work(&hba->rpm_dev_flush_recheck_work,
			msecs_to_jiffies(RPM_DEV_FLUSH_RECHECK_WORK_DELAY_MS));
	}

	hba->pm_op_in_progress = 0;

	if (ret)
		ufshcd_update_evt_hist(hba, UFS_EVT_SUSPEND_ERR, (u32)ret);
	return ret;
}

/**
 * ufshcd_resume - helper function for resume operations
 * @hba: per adapter instance
 * @pm_op: runtime PM or system PM
 *
 * This function basically brings the UFS device, UniPro link and controller
 * to active state.
 *
 * Returns 0 for success and non-zero for failure
 */
static int ufshcd_resume(struct ufs_hba *hba, enum ufs_pm_op pm_op)
{
	int ret;
	enum uic_link_state old_link_state;

	hba->pm_op_in_progress = 1;
	old_link_state = hba->uic_link_state;

	ufshcd_hba_vreg_set_hpm(hba);
	ret = ufshcd_vreg_set_hpm(hba);
	if (ret)
		goto out;

	/* Make sure clocks are enabled before accessing controller */
	ret = ufshcd_setup_clocks(hba, true);
	if (ret)
		goto disable_vreg;

	/* enable the host irq as host controller would be active soon */
	ufshcd_enable_irq(hba);

	/*
	 * Call vendor specific resume callback. As these callbacks may access
	 * vendor specific host controller register space call them when the
	 * host clocks are ON.
	 */
	ret = ufshcd_vops_resume(hba, pm_op);
	if (ret)
		goto disable_irq_and_vops_clks;

	/* For DeepSleep, the only supported option is to have the link off */
	WARN_ON(ufshcd_is_ufs_dev_deepsleep(hba) && !ufshcd_is_link_off(hba));

	if (ufshcd_is_link_hibern8(hba)) {
		ret = ufshcd_uic_hibern8_exit(hba);
		if (!ret) {
			ufshcd_set_link_active(hba);
		} else {
			dev_err(hba->dev, "%s: hibern8 exit failed %d\n",
					__func__, ret);
			goto vendor_suspend;
		}
	} else if (ufshcd_is_link_off(hba)) {
		/*
		 * A full initialization of the host and the device is
		 * required since the link was put to off during suspend.
		 * Note, in the case of DeepSleep, the device will exit
		 * DeepSleep due to device reset.
		 */
		ret = ufshcd_reset_and_restore(hba);
		/*
		 * ufshcd_reset_and_restore() should have already
		 * set the link state as active
		 */
		if (ret || !ufshcd_is_link_active(hba))
			goto vendor_suspend;
	}

	if (!ufshcd_is_ufs_dev_active(hba)) {
		ret = ufshcd_set_dev_pwr_mode(hba, UFS_ACTIVE_PWR_MODE);
		if (ret)
			goto set_old_link_state;
	}

	if (ufshcd_keep_autobkops_enabled_except_suspend(hba))
		ufshcd_enable_auto_bkops(hba);
	else
		/*
		 * If BKOPs operations are urgently needed at this moment then
		 * keep auto-bkops enabled or else disable it.
		 */
		ufshcd_urgent_bkops(hba);

	hba->clk_gating.is_suspended = false;

	if (ufshcd_is_clkscaling_supported(hba))
		ufshcd_clk_scaling_suspend(hba, false);

	/* Enable Auto-Hibernate if configured */
	ufshcd_auto_hibern8_enable(hba);

	if (hba->dev_info.b_rpm_dev_flush_capable) {
		hba->dev_info.b_rpm_dev_flush_capable = false;
		cancel_delayed_work(&hba->rpm_dev_flush_recheck_work);
	}

	ufshcd_clear_ua_wluns(hba);

	/* Schedule clock gating in case of no access to UFS device yet */
	ufshcd_release(hba);

	goto out;

set_old_link_state:
	ufshcd_link_state_transition(hba, old_link_state, 0);
vendor_suspend:
	ufshcd_vops_suspend(hba, pm_op);
disable_irq_and_vops_clks:
	ufshcd_disable_irq(hba);
	ufshcd_setup_clocks(hba, false);
	if (ufshcd_is_clkgating_allowed(hba)) {
		hba->clk_gating.state = CLKS_OFF;
		trace_ufshcd_clk_gating(dev_name(hba->dev),
					hba->clk_gating.state);
	}
disable_vreg:
	ufshcd_vreg_set_lpm(hba);
out:
	hba->pm_op_in_progress = 0;
	if (ret)
		ufshcd_update_evt_hist(hba, UFS_EVT_RESUME_ERR, (u32)ret);
	return ret;
}

/**
 * ufshcd_system_suspend - system suspend routine
 * @hba: per adapter instance
 *
 * Check the description of ufshcd_suspend() function for more details.
 *
 * Returns 0 for success and non-zero for failure
 */
int ufshcd_system_suspend(struct ufs_hba *hba)
{
	int ret = 0;
	ktime_t start = ktime_get();

	if (!hba) {
		early_suspend = true;
		return 0;
	}

	down(&hba->host_sem);

	if (!hba->is_powered)
		return 0;

	if ((ufs_get_pm_lvl_to_dev_pwr_mode(hba->spm_lvl) ==
	     hba->curr_dev_pwr_mode) &&
	    (ufs_get_pm_lvl_to_link_pwr_state(hba->spm_lvl) ==
	     hba->uic_link_state) &&
	     !hba->dev_info.b_rpm_dev_flush_capable)
		goto out;

	if (pm_runtime_suspended(hba->dev)) {
		/*
		 * UFS device and/or UFS link low power states during runtime
		 * suspend seems to be different than what is expected during
		 * system suspend. Hence runtime resume the devic & link and
		 * let the system suspend low power states to take effect.
		 * TODO: If resume takes longer time, we might have optimize
		 * it in future by not resuming everything if possible.
		 */
		ret = ufshcd_runtime_resume(hba);
		if (ret)
			goto out;
	}

	ret = ufshcd_suspend(hba, UFS_SYSTEM_PM);
out:
	trace_ufshcd_system_suspend(dev_name(hba->dev), ret,
		ktime_to_us(ktime_sub(ktime_get(), start)),
		hba->curr_dev_pwr_mode, hba->uic_link_state);
	if (!ret)
		hba->is_sys_suspended = true;
	else
		up(&hba->host_sem);
	return ret;
}
EXPORT_SYMBOL(ufshcd_system_suspend);

/**
 * ufshcd_system_resume - system resume routine
 * @hba: per adapter instance
 *
 * Returns 0 for success and non-zero for failure
 */

int ufshcd_system_resume(struct ufs_hba *hba)
{
	int ret = 0;
	ktime_t start = ktime_get();

	if (!hba)
		return -EINVAL;

	if (unlikely(early_suspend)) {
		early_suspend = false;
		down(&hba->host_sem);
	}

	if (!hba->is_powered || pm_runtime_suspended(hba->dev))
		/*
		 * Let the runtime resume take care of resuming
		 * if runtime suspended.
		 */
		goto out;
	else
		ret = ufshcd_resume(hba, UFS_SYSTEM_PM);
out:
	trace_ufshcd_system_resume(dev_name(hba->dev), ret,
		ktime_to_us(ktime_sub(ktime_get(), start)),
		hba->curr_dev_pwr_mode, hba->uic_link_state);
	if (!ret)
		hba->is_sys_suspended = false;
	up(&hba->host_sem);
	return ret;
}
EXPORT_SYMBOL(ufshcd_system_resume);

/**
 * ufshcd_runtime_suspend - runtime suspend routine
 * @hba: per adapter instance
 *
 * Check the description of ufshcd_suspend() function for more details.
 *
 * Returns 0 for success and non-zero for failure
 */
int ufshcd_runtime_suspend(struct ufs_hba *hba)
{
	int ret = 0;
	ktime_t start = ktime_get();

	if (!hba)
		return -EINVAL;

	if (!hba->is_powered)
		goto out;
	else
		ret = ufshcd_suspend(hba, UFS_RUNTIME_PM);
out:
	trace_ufshcd_runtime_suspend(dev_name(hba->dev), ret,
		ktime_to_us(ktime_sub(ktime_get(), start)),
		hba->curr_dev_pwr_mode, hba->uic_link_state);
	return ret;
}
EXPORT_SYMBOL(ufshcd_runtime_suspend);

/**
 * ufshcd_runtime_resume - runtime resume routine
 * @hba: per adapter instance
 *
 * This function basically brings the UFS device, UniPro link and controller
 * to active state. Following operations are done in this function:
 *
 * 1. Turn on all the controller related clocks
 * 2. Bring the UniPro link out of Hibernate state
 * 3. If UFS device is in sleep state, turn ON VCC rail and bring the UFS device
 *    to active state.
 * 4. If auto-bkops is enabled on the device, disable it.
 *
 * So following would be the possible power state after this function return
 * successfully:
 *	S1: UFS device in Active state with VCC rail ON
 *	    UniPro link in Active state
 *	    All the UFS/UniPro controller clocks are ON
 *
 * Returns 0 for success and non-zero for failure
 */
int ufshcd_runtime_resume(struct ufs_hba *hba)
{
	int ret = 0;
	ktime_t start = ktime_get();

	if (!hba)
		return -EINVAL;

	if (!hba->is_powered)
		goto out;
	else
		ret = ufshcd_resume(hba, UFS_RUNTIME_PM);
out:
	trace_ufshcd_runtime_resume(dev_name(hba->dev), ret,
		ktime_to_us(ktime_sub(ktime_get(), start)),
		hba->curr_dev_pwr_mode, hba->uic_link_state);
	return ret;
}
EXPORT_SYMBOL(ufshcd_runtime_resume);

int ufshcd_runtime_idle(struct ufs_hba *hba)
{
	return 0;
}
EXPORT_SYMBOL(ufshcd_runtime_idle);

/**
 * ufshcd_shutdown - shutdown routine
 * @hba: per adapter instance
 *
 * This function would power off both UFS device and UFS link.
 *
 * Returns 0 always to allow force shutdown even in case of errors.
 */
int ufshcd_shutdown(struct ufs_hba *hba)
{
	int ret = 0;

	down(&hba->host_sem);
	hba->shutting_down = true;
	up(&hba->host_sem);

	if (!hba->is_powered)
		goto out;

	if (ufshcd_is_ufs_dev_poweroff(hba) && ufshcd_is_link_off(hba))
		goto out;

	pm_runtime_get_sync(hba->dev);

	ret = ufshcd_suspend(hba, UFS_SHUTDOWN_PM);
out:
	if (ret)
		dev_err(hba->dev, "%s failed, err %d\n", __func__, ret);
	hba->is_powered = false;
	/* allow force shutdown even in case of errors */
	return 0;
}
EXPORT_SYMBOL(ufshcd_shutdown);

/**
 * ufshcd_remove - de-allocate SCSI host and host memory space
 *		data structure memory
 * @hba: per adapter instance
 */
void ufshcd_remove(struct ufs_hba *hba)
{
	ufs_bsg_remove(hba);
	ufs_sysfs_remove_nodes(hba->dev);
	blk_cleanup_queue(hba->tmf_queue);
	blk_mq_free_tag_set(&hba->tmf_tag_set);
	blk_cleanup_queue(hba->cmd_queue);
	scsi_remove_host(hba->host);
	/* disable interrupts */
	ufshcd_disable_intr(hba, hba->intr_mask);
	ufshcd_hba_stop(hba);
	ufshcd_hba_exit(hba);
}
EXPORT_SYMBOL_GPL(ufshcd_remove);

/**
 * ufshcd_dealloc_host - deallocate Host Bus Adapter (HBA)
 * @hba: pointer to Host Bus Adapter (HBA)
 */
void ufshcd_dealloc_host(struct ufs_hba *hba)
{
	scsi_host_put(hba->host);
}
EXPORT_SYMBOL_GPL(ufshcd_dealloc_host);

/**
 * ufshcd_set_dma_mask - Set dma mask based on the controller
 *			 addressing capability
 * @hba: per adapter instance
 *
 * Returns 0 for success, non-zero for failure
 */
static int ufshcd_set_dma_mask(struct ufs_hba *hba)
{
	if (hba->capabilities & MASK_64_ADDRESSING_SUPPORT) {
		if (!dma_set_mask_and_coherent(hba->dev, DMA_BIT_MASK(64)))
			return 0;
	}
	return dma_set_mask_and_coherent(hba->dev, DMA_BIT_MASK(32));
}

/**
 * ufshcd_alloc_host - allocate Host Bus Adapter (HBA)
 * @dev: pointer to device handle
 * @hba_handle: driver private handle
 * Returns 0 on success, non-zero value on failure
 */
int ufshcd_alloc_host(struct device *dev, struct ufs_hba **hba_handle)
{
	struct Scsi_Host *host;
	struct ufs_hba *hba;
	int err = 0;

	if (!dev) {
		dev_err(dev,
		"Invalid memory reference for dev is NULL\n");
		err = -ENODEV;
		goto out_error;
	}

	host = scsi_host_alloc(&ufshcd_driver_template,
				sizeof(struct ufs_hba));
	if (!host) {
		dev_err(dev, "scsi_host_alloc failed\n");
		err = -ENOMEM;
		goto out_error;
	}
	hba = shost_priv(host);
	hba->host = host;
	hba->dev = dev;
	*hba_handle = hba;
	hba->dev_ref_clk_freq = REF_CLK_FREQ_INVAL;
	hba->sg_entry_size = sizeof(struct ufshcd_sg_entry);

	INIT_LIST_HEAD(&hba->clk_list_head);

out_error:
	return err;
}
EXPORT_SYMBOL(ufshcd_alloc_host);

/* This function exists because blk_mq_alloc_tag_set() requires this. */
static blk_status_t ufshcd_queue_tmf(struct blk_mq_hw_ctx *hctx,
				     const struct blk_mq_queue_data *qd)
{
	WARN_ON_ONCE(true);
	return BLK_STS_NOTSUPP;
}

static const struct blk_mq_ops ufshcd_tmf_ops = {
	.queue_rq = ufshcd_queue_tmf,
};

/**
 * ufshcd_init - Driver initialization routine
 * @hba: per-adapter instance
 * @mmio_base: base register address
 * @irq: Interrupt line of device
 * Returns 0 on success, non-zero value on failure
 */
int ufshcd_init(struct ufs_hba *hba, void __iomem *mmio_base, unsigned int irq)
{
	int err;
	struct Scsi_Host *host = hba->host;
	struct device *dev = hba->dev;
	char eh_wq_name[sizeof("ufs_eh_wq_00")];

	if (!mmio_base) {
		dev_err(hba->dev,
		"Invalid memory reference for mmio_base is NULL\n");
		err = -ENODEV;
		goto out_error;
	}

	hba->mmio_base = mmio_base;
	hba->irq = irq;
	hba->vps = &ufs_hba_vps;

	err = ufshcd_hba_init(hba);
	if (err)
		goto out_error;

	/* Read capabilities registers */
	err = ufshcd_hba_capabilities(hba);
	if (err)
		goto out_disable;

	/* Get UFS version supported by the controller */
	hba->ufs_version = ufshcd_get_ufs_version(hba);

	if ((hba->ufs_version != UFSHCI_VERSION_10) &&
	    (hba->ufs_version != UFSHCI_VERSION_11) &&
	    (hba->ufs_version != UFSHCI_VERSION_20) &&
	    (hba->ufs_version != UFSHCI_VERSION_21))
		dev_err(hba->dev, "invalid UFS version 0x%x\n",
			hba->ufs_version);

	/* Get Interrupt bit mask per version */
	hba->intr_mask = ufshcd_get_intr_mask(hba);

	err = ufshcd_set_dma_mask(hba);
	if (err) {
		dev_err(hba->dev, "set dma mask failed\n");
		goto out_disable;
	}

	/* Allocate memory for host memory space */
	err = ufshcd_memory_alloc(hba);
	if (err) {
		dev_err(hba->dev, "Memory allocation failed\n");
		goto out_disable;
	}

	/* Configure LRB */
	ufshcd_host_memory_configure(hba);

	host->can_queue = hba->nutrs;
	host->cmd_per_lun = hba->nutrs;
	host->max_id = UFSHCD_MAX_ID;
	host->max_lun = UFS_MAX_LUNS;
	host->max_channel = UFSHCD_MAX_CHANNEL;
	host->unique_id = host->host_no;
	host->max_cmd_len = UFS_CDB_SIZE;

	hba->max_pwr_info.is_valid = false;

	/* Initialize work queues */
	snprintf(eh_wq_name, sizeof(eh_wq_name), "ufs_eh_wq_%d",
		 hba->host->host_no);
	hba->eh_wq = create_singlethread_workqueue(eh_wq_name);
	if (!hba->eh_wq) {
		dev_err(hba->dev, "%s: failed to create eh workqueue\n",
				__func__);
		err = -ENOMEM;
		goto out_disable;
	}
	INIT_WORK(&hba->eh_work, ufshcd_err_handler);
	INIT_WORK(&hba->eeh_work, ufshcd_exception_event_handler);

	sema_init(&hba->host_sem, 1);

	/* Initialize UIC command mutex */
	mutex_init(&hba->uic_cmd_mutex);

	/* Initialize mutex for device management commands */
	mutex_init(&hba->dev_cmd.lock);

	init_rwsem(&hba->clk_scaling_lock);

	ufshcd_init_clk_gating(hba);

	ufshcd_init_clk_scaling(hba);

	/*
	 * In order to avoid any spurious interrupt immediately after
	 * registering UFS controller interrupt handler, clear any pending UFS
	 * interrupt status and disable all the UFS interrupts.
	 */
	ufshcd_writel(hba, ufshcd_readl(hba, REG_INTERRUPT_STATUS),
		      REG_INTERRUPT_STATUS);
	ufshcd_writel(hba, 0, REG_INTERRUPT_ENABLE);
	/*
	 * Make sure that UFS interrupts are disabled and any pending interrupt
	 * status is cleared before registering UFS interrupt handler.
	 */
	mb();

	/* IRQ registration */
	err = devm_request_irq(dev, irq, ufshcd_intr, IRQF_SHARED, UFSHCD, hba);
	if (err) {
		dev_err(hba->dev, "request irq failed\n");
		goto out_disable;
	} else {
		hba->is_irq_enabled = true;
	}

	err = scsi_add_host(host, hba->dev);
	if (err) {
		dev_err(hba->dev, "scsi_add_host failed\n");
		goto out_disable;
	}

	hba->cmd_queue = blk_mq_init_queue(&hba->host->tag_set);
	if (IS_ERR(hba->cmd_queue)) {
		err = PTR_ERR(hba->cmd_queue);
		goto out_remove_scsi_host;
	}

	hba->tmf_tag_set = (struct blk_mq_tag_set) {
		.nr_hw_queues	= 1,
		.queue_depth	= hba->nutmrs,
		.ops		= &ufshcd_tmf_ops,
		.flags		= BLK_MQ_F_NO_SCHED,
	};
	err = blk_mq_alloc_tag_set(&hba->tmf_tag_set);
	if (err < 0)
		goto free_cmd_queue;
	hba->tmf_queue = blk_mq_init_queue(&hba->tmf_tag_set);
	if (IS_ERR(hba->tmf_queue)) {
		err = PTR_ERR(hba->tmf_queue);
		goto free_tmf_tag_set;
	}

	/* Reset the attached device */
	ufshcd_device_reset(hba);

	ufshcd_init_crypto(hba);

	/* Host controller enable */
	err = ufshcd_hba_enable(hba);
	if (err) {
		dev_err(hba->dev, "Host controller enable failed\n");
		ufshcd_print_evt_hist(hba);
		ufshcd_print_host_state(hba);
		goto free_tmf_queue;
	}

	/*
	 * Set the default power management level for runtime and system PM.
	 * Default power saving mode is to keep UFS link in Hibern8 state
	 * and UFS device in sleep state.
	 */
	hba->rpm_lvl = ufs_get_desired_pm_lvl_for_dev_link_state(
						UFS_SLEEP_PWR_MODE,
						UIC_LINK_HIBERN8_STATE);
	hba->spm_lvl = ufs_get_desired_pm_lvl_for_dev_link_state(
						UFS_SLEEP_PWR_MODE,
						UIC_LINK_HIBERN8_STATE);

	INIT_DELAYED_WORK(&hba->rpm_dev_flush_recheck_work,
			  ufshcd_rpm_dev_flush_recheck_work);

	/* Set the default auto-hiberate idle timer value to 150 ms */
	if (ufshcd_is_auto_hibern8_supported(hba) && !hba->ahit) {
		hba->ahit = FIELD_PREP(UFSHCI_AHIBERN8_TIMER_MASK, 150) |
			    FIELD_PREP(UFSHCI_AHIBERN8_SCALE_MASK, 3);
	}

	/* Hold auto suspend until async scan completes */
	pm_runtime_get_sync(dev);
	atomic_set(&hba->scsi_block_reqs_cnt, 0);
	/*
	 * We are assuming that device wasn't put in sleep/power-down
	 * state exclusively during the boot stage before kernel.
	 * This assumption helps avoid doing link startup twice during
	 * ufshcd_probe_hba().
	 */
	ufshcd_set_ufs_dev_active(hba);

	async_schedule(ufshcd_async_scan, hba);
	ufs_sysfs_add_nodes(hba);

	return 0;

free_tmf_queue:
	blk_cleanup_queue(hba->tmf_queue);
free_tmf_tag_set:
	blk_mq_free_tag_set(&hba->tmf_tag_set);
free_cmd_queue:
	blk_cleanup_queue(hba->cmd_queue);
out_remove_scsi_host:
	scsi_remove_host(hba->host);
out_disable:
	hba->is_irq_enabled = false;
	ufshcd_hba_exit(hba);
out_error:
	return err;
}
EXPORT_SYMBOL_GPL(ufshcd_init);

static int __init ufshcd_core_init(void)
{
	ufs_debugfs_init();
	return 0;
}

static void __exit ufshcd_core_exit(void)
{
	ufs_debugfs_exit();
}

module_init(ufshcd_core_init);
module_exit(ufshcd_core_exit);

MODULE_AUTHOR("Santosh Yaragnavi <santosh.sy@samsung.com>");
MODULE_AUTHOR("Vinayak Holikatti <h.vinayak@samsung.com>");
MODULE_DESCRIPTION("Generic UFS host controller driver Core");
MODULE_LICENSE("GPL");
MODULE_VERSION(UFSHCD_DRIVER_VERSION);<|MERGE_RESOLUTION|>--- conflicted
+++ resolved
@@ -2041,12 +2041,8 @@
 	lrbp->issue_time_stamp = ktime_get();
 	lrbp->compl_time_stamp = ktime_set(0, 0);
 	ufshcd_vops_setup_xfer_req(hba, task_tag, (lrbp->cmd ? true : false));
-<<<<<<< HEAD
 	trace_android_vh_ufs_send_command(hba, lrbp);
-	ufshcd_add_command_trace(hba, task_tag, "send");
-=======
 	ufshcd_add_command_trace(hba, task_tag, UFS_CMD_SEND);
->>>>>>> bdb39c95
 	ufshcd_clk_scaling_start_busy(hba);
 	__set_bit(task_tag, &hba->outstanding_reqs);
 	ufshcd_writel(hba, 1 << task_tag, REG_UTP_TRANSFER_REQ_DOOR_BELL);
@@ -5121,12 +5117,8 @@
 		lrbp->compl_time_stamp = ktime_get();
 		cmd = lrbp->cmd;
 		if (cmd) {
-<<<<<<< HEAD
 			trace_android_vh_ufs_compl_command(hba, lrbp);
-			ufshcd_add_command_trace(hba, index, "complete");
-=======
 			ufshcd_add_command_trace(hba, index, UFS_CMD_COMP);
->>>>>>> bdb39c95
 			result = ufshcd_transfer_rsp_status(hba, lrbp);
 			scsi_dma_unmap(cmd);
 			cmd->result = result;
