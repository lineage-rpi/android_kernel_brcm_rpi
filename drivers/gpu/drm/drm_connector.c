--- conflicted
+++ resolved
@@ -422,11 +422,7 @@
 	if (drm_WARN_ON(dev, funcs && funcs->destroy))
 		return -EINVAL;
 
-<<<<<<< HEAD
-	ret = __drm_connector_init(dev, connector, funcs, connector_type, NULL);
-=======
 	ret = __drm_connector_init(dev, connector, funcs, connector_type, ddc);
->>>>>>> 46937443
 	if (ret)
 		return ret;
 
