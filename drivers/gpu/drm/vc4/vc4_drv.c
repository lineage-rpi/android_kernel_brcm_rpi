// SPDX-License-Identifier: GPL-2.0-only
/*
 * Copyright (C) 2014-2015 Broadcom
 * Copyright (C) 2013 Red Hat
 */

/**
 * DOC: Broadcom VC4 Graphics Driver
 *
 * The Broadcom VideoCore 4 (present in the Raspberry Pi) contains a
 * OpenGL ES 2.0-compatible 3D engine called V3D, and a highly
 * configurable display output pipeline that supports HDMI, DSI, DPI,
 * and Composite TV output.
 *
 * The 3D engine also has an interface for submitting arbitrary
 * compute shader-style jobs using the same shader processor as is
 * used for vertex and fragment shaders in GLES 2.0.  However, given
 * that the hardware isn't able to expose any standard interfaces like
 * OpenGL compute shaders or OpenCL, it isn't supported by this
 * driver.
 */

#include <linux/clk.h>
#include <linux/component.h>
#include <linux/device.h>
#include <linux/dma-mapping.h>
#include <linux/io.h>
#include <linux/module.h>
#include <linux/of_platform.h>
#include <linux/platform_device.h>
#include <linux/pm_runtime.h>

#include <drm/drm_aperture.h>
#include <drm/drm_atomic_helper.h>
#include <drm/drm_drv.h>
#include <drm/drm_fb_cma_helper.h>
#include <drm/drm_fb_helper.h>
#include <drm/drm_vblank.h>

#include <soc/bcm2835/raspberrypi-firmware.h>

#include "uapi/drm/vc4_drm.h"

#include "vc4_drv.h"
#include "vc4_regs.h"

#define DRIVER_NAME "vc4"
#define DRIVER_DESC "Broadcom VC4 graphics"
#define DRIVER_DATE "20140616"
#define DRIVER_MAJOR 0
#define DRIVER_MINOR 0
#define DRIVER_PATCHLEVEL 0

/* Helper function for mapping the regs on a platform device. */
void __iomem *vc4_ioremap_regs(struct platform_device *dev, int index)
{
	struct resource *res;
	void __iomem *map;

	res = platform_get_resource(dev, IORESOURCE_MEM, index);
	map = devm_ioremap_resource(&dev->dev, res);
	if (IS_ERR(map))
		return map;

	return map;
}

int vc4_dumb_fixup_args(struct drm_mode_create_dumb *args)
{
	int min_pitch = DIV_ROUND_UP(args->width * args->bpp, 8);

	if (args->pitch < min_pitch)
		args->pitch = min_pitch;

	if (args->size < args->pitch * args->height)
		args->size = args->pitch * args->height;

	return 0;
}

static int vc4_dumb_create(struct drm_file *file_priv,
			   struct drm_device *dev,
			   struct drm_mode_create_dumb *args)
{
	int ret;

	ret = vc4_dumb_fixup_args(args);
	if (ret)
		return ret;

	return drm_gem_cma_dumb_create_internal(file_priv, dev, args);
}

static int vc4_get_param_ioctl(struct drm_device *dev, void *data,
			       struct drm_file *file_priv)
{
	struct vc4_dev *vc4 = to_vc4_dev(dev);
	struct drm_vc4_get_param *args = data;
	int ret;

	if (args->pad != 0)
		return -EINVAL;

	if (WARN_ON_ONCE(vc4->is_vc5))
		return -ENODEV;

	if (!vc4->v3d)
		return -ENODEV;

	switch (args->param) {
	case DRM_VC4_PARAM_V3D_IDENT0:
		ret = vc4_v3d_pm_get(vc4);
		if (ret)
			return ret;
		args->value = V3D_READ(V3D_IDENT0);
		vc4_v3d_pm_put(vc4);
		break;
	case DRM_VC4_PARAM_V3D_IDENT1:
		ret = vc4_v3d_pm_get(vc4);
		if (ret)
			return ret;
		args->value = V3D_READ(V3D_IDENT1);
		vc4_v3d_pm_put(vc4);
		break;
	case DRM_VC4_PARAM_V3D_IDENT2:
		ret = vc4_v3d_pm_get(vc4);
		if (ret)
			return ret;
		args->value = V3D_READ(V3D_IDENT2);
		vc4_v3d_pm_put(vc4);
		break;
	case DRM_VC4_PARAM_SUPPORTS_BRANCHES:
	case DRM_VC4_PARAM_SUPPORTS_ETC1:
	case DRM_VC4_PARAM_SUPPORTS_THREADED_FS:
	case DRM_VC4_PARAM_SUPPORTS_FIXED_RCL_ORDER:
	case DRM_VC4_PARAM_SUPPORTS_MADVISE:
	case DRM_VC4_PARAM_SUPPORTS_PERFMON:
		args->value = true;
		break;
	default:
		DRM_DEBUG("Unknown parameter %d\n", args->param);
		return -EINVAL;
	}

	return 0;
}

static int vc4_open(struct drm_device *dev, struct drm_file *file)
{
	struct vc4_dev *vc4 = to_vc4_dev(dev);
	struct vc4_file *vc4file;

	if (WARN_ON_ONCE(vc4->is_vc5))
		return -ENODEV;

	vc4file = kzalloc(sizeof(*vc4file), GFP_KERNEL);
	if (!vc4file)
		return -ENOMEM;
	vc4file->dev = vc4;

	vc4_perfmon_open_file(vc4file);
	file->driver_priv = vc4file;
	return 0;
}

static void vc4_close(struct drm_device *dev, struct drm_file *file)
{
	struct vc4_dev *vc4 = to_vc4_dev(dev);
	struct vc4_file *vc4file = file->driver_priv;

	if (WARN_ON_ONCE(vc4->is_vc5))
		return;

	if (vc4file->bin_bo_used)
		vc4_v3d_bin_bo_put(vc4);

	vc4_perfmon_close_file(vc4file);
	kfree(vc4file);
}

DEFINE_DRM_GEM_FOPS(vc4_drm_fops);

static const struct drm_ioctl_desc vc4_drm_ioctls[] = {
	DRM_IOCTL_DEF_DRV(VC4_SUBMIT_CL, vc4_submit_cl_ioctl, DRM_RENDER_ALLOW),
	DRM_IOCTL_DEF_DRV(VC4_WAIT_SEQNO, vc4_wait_seqno_ioctl, DRM_RENDER_ALLOW),
	DRM_IOCTL_DEF_DRV(VC4_WAIT_BO, vc4_wait_bo_ioctl, DRM_RENDER_ALLOW),
	DRM_IOCTL_DEF_DRV(VC4_CREATE_BO, vc4_create_bo_ioctl, DRM_RENDER_ALLOW),
	DRM_IOCTL_DEF_DRV(VC4_MMAP_BO, vc4_mmap_bo_ioctl, DRM_RENDER_ALLOW),
	DRM_IOCTL_DEF_DRV(VC4_CREATE_SHADER_BO, vc4_create_shader_bo_ioctl, DRM_RENDER_ALLOW),
	DRM_IOCTL_DEF_DRV(VC4_GET_HANG_STATE, vc4_get_hang_state_ioctl,
			  DRM_ROOT_ONLY),
	DRM_IOCTL_DEF_DRV(VC4_GET_PARAM, vc4_get_param_ioctl, DRM_RENDER_ALLOW),
	DRM_IOCTL_DEF_DRV(VC4_SET_TILING, vc4_set_tiling_ioctl, DRM_RENDER_ALLOW),
	DRM_IOCTL_DEF_DRV(VC4_GET_TILING, vc4_get_tiling_ioctl, DRM_RENDER_ALLOW),
	DRM_IOCTL_DEF_DRV(VC4_LABEL_BO, vc4_label_bo_ioctl, DRM_RENDER_ALLOW),
	DRM_IOCTL_DEF_DRV(VC4_GEM_MADVISE, vc4_gem_madvise_ioctl, DRM_RENDER_ALLOW),
	DRM_IOCTL_DEF_DRV(VC4_PERFMON_CREATE, vc4_perfmon_create_ioctl, DRM_RENDER_ALLOW),
	DRM_IOCTL_DEF_DRV(VC4_PERFMON_DESTROY, vc4_perfmon_destroy_ioctl, DRM_RENDER_ALLOW),
	DRM_IOCTL_DEF_DRV(VC4_PERFMON_GET_VALUES, vc4_perfmon_get_values_ioctl, DRM_RENDER_ALLOW),
};

static const struct drm_driver vc4_drm_driver = {
	.driver_features = (DRIVER_MODESET |
			    DRIVER_ATOMIC |
			    DRIVER_GEM |
			    DRIVER_RENDER |
			    DRIVER_SYNCOBJ),
	.open = vc4_open,
	.postclose = vc4_close,

#if defined(CONFIG_DEBUG_FS)
	.debugfs_init = vc4_debugfs_init,
#endif

	.gem_create_object = vc4_create_object,

	DRM_GEM_CMA_DRIVER_OPS_WITH_DUMB_CREATE(vc4_bo_dumb_create),

	.ioctls = vc4_drm_ioctls,
	.num_ioctls = ARRAY_SIZE(vc4_drm_ioctls),
	.fops = &vc4_drm_fops,

	.name = DRIVER_NAME,
	.desc = DRIVER_DESC,
	.date = DRIVER_DATE,
	.major = DRIVER_MAJOR,
	.minor = DRIVER_MINOR,
	.patchlevel = DRIVER_PATCHLEVEL,
};

static const struct drm_driver vc5_drm_driver = {
	.driver_features = (DRIVER_MODESET |
			    DRIVER_ATOMIC |
			    DRIVER_GEM),

#if defined(CONFIG_DEBUG_FS)
	.debugfs_init = vc4_debugfs_init,
#endif

	DRM_GEM_CMA_DRIVER_OPS_WITH_DUMB_CREATE(vc4_dumb_create),

	.fops = &vc4_drm_fops,

	.name = DRIVER_NAME,
	.desc = DRIVER_DESC,
	.date = DRIVER_DATE,
	.major = DRIVER_MAJOR,
	.minor = DRIVER_MINOR,
	.patchlevel = DRIVER_PATCHLEVEL,
};

static int compare_dev(struct device *dev, void *data)
{
	return dev == data;
}

static void vc4_match_add_drivers(struct device *dev,
				  struct component_match **match,
				  struct platform_driver *const *drivers,
				  int count)
{
	int i;

	for (i = 0; i < count; i++) {
		struct device_driver *drv = &drivers[i]->driver;
		struct device *p = NULL, *d;

		while ((d = platform_find_device_by_driver(p, drv))) {
			put_device(p);
			component_match_add(dev, match, compare_dev, d);
			p = d;
		}
		put_device(p);
	}
}

<<<<<<< HEAD
=======
static void vc4_component_unbind_all(void *ptr)
{
	struct vc4_dev *vc4 = ptr;

	component_unbind_all(vc4->dev, &vc4->base);
}

>>>>>>> ac7d1fdd
const struct of_device_id vc4_dma_range_matches[] = {
	{ .compatible = "brcm,bcm2835-hvs" },
	{ .compatible = "brcm,bcm2711-hvs" },
	{ .compatible = "raspberrypi,rpi-firmware-kms" },
	{ .compatible = "brcm,bcm2835-v3d" },
	{ .compatible = "brcm,cygnus-v3d" },
	{ .compatible = "brcm,vc4-v3d" },
	{}
};

/*
 * we need this helper function for determining presence of fkms
 * before it's been bound
 */
static bool firmware_kms(void)
{
	return of_device_is_available(of_find_compatible_node(NULL, NULL,
	       "raspberrypi,rpi-firmware-kms")) ||
	       of_device_is_available(of_find_compatible_node(NULL, NULL,
	       "raspberrypi,rpi-firmware-kms-2711"));
}

static int vc4_drm_bind(struct device *dev)
{
	struct platform_device *pdev = to_platform_device(dev);
	const struct drm_driver *driver;
	struct rpi_firmware *firmware = NULL;
	struct drm_device *drm;
	struct vc4_dev *vc4;
	struct device_node *node;
	struct drm_crtc *crtc;
	bool is_vc5;
	int ret = 0;

	dev->coherent_dma_mask = DMA_BIT_MASK(32);

	is_vc5 = of_device_is_compatible(dev->of_node, "brcm,bcm2711-vc5");
	if (is_vc5)
		driver = &vc5_drm_driver;
	else
		driver = &vc4_drm_driver;

	node = of_find_matching_node_and_match(NULL, vc4_dma_range_matches,
					       NULL);
	if (node) {
		ret = of_dma_configure(dev, node, true);
		of_node_put(node);

		if (ret)
			return ret;
	}

	vc4 = devm_drm_dev_alloc(dev, driver, struct vc4_dev, base);
	if (IS_ERR(vc4))
		return PTR_ERR(vc4);
	vc4->is_vc5 = is_vc5;
<<<<<<< HEAD
=======
	vc4->dev = dev;
>>>>>>> ac7d1fdd

	drm = &vc4->base;
	platform_set_drvdata(pdev, drm);
	INIT_LIST_HEAD(&vc4->debugfs_list);

	if (!is_vc5) {
<<<<<<< HEAD
		mutex_init(&vc4->bin_bo_lock);
=======
		ret = drmm_mutex_init(drm, &vc4->bin_bo_lock);
		if (ret)
			return ret;
>>>>>>> ac7d1fdd

		ret = vc4_bo_cache_init(drm);
		if (ret)
			return ret;
	}

	ret = drmm_mode_config_init(drm);
	if (ret)
		return ret;

	if (!is_vc5) {
		ret = vc4_gem_init(drm);
		if (ret)
			return ret;
	}

	node = of_find_compatible_node(NULL, NULL, "raspberrypi,bcm2835-firmware");
	if (node) {
		firmware = rpi_firmware_get(node);
		of_node_put(node);

		if (!firmware)
			return -EPROBE_DEFER;
	}

	ret = drm_aperture_remove_framebuffers(false, driver);
	if (ret)
		return ret;

	if (firmware && !firmware_kms()) {
		ret = rpi_firmware_property(firmware,
					    RPI_FIRMWARE_NOTIFY_DISPLAY_DONE,
					    NULL, 0);
		if (ret)
			drm_warn(drm, "Couldn't stop firmware display driver: %d\n", ret);

		rpi_firmware_put(firmware);
	}

	ret = component_bind_all(dev, drm);
	if (ret)
		return ret;

<<<<<<< HEAD
=======
	ret = devm_add_action_or_reset(dev, vc4_component_unbind_all, vc4);
	if (ret)
		return ret;

>>>>>>> ac7d1fdd
	if (!vc4->firmware_kms) {
		ret = vc4_plane_create_additional_planes(drm);
		if (ret)
			goto unbind_all;
	}

	ret = vc4_kms_load(drm);
	if (ret < 0)
		goto unbind_all;

	if (!vc4->firmware_kms) {
		drm_for_each_crtc(crtc, drm)
			vc4_crtc_disable_at_boot(crtc);
	}

	ret = drm_dev_register(drm, 0);
	if (ret < 0)
		goto unbind_all;

	drm_fbdev_generic_setup(drm, 16);

	return 0;

unbind_all:
	return ret;
}

static void vc4_drm_unbind(struct device *dev)
{
	struct drm_device *drm = dev_get_drvdata(dev);

	drm_dev_unplug(drm);
	drm_atomic_helper_shutdown(drm);
}

static const struct component_master_ops vc4_drm_ops = {
	.bind = vc4_drm_bind,
	.unbind = vc4_drm_unbind,
};

/*
 * This list determines the binding order of our components, and we have
 * a few constraints:
 *   - The TXP driver needs to be bound before the PixelValves (CRTC)
 *     but after the HVS to set the possible_crtc field properly
 *   - The HDMI driver needs to be bound after the HVS so that we can
 *     lookup the HVS maximum core clock rate and figure out if we
 *     support 4kp60 or not.
 */
static struct platform_driver *const component_drivers[] = {
	&vc4_hvs_driver,
	&vc4_hdmi_driver,
	&vc4_vec_driver,
	&vc4_dpi_driver,
	&vc4_dsi_driver,
	&vc4_txp_driver,
	&vc4_crtc_driver,
	&vc4_firmware_kms_driver,
	&vc4_v3d_driver,
};

static int vc4_platform_drm_probe(struct platform_device *pdev)
{
	struct component_match *match = NULL;
	struct device *dev = &pdev->dev;

	vc4_match_add_drivers(dev, &match,
			      component_drivers, ARRAY_SIZE(component_drivers));

	return component_master_add_with_match(dev, &vc4_drm_ops, match);
}

static int vc4_platform_drm_remove(struct platform_device *pdev)
{
	component_master_del(&pdev->dev, &vc4_drm_ops);

	return 0;
}

static const struct of_device_id vc4_of_match[] = {
	{ .compatible = "brcm,bcm2711-vc5", },
	{ .compatible = "brcm,bcm2835-vc4", },
	{ .compatible = "brcm,cygnus-vc4", },
	{},
};
MODULE_DEVICE_TABLE(of, vc4_of_match);

static struct platform_driver vc4_platform_driver = {
	.probe		= vc4_platform_drm_probe,
	.remove		= vc4_platform_drm_remove,
	.driver		= {
		.name	= "vc4-drm",
		.of_match_table = vc4_of_match,
	},
};

static int __init vc4_drm_register(void)
{
	int ret;

	ret = platform_register_drivers(component_drivers,
					ARRAY_SIZE(component_drivers));
	if (ret)
		return ret;

	return platform_driver_register(&vc4_platform_driver);
}

static void __exit vc4_drm_unregister(void)
{
	platform_unregister_drivers(component_drivers,
				    ARRAY_SIZE(component_drivers));
	platform_driver_unregister(&vc4_platform_driver);
}

module_init(vc4_drm_register);
module_exit(vc4_drm_unregister);

MODULE_ALIAS("platform:vc4-drm");
MODULE_SOFTDEP("pre: snd-soc-hdmi-codec");
MODULE_DESCRIPTION("Broadcom VC4 DRM Driver");
MODULE_AUTHOR("Eric Anholt <eric@anholt.net>");
MODULE_LICENSE("GPL v2");<|MERGE_RESOLUTION|>--- conflicted
+++ resolved
@@ -274,8 +274,6 @@
 	}
 }
 
-<<<<<<< HEAD
-=======
 static void vc4_component_unbind_all(void *ptr)
 {
 	struct vc4_dev *vc4 = ptr;
@@ -283,7 +281,6 @@
 	component_unbind_all(vc4->dev, &vc4->base);
 }
 
->>>>>>> ac7d1fdd
 const struct of_device_id vc4_dma_range_matches[] = {
 	{ .compatible = "brcm,bcm2835-hvs" },
 	{ .compatible = "brcm,bcm2711-hvs" },
@@ -340,23 +337,16 @@
 	if (IS_ERR(vc4))
 		return PTR_ERR(vc4);
 	vc4->is_vc5 = is_vc5;
-<<<<<<< HEAD
-=======
 	vc4->dev = dev;
->>>>>>> ac7d1fdd
 
 	drm = &vc4->base;
 	platform_set_drvdata(pdev, drm);
 	INIT_LIST_HEAD(&vc4->debugfs_list);
 
 	if (!is_vc5) {
-<<<<<<< HEAD
-		mutex_init(&vc4->bin_bo_lock);
-=======
 		ret = drmm_mutex_init(drm, &vc4->bin_bo_lock);
 		if (ret)
 			return ret;
->>>>>>> ac7d1fdd
 
 		ret = vc4_bo_cache_init(drm);
 		if (ret)
@@ -400,13 +390,10 @@
 	if (ret)
 		return ret;
 
-<<<<<<< HEAD
-=======
 	ret = devm_add_action_or_reset(dev, vc4_component_unbind_all, vc4);
 	if (ret)
 		return ret;
 
->>>>>>> ac7d1fdd
 	if (!vc4->firmware_kms) {
 		ret = vc4_plane_create_additional_planes(drm);
 		if (ret)
