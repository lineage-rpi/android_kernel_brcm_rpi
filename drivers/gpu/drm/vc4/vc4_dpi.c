--- conflicted
+++ resolved
@@ -132,10 +132,7 @@
 	struct drm_connector_list_iter conn_iter;
 	struct drm_connector *connector = NULL, *connector_scan;
 	u32 dpi_c = DPI_ENABLE;
-<<<<<<< HEAD
-=======
 	int idx;
->>>>>>> ac7d1fdd
 	int ret;
 
 	/* Look up the connector attached to DPI so we can get the
@@ -223,32 +220,20 @@
 			dpi_c |= DPI_OUTPUT_ENABLE_INVERT;
 	} else {
 		dpi_c |= DPI_OUTPUT_ENABLE_MODE;
-<<<<<<< HEAD
 
 		if (mode->flags & DRM_MODE_FLAG_NHSYNC)
 			dpi_c |= DPI_HSYNC_INVERT;
 		else if (!(mode->flags & DRM_MODE_FLAG_PHSYNC))
 			dpi_c |= DPI_HSYNC_DISABLE;
 
-=======
-
-		if (mode->flags & DRM_MODE_FLAG_NHSYNC)
-			dpi_c |= DPI_HSYNC_INVERT;
-		else if (!(mode->flags & DRM_MODE_FLAG_PHSYNC))
-			dpi_c |= DPI_HSYNC_DISABLE;
-
->>>>>>> ac7d1fdd
 		if (mode->flags & DRM_MODE_FLAG_NVSYNC)
 			dpi_c |= DPI_VSYNC_INVERT;
 		else if (!(mode->flags & DRM_MODE_FLAG_PVSYNC))
 			dpi_c |= DPI_VSYNC_DISABLE;
 	}
-<<<<<<< HEAD
-=======
 
 	if (!drm_dev_enter(dev, &idx))
 		return;
->>>>>>> ac7d1fdd
 
 	DPI_WRITE(DPI_C, dpi_c);
 
