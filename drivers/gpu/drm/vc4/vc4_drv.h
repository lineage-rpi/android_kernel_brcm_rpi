--- conflicted
+++ resolved
@@ -80,8 +80,6 @@
 
 	bool is_vc5;
 
-	bool is_vc5;
-
 	unsigned int irq;
 
 	bool firmware_kms;
@@ -89,12 +87,6 @@
 
 	struct vc4_hvs *hvs;
 	struct vc4_v3d *v3d;
-<<<<<<< HEAD
-	struct vc4_dpi *dpi;
-	struct vc4_vec *vec;
-	struct vc4_txp *txp;
-=======
->>>>>>> ac7d1fdd
 	struct vc4_fkms *fkms;
 
 	struct vc4_hang_state *hang_state;
@@ -508,14 +500,6 @@
 	u32 grad_term;
 };
 
-<<<<<<< HEAD
-struct vc5_gamma_entry {
-	u32 x_c_terms;
-	u32 grad_term;
-};
-
-=======
->>>>>>> ac7d1fdd
 #define VC5_HVS_SET_GAMMA_ENTRY(x, c, g) (struct vc5_gamma_entry){	\
 	.x_c_terms = VC4_SET_FIELD((x), SCALER5_DSPGAMMA_OFF_X) | 	\
 		     VC4_SET_FIELD((c), SCALER5_DSPGAMMA_OFF_C),	\
@@ -1010,10 +994,7 @@
 void vc4_hvs_dump_state(struct vc4_hvs *hvs);
 void vc4_hvs_unmask_underrun(struct vc4_hvs *hvs, int channel);
 void vc4_hvs_mask_underrun(struct vc4_hvs *hvs, int channel);
-<<<<<<< HEAD
-=======
 int vc4_hvs_debugfs_init(struct drm_minor *minor);
->>>>>>> ac7d1fdd
 
 /* vc4_kms.c */
 int vc4_kms_load(struct drm_device *dev);
