--- conflicted
+++ resolved
@@ -592,8 +592,6 @@
 struct drm_encoder *vc4_get_crtc_encoder(struct drm_crtc *crtc,
 					 struct drm_crtc_state *state);
 
-<<<<<<< HEAD
-=======
 struct vc4_hvs_dlist_allocation {
 	struct list_head node;
 	struct drm_mm_node mm_node;
@@ -601,7 +599,6 @@
 	u8 target_frame_count;
 };
 
->>>>>>> bb12d18e
 struct vc4_crtc_state {
 	struct drm_crtc_state base;
 	struct vc4_hvs_dlist_allocation *mm;
@@ -1000,11 +997,8 @@
 void vc4_hvs_stop_channel(struct vc4_hvs *hvs, unsigned int output);
 int vc4_hvs_get_fifo_from_output(struct vc4_hvs *hvs, unsigned int output);
 u8 vc4_hvs_get_fifo_frame_count(struct vc4_hvs *hvs, unsigned int fifo);
-<<<<<<< HEAD
-=======
 void vc4_hvs_mark_dlist_entry_stale(struct vc4_hvs *hvs,
 				    struct vc4_hvs_dlist_allocation *alloc);
->>>>>>> bb12d18e
 int vc4_hvs_atomic_check(struct drm_crtc *crtc, struct drm_atomic_state *state);
 void vc4_hvs_atomic_begin(struct drm_crtc *crtc, struct drm_atomic_state *state);
 void vc4_hvs_atomic_enable(struct drm_crtc *crtc, struct drm_atomic_state *state);
