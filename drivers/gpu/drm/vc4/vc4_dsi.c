--- conflicted
+++ resolved
@@ -850,11 +850,7 @@
 	/* Find what divider gets us a faster clock than the requested
 	 * pixel clock.
 	 */
-<<<<<<< HEAD
 	for (divider = 1; divider < 7; divider++) {
-=======
-	for (divider = 1; divider < 255; divider++) {
->>>>>>> 59390358
 		if (parent_rate / (divider + 1) < pll_clock)
 			break;
 	}
@@ -893,7 +889,7 @@
 	unsigned long phy_clock;
 	int ret;
 
-	ret = pm_runtime_resume_and_get(dev);
+	ret = pm_runtime_get_sync(dev);
 	if (ret) {
 		DRM_ERROR("Failed to runtime PM enable on DSI%d\n", dsi->variant->port);
 		return;
@@ -1378,7 +1374,6 @@
 	.mode_fixup = vc4_dsi_encoder_mode_fixup,
 };
 
-<<<<<<< HEAD
 static const struct vc4_dsi_variant bcm2711_dsi1_variant = {
 	.port			= 1,
 	.debugfs_name		= "dsi1_regs",
@@ -1393,8 +1388,6 @@
 	.nregs			= ARRAY_SIZE(dsi0_regs),
 };
 
-=======
->>>>>>> 59390358
 static const struct vc4_dsi_variant bcm2835_dsi1_variant = {
 	.port			= 1,
 	.broken_axi_workaround	= true,
@@ -1404,11 +1397,8 @@
 };
 
 static const struct of_device_id vc4_dsi_dt_match[] = {
-<<<<<<< HEAD
 	{ .compatible = "brcm,bcm2711-dsi1", &bcm2711_dsi1_variant },
 	{ .compatible = "brcm,bcm2835-dsi0", &bcm2835_dsi0_variant },
-=======
->>>>>>> 59390358
 	{ .compatible = "brcm,bcm2835-dsi1", &bcm2835_dsi1_variant },
 	{}
 };
@@ -1705,11 +1695,7 @@
 
 	ret = vc4_dsi_init_phy_clocks(dsi);
 	if (ret)
-<<<<<<< HEAD
 		goto err_free_dma;
-=======
-		return ret;
->>>>>>> 59390358
 
 	drm_simple_encoder_init(drm, dsi->encoder, DRM_MODE_ENCODER_DSI);
 	drm_encoder_helper_add(dsi->encoder, &vc4_dsi_encoder_helper_funcs);
@@ -1760,7 +1746,6 @@
 	 */
 	list_splice_init(&dsi->bridge_chain, &dsi->encoder->bridge_chain);
 	drm_encoder_cleanup(dsi->encoder);
-<<<<<<< HEAD
 
 	if (dsi->reg_dma_chan) {
 		dma_release_channel(dsi->reg_dma_chan);
@@ -1771,8 +1756,6 @@
 		dma_free_coherent(dev, 4, dsi->reg_dma_mem, dsi->reg_dma_paddr);
 		dsi->reg_dma_mem = NULL;
 	}
-=======
->>>>>>> 59390358
 }
 
 static const struct component_ops vc4_dsi_ops = {
