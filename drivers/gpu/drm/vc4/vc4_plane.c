--- conflicted
+++ resolved
@@ -855,59 +855,12 @@
 	case DRM_FORMAT_MOD_BROADCOM_SAND128:
 	case DRM_FORMAT_MOD_BROADCOM_SAND256: {
 		uint32_t param = fourcc_mod_broadcom_param(fb->modifier);
-<<<<<<< HEAD
-		u32 tile_w, tile, x_off, pix_per_tile;
-
-		if (fb->format->format == DRM_FORMAT_P030) {
-			/*
-			 * Spec says: bits [31:4] of the given address should point to
-			 * the 128-bit word containing the desired starting pixel,
-			 * and bits[3:0] should be between 0 and 11, indicating which
-			 * of the 12-pixels in that 128-bit word is the first pixel to be used
-			 */
-	                u32 remaining_pixels = vc4_state->src_x % 96;
-			u32 aligned = remaining_pixels / 12;
-			u32 last_bits = remaining_pixels % 12;
-
-			x_off = aligned * 16 + last_bits;
-			hvs_format = HVS_PIXEL_FORMAT_YCBCR_10BIT;
-			tiling = SCALER_CTL0_TILING_128B;
-			tile_w = 128;
-			pix_per_tile = 96;
-		} else {
-			hvs_format = HVS_PIXEL_FORMAT_H264;
-
-			switch (base_format_mod) {
-			case DRM_FORMAT_MOD_BROADCOM_SAND64:
-				tiling = SCALER_CTL0_TILING_64B;
-				tile_w = 64;
-				break;
-			case DRM_FORMAT_MOD_BROADCOM_SAND128:
-				tiling = SCALER_CTL0_TILING_128B;
-				tile_w = 128;
-				break;
-			case DRM_FORMAT_MOD_BROADCOM_SAND256:
-				tiling = SCALER_CTL0_TILING_256B_OR_T;
-				tile_w = 256;
-				break;
-			default:
-				break;
-			}
-			pix_per_tile = tile_w / fb->format->cpp[0];
-			x_off = (vc4_state->src_x % pix_per_tile) /
-				(i ? h_subsample : 1) * fb->format->cpp[i];
-		}
-=======
-
->>>>>>> 84db2c69
+
 		if (param > SCALER_TILE_HEIGHT_MASK) {
 			DRM_DEBUG_KMS("SAND height too large (%d)\n",
 				      param);
 			return -EINVAL;
 		}
-<<<<<<< HEAD
-		tile = vc4_state->src_x / pix_per_tile;
-=======
 
 		if (fb->format->format == DRM_FORMAT_P030) {
 			hvs_format = HVS_PIXEL_FORMAT_YCBCR_10BIT;
@@ -930,7 +883,6 @@
 			}
 		}
 
->>>>>>> 84db2c69
 		/* Adjust the base pointer to the first pixel to be scanned
 		 * out.
 		 *
