// SPDX-License-Identifier: GPL-2.0-only
/*
 * Copyright (C) 2015 Broadcom
 */

/**
 * DOC: VC4 plane module
 *
 * Each DRM plane is a layer of pixels being scanned out by the HVS.
 *
 * At atomic modeset check time, we compute the HVS display element
 * state that would be necessary for displaying the plane (giving us a
 * chance to figure out if a plane configuration is invalid), then at
 * atomic flush time the CRTC will ask us to write our element state
 * into the region of the HVS that it has allocated for us.
 */

#include <drm/drm_atomic.h>
#include <drm/drm_atomic_helper.h>
#include <drm/drm_atomic_uapi.h>
#include <drm/drm_fb_cma_helper.h>
#include <drm/drm_fourcc.h>
#include <drm/drm_gem_atomic_helper.h>
#include <drm/drm_plane_helper.h>

#include "uapi/drm/vc4_drm.h"

#include "vc4_drv.h"
#include "vc4_regs.h"

static const struct hvs_format {
	u32 drm; /* DRM_FORMAT_* */
	u32 hvs; /* HVS_FORMAT_* */
	u32 pixel_order;
	u32 pixel_order_hvs5;
	bool hvs5_only;
} hvs_formats[] = {
	{
		.drm = DRM_FORMAT_XRGB8888,
		.hvs = HVS_PIXEL_FORMAT_RGBA8888,
		.pixel_order = HVS_PIXEL_ORDER_ABGR,
		.pixel_order_hvs5 = HVS_PIXEL_ORDER_ARGB,
	},
	{
		.drm = DRM_FORMAT_ARGB8888,
		.hvs = HVS_PIXEL_FORMAT_RGBA8888,
		.pixel_order = HVS_PIXEL_ORDER_ABGR,
		.pixel_order_hvs5 = HVS_PIXEL_ORDER_ARGB,
	},
	{
		.drm = DRM_FORMAT_ABGR8888,
		.hvs = HVS_PIXEL_FORMAT_RGBA8888,
		.pixel_order = HVS_PIXEL_ORDER_ARGB,
		.pixel_order_hvs5 = HVS_PIXEL_ORDER_ABGR,
	},
	{
		.drm = DRM_FORMAT_XBGR8888,
		.hvs = HVS_PIXEL_FORMAT_RGBA8888,
		.pixel_order = HVS_PIXEL_ORDER_ARGB,
		.pixel_order_hvs5 = HVS_PIXEL_ORDER_ABGR,
	},
	{
		.drm = DRM_FORMAT_RGB565,
		.hvs = HVS_PIXEL_FORMAT_RGB565,
		.pixel_order = HVS_PIXEL_ORDER_XRGB,
		.pixel_order_hvs5 = HVS_PIXEL_ORDER_XRGB,
	},
	{
		.drm = DRM_FORMAT_BGR565,
		.hvs = HVS_PIXEL_FORMAT_RGB565,
		.pixel_order = HVS_PIXEL_ORDER_XBGR,
		.pixel_order_hvs5 = HVS_PIXEL_ORDER_XBGR,
	},
	{
		.drm = DRM_FORMAT_ARGB1555,
		.hvs = HVS_PIXEL_FORMAT_RGBA5551,
		.pixel_order = HVS_PIXEL_ORDER_ABGR,
		.pixel_order_hvs5 = HVS_PIXEL_ORDER_ARGB,
	},
	{
		.drm = DRM_FORMAT_XRGB1555,
		.hvs = HVS_PIXEL_FORMAT_RGBA5551,
		.pixel_order = HVS_PIXEL_ORDER_ABGR,
		.pixel_order_hvs5 = HVS_PIXEL_ORDER_ARGB,
	},
	{
		.drm = DRM_FORMAT_RGB888,
		.hvs = HVS_PIXEL_FORMAT_RGB888,
		.pixel_order = HVS_PIXEL_ORDER_XRGB,
		.pixel_order_hvs5 = HVS_PIXEL_ORDER_XRGB,
	},
	{
		.drm = DRM_FORMAT_BGR888,
		.hvs = HVS_PIXEL_FORMAT_RGB888,
		.pixel_order = HVS_PIXEL_ORDER_XBGR,
		.pixel_order_hvs5 = HVS_PIXEL_ORDER_XBGR,
	},
	{
		.drm = DRM_FORMAT_YUV422,
		.hvs = HVS_PIXEL_FORMAT_YCBCR_YUV422_3PLANE,
		.pixel_order = HVS_PIXEL_ORDER_XYCBCR,
		.pixel_order_hvs5 = HVS_PIXEL_ORDER_XYCBCR,
	},
	{
		.drm = DRM_FORMAT_YVU422,
		.hvs = HVS_PIXEL_FORMAT_YCBCR_YUV422_3PLANE,
		.pixel_order = HVS_PIXEL_ORDER_XYCRCB,
		.pixel_order_hvs5 = HVS_PIXEL_ORDER_XYCRCB,
<<<<<<< HEAD
=======
	},
	{
		.drm = DRM_FORMAT_YUV444,
		.hvs = HVS_PIXEL_FORMAT_YCBCR_YUV422_3PLANE,
		.pixel_order = HVS_PIXEL_ORDER_XYCBCR,
		.pixel_order_hvs5 = HVS_PIXEL_ORDER_XYCBCR,
	},
	{
		.drm = DRM_FORMAT_YVU444,
		.hvs = HVS_PIXEL_FORMAT_YCBCR_YUV422_3PLANE,
		.pixel_order = HVS_PIXEL_ORDER_XYCRCB,
		.pixel_order_hvs5 = HVS_PIXEL_ORDER_XYCRCB,
>>>>>>> e9e42139
	},
	{
		.drm = DRM_FORMAT_YUV420,
		.hvs = HVS_PIXEL_FORMAT_YCBCR_YUV420_3PLANE,
		.pixel_order = HVS_PIXEL_ORDER_XYCBCR,
		.pixel_order_hvs5 = HVS_PIXEL_ORDER_XYCBCR,
	},
	{
		.drm = DRM_FORMAT_YVU420,
		.hvs = HVS_PIXEL_FORMAT_YCBCR_YUV420_3PLANE,
		.pixel_order = HVS_PIXEL_ORDER_XYCRCB,
		.pixel_order_hvs5 = HVS_PIXEL_ORDER_XYCRCB,
	},
	{
		.drm = DRM_FORMAT_NV12,
		.hvs = HVS_PIXEL_FORMAT_YCBCR_YUV420_2PLANE,
		.pixel_order = HVS_PIXEL_ORDER_XYCBCR,
		.pixel_order_hvs5 = HVS_PIXEL_ORDER_XYCBCR,
	},
	{
		.drm = DRM_FORMAT_NV21,
		.hvs = HVS_PIXEL_FORMAT_YCBCR_YUV420_2PLANE,
		.pixel_order = HVS_PIXEL_ORDER_XYCRCB,
		.pixel_order_hvs5 = HVS_PIXEL_ORDER_XYCRCB,
	},
	{
		.drm = DRM_FORMAT_NV16,
		.hvs = HVS_PIXEL_FORMAT_YCBCR_YUV422_2PLANE,
		.pixel_order = HVS_PIXEL_ORDER_XYCBCR,
		.pixel_order_hvs5 = HVS_PIXEL_ORDER_XYCBCR,
	},
	{
		.drm = DRM_FORMAT_NV61,
		.hvs = HVS_PIXEL_FORMAT_YCBCR_YUV422_2PLANE,
		.pixel_order = HVS_PIXEL_ORDER_XYCRCB,
		.pixel_order_hvs5 = HVS_PIXEL_ORDER_XYCRCB,
	},
	{
		.drm = DRM_FORMAT_P030,
		.hvs = HVS_PIXEL_FORMAT_YCBCR_10BIT,
		.pixel_order_hvs5 = HVS_PIXEL_ORDER_XYCBCR,
		.hvs5_only = true,
	},
	{
		.drm = DRM_FORMAT_XRGB2101010,
		.hvs = HVS_PIXEL_FORMAT_RGBA1010102,
		.pixel_order_hvs5 = HVS_PIXEL_ORDER_ARGB,
		.hvs5_only = true,
	},
	{
		.drm = DRM_FORMAT_ARGB2101010,
		.hvs = HVS_PIXEL_FORMAT_RGBA1010102,
		.pixel_order_hvs5 = HVS_PIXEL_ORDER_ARGB,
		.hvs5_only = true,
	},
	{
		.drm = DRM_FORMAT_ABGR2101010,
		.hvs = HVS_PIXEL_FORMAT_RGBA1010102,
		.pixel_order_hvs5 = HVS_PIXEL_ORDER_ABGR,
		.hvs5_only = true,
	},
	{
		.drm = DRM_FORMAT_XBGR2101010,
		.hvs = HVS_PIXEL_FORMAT_RGBA1010102,
		.pixel_order_hvs5 = HVS_PIXEL_ORDER_ABGR,
		.hvs5_only = true,
	},
	{
		.drm = DRM_FORMAT_RGB332,
		.hvs = HVS_PIXEL_FORMAT_RGB332,
		.pixel_order = HVS_PIXEL_ORDER_ARGB,
		.pixel_order_hvs5 = HVS_PIXEL_ORDER_ARGB,
	},
	{
		.drm = DRM_FORMAT_BGR233,
		.hvs = HVS_PIXEL_FORMAT_RGB332,
		.pixel_order = HVS_PIXEL_ORDER_ABGR,
		.pixel_order_hvs5 = HVS_PIXEL_ORDER_ABGR,
	},
	{
		.drm = DRM_FORMAT_XRGB4444,
		.hvs = HVS_PIXEL_FORMAT_RGBA4444,
		.pixel_order = HVS_PIXEL_ORDER_ABGR,
		.pixel_order_hvs5 = HVS_PIXEL_ORDER_ARGB,
	},
	{
		.drm = DRM_FORMAT_ARGB4444,
		.hvs = HVS_PIXEL_FORMAT_RGBA4444,
		.pixel_order = HVS_PIXEL_ORDER_ABGR,
		.pixel_order_hvs5 = HVS_PIXEL_ORDER_ARGB,
	},
	{
		.drm = DRM_FORMAT_XBGR4444,
		.hvs = HVS_PIXEL_FORMAT_RGBA4444,
		.pixel_order = HVS_PIXEL_ORDER_ARGB,
		.pixel_order_hvs5 = HVS_PIXEL_ORDER_ABGR,
	},
	{
		.drm = DRM_FORMAT_ABGR4444,
		.hvs = HVS_PIXEL_FORMAT_RGBA4444,
		.pixel_order = HVS_PIXEL_ORDER_ARGB,
		.pixel_order_hvs5 = HVS_PIXEL_ORDER_ABGR,
	},
	{
		.drm = DRM_FORMAT_BGRX4444,
		.hvs = HVS_PIXEL_FORMAT_RGBA4444,
		.pixel_order = HVS_PIXEL_ORDER_RGBA,
		.pixel_order_hvs5 = HVS_PIXEL_ORDER_BGRA,
	},
	{
		.drm = DRM_FORMAT_BGRA4444,
		.hvs = HVS_PIXEL_FORMAT_RGBA4444,
		.pixel_order = HVS_PIXEL_ORDER_RGBA,
		.pixel_order_hvs5 = HVS_PIXEL_ORDER_BGRA,
	},
	{
		.drm = DRM_FORMAT_RGBX4444,
		.hvs = HVS_PIXEL_FORMAT_RGBA4444,
		.pixel_order = HVS_PIXEL_ORDER_BGRA,
		.pixel_order_hvs5 = HVS_PIXEL_ORDER_RGBA,
	},
	{
		.drm = DRM_FORMAT_RGBA4444,
		.hvs = HVS_PIXEL_FORMAT_RGBA4444,
		.pixel_order = HVS_PIXEL_ORDER_BGRA,
		.pixel_order_hvs5 = HVS_PIXEL_ORDER_RGBA,
	},
};

static const struct hvs_format *vc4_get_hvs_format(u32 drm_format)
{
	unsigned i;

	for (i = 0; i < ARRAY_SIZE(hvs_formats); i++) {
		if (hvs_formats[i].drm == drm_format)
			return &hvs_formats[i];
	}

	return NULL;
}

static enum vc4_scaling_mode vc4_get_scaling_mode(u32 src, u32 dst)
{
	if (dst == src >> 16)
		return VC4_SCALING_NONE;
	if (3 * dst >= 2 * (src >> 16))
		return VC4_SCALING_PPF;
	else
		return VC4_SCALING_TPZ;
}

static bool plane_enabled(struct drm_plane_state *state)
{
	return state->fb && !WARN_ON(!state->crtc);
}

static struct drm_plane_state *vc4_plane_duplicate_state(struct drm_plane *plane)
{
	struct vc4_plane_state *vc4_state;

	if (WARN_ON(!plane->state))
		return NULL;

	vc4_state = kmemdup(plane->state, sizeof(*vc4_state), GFP_KERNEL);
	if (!vc4_state)
		return NULL;

	memset(&vc4_state->lbm, 0, sizeof(vc4_state->lbm));
	vc4_state->dlist_initialized = 0;

	__drm_atomic_helper_plane_duplicate_state(plane, &vc4_state->base);

	if (vc4_state->dlist) {
		vc4_state->dlist = kmemdup(vc4_state->dlist,
					   vc4_state->dlist_count * 4,
					   GFP_KERNEL);
		if (!vc4_state->dlist) {
			kfree(vc4_state);
			return NULL;
		}
		vc4_state->dlist_size = vc4_state->dlist_count;
	}

	return &vc4_state->base;
}

static void vc4_plane_destroy_state(struct drm_plane *plane,
				    struct drm_plane_state *state)
{
	struct vc4_dev *vc4 = to_vc4_dev(plane->dev);
	struct vc4_plane_state *vc4_state = to_vc4_plane_state(state);

	if (drm_mm_node_allocated(&vc4_state->lbm)) {
		unsigned long irqflags;

		spin_lock_irqsave(&vc4->hvs->mm_lock, irqflags);
		drm_mm_remove_node(&vc4_state->lbm);
		spin_unlock_irqrestore(&vc4->hvs->mm_lock, irqflags);
	}

	kfree(vc4_state->dlist);
	__drm_atomic_helper_plane_destroy_state(&vc4_state->base);
	kfree(state);
}

/* Called during init to allocate the plane's atomic state. */
static void vc4_plane_reset(struct drm_plane *plane)
{
	struct vc4_plane_state *vc4_state;

	WARN_ON(plane->state);

	vc4_state = kzalloc(sizeof(*vc4_state), GFP_KERNEL);
	if (!vc4_state)
		return;

	__drm_atomic_helper_plane_reset(plane, &vc4_state->base);
}

static void vc4_dlist_counter_increment(struct vc4_plane_state *vc4_state)
{
	if (vc4_state->dlist_count == vc4_state->dlist_size) {
		u32 new_size = max(4u, vc4_state->dlist_count * 2);
		u32 *new_dlist = kmalloc_array(new_size, 4, GFP_KERNEL);

		if (!new_dlist)
			return;
		memcpy(new_dlist, vc4_state->dlist, vc4_state->dlist_count * 4);

		kfree(vc4_state->dlist);
		vc4_state->dlist = new_dlist;
		vc4_state->dlist_size = new_size;
	}

	vc4_state->dlist_count++;
}

static void vc4_dlist_write(struct vc4_plane_state *vc4_state, u32 val)
{
	unsigned int idx = vc4_state->dlist_count;

	vc4_dlist_counter_increment(vc4_state);
	vc4_state->dlist[idx] = val;
}

/* Returns the scl0/scl1 field based on whether the dimensions need to
 * be up/down/non-scaled.
 *
 * This is a replication of a table from the spec.
 */
static u32 vc4_get_scl_field(struct drm_plane_state *state, int plane)
{
	struct vc4_plane_state *vc4_state = to_vc4_plane_state(state);

	switch (vc4_state->x_scaling[plane] << 2 | vc4_state->y_scaling[plane]) {
	case VC4_SCALING_PPF << 2 | VC4_SCALING_PPF:
		return SCALER_CTL0_SCL_H_PPF_V_PPF;
	case VC4_SCALING_TPZ << 2 | VC4_SCALING_PPF:
		return SCALER_CTL0_SCL_H_TPZ_V_PPF;
	case VC4_SCALING_PPF << 2 | VC4_SCALING_TPZ:
		return SCALER_CTL0_SCL_H_PPF_V_TPZ;
	case VC4_SCALING_TPZ << 2 | VC4_SCALING_TPZ:
		return SCALER_CTL0_SCL_H_TPZ_V_TPZ;
	case VC4_SCALING_PPF << 2 | VC4_SCALING_NONE:
		return SCALER_CTL0_SCL_H_PPF_V_NONE;
	case VC4_SCALING_NONE << 2 | VC4_SCALING_PPF:
		return SCALER_CTL0_SCL_H_NONE_V_PPF;
	case VC4_SCALING_NONE << 2 | VC4_SCALING_TPZ:
		return SCALER_CTL0_SCL_H_NONE_V_TPZ;
	case VC4_SCALING_TPZ << 2 | VC4_SCALING_NONE:
		return SCALER_CTL0_SCL_H_TPZ_V_NONE;
	default:
	case VC4_SCALING_NONE << 2 | VC4_SCALING_NONE:
		/* The unity case is independently handled by
		 * SCALER_CTL0_UNITY.
		 */
		return 0;
	}
}

static int vc4_plane_margins_adj(struct drm_plane_state *pstate)
{
	struct vc4_plane_state *vc4_pstate = to_vc4_plane_state(pstate);
	unsigned int left, right, top, bottom, adjhdisplay, adjvdisplay;
	struct drm_crtc_state *crtc_state;

	crtc_state = drm_atomic_get_new_crtc_state(pstate->state,
						   pstate->crtc);

	vc4_crtc_get_margins(crtc_state, &left, &right, &top, &bottom);
	if (!left && !right && !top && !bottom)
		return 0;

	if (left + right >= crtc_state->mode.hdisplay ||
	    top + bottom >= crtc_state->mode.vdisplay)
		return -EINVAL;

	adjhdisplay = crtc_state->mode.hdisplay - (left + right);
	vc4_pstate->crtc_x = DIV_ROUND_CLOSEST(vc4_pstate->crtc_x *
					       adjhdisplay,
					       crtc_state->mode.hdisplay);
	vc4_pstate->crtc_x += left;
	if (vc4_pstate->crtc_x > crtc_state->mode.hdisplay - right)
		vc4_pstate->crtc_x = crtc_state->mode.hdisplay - right;

	adjvdisplay = crtc_state->mode.vdisplay - (top + bottom);
	vc4_pstate->crtc_y = DIV_ROUND_CLOSEST(vc4_pstate->crtc_y *
					       adjvdisplay,
					       crtc_state->mode.vdisplay);
	vc4_pstate->crtc_y += top;
	if (vc4_pstate->crtc_y > crtc_state->mode.vdisplay - bottom)
		vc4_pstate->crtc_y = crtc_state->mode.vdisplay - bottom;

	vc4_pstate->crtc_w = DIV_ROUND_CLOSEST(vc4_pstate->crtc_w *
					       adjhdisplay,
					       crtc_state->mode.hdisplay);
	vc4_pstate->crtc_h = DIV_ROUND_CLOSEST(vc4_pstate->crtc_h *
					       adjvdisplay,
					       crtc_state->mode.vdisplay);

	if (!vc4_pstate->crtc_w || !vc4_pstate->crtc_h)
		return -EINVAL;

	return 0;
}

static int vc4_plane_setup_clipping_and_scaling(struct drm_plane_state *state)
{
	struct vc4_plane_state *vc4_state = to_vc4_plane_state(state);
	struct drm_framebuffer *fb = state->fb;
	struct drm_gem_cma_object *bo;
	int num_planes = fb->format->num_planes;
	struct drm_crtc_state *crtc_state;
	u32 h_subsample = fb->format->hsub;
	u32 v_subsample = fb->format->vsub;
	int i, ret;

	crtc_state = drm_atomic_get_existing_crtc_state(state->state,
							state->crtc);
	if (!crtc_state) {
		DRM_DEBUG_KMS("Invalid crtc state\n");
		return -EINVAL;
	}

	ret = drm_atomic_helper_check_plane_state(state, crtc_state, 1,
						  INT_MAX, true, true);
	if (ret)
		return ret;

	for (i = 0; i < num_planes; i++) {
		bo = drm_fb_cma_get_gem_obj(fb, i);
		vc4_state->offsets[i] = bo->paddr + fb->offsets[i];
	}

	vc4_state->src_x = state->src.x1;
	vc4_state->src_y = state->src.y1;
	vc4_state->src_w[0] = state->src.x2 - vc4_state->src_x;
	vc4_state->src_h[0] = state->src.y2 - vc4_state->src_y;

	vc4_state->crtc_x = state->dst.x1;
	vc4_state->crtc_y = state->dst.y1;
	vc4_state->crtc_w = state->dst.x2 - state->dst.x1;
	vc4_state->crtc_h = state->dst.y2 - state->dst.y1;

	ret = vc4_plane_margins_adj(state);
	if (ret)
		return ret;

	vc4_state->x_scaling[0] = vc4_get_scaling_mode(vc4_state->src_w[0],
						       vc4_state->crtc_w);
	vc4_state->y_scaling[0] = vc4_get_scaling_mode(vc4_state->src_h[0],
						       vc4_state->crtc_h);

	vc4_state->is_unity = (vc4_state->x_scaling[0] == VC4_SCALING_NONE &&
			       vc4_state->y_scaling[0] == VC4_SCALING_NONE);

	if (num_planes > 1) {
		vc4_state->is_yuv = true;

		vc4_state->src_w[1] = vc4_state->src_w[0] / h_subsample;
		vc4_state->src_h[1] = vc4_state->src_h[0] / v_subsample;

		vc4_state->x_scaling[1] =
			vc4_get_scaling_mode(vc4_state->src_w[1],
					     vc4_state->crtc_w);
		vc4_state->y_scaling[1] =
			vc4_get_scaling_mode(vc4_state->src_h[1],
					     vc4_state->crtc_h);

		/* YUV conversion requires that horizontal scaling be enabled
		 * on the UV plane even if vc4_get_scaling_mode() returned
		 * VC4_SCALING_NONE (which can happen when the down-scaling
		 * ratio is 0.5). Let's force it to VC4_SCALING_PPF in this
		 * case.
		 */
		if (vc4_state->x_scaling[1] == VC4_SCALING_NONE)
			vc4_state->x_scaling[1] = VC4_SCALING_PPF;
	} else {
		vc4_state->is_yuv = false;
		vc4_state->x_scaling[1] = VC4_SCALING_NONE;
		vc4_state->y_scaling[1] = VC4_SCALING_NONE;
	}

	return 0;
}

static void vc4_write_tpz(struct vc4_plane_state *vc4_state, u32 src, u32 dst)
{
	u32 scale, recip;

	scale = src / dst;

	/* The specs note that while the reciprocal would be defined
	 * as (1<<32)/scale, ~0 is close enough.
	 */
	recip = ~0 / scale;

	vc4_dlist_write(vc4_state,
			VC4_SET_FIELD(scale, SCALER_TPZ0_SCALE) |
			VC4_SET_FIELD(0, SCALER_TPZ0_IPHASE));
	vc4_dlist_write(vc4_state,
			VC4_SET_FIELD(recip, SCALER_TPZ1_RECIP));
}

/* phase magnitude bits */
#define PHASE_BITS 6

static void vc4_write_ppf(struct vc4_plane_state *vc4_state, u32 src, u32 dst, u32 xy, int channel, int chroma_offset)
{
	u32 scale = src / dst;
	s32 offset, offset2;
	s32 phase;

	/* Start the phase at 1/2 pixel from the 1st pixel at src_x.
	   1/4 pixel for YUV, plus the offset for chroma siting */
	if (channel) {
		/* the phase is relative to scale_src->x, so shift it for display list's x value */
		offset = (xy & 0x1ffff) >> (16 - PHASE_BITS) >> 1;
		offset -= chroma_offset >> (17 - PHASE_BITS);
		offset += -(1 << PHASE_BITS >> 2);
	} else {
		/* the phase is relative to scale_src->x, so shift it for display list's x value */
		offset = (xy & 0xffff) >> (16 - PHASE_BITS);
		offset += -(1 << PHASE_BITS >> 1);

		/* This is a kludge to make sure the scaling factors are consitent with YUV's luma scaling.
		   we lose 1bit precision because of this. */
		scale &= ~1;
	}

	/* There may be a also small error introduced by precision of scale.
	   Add half of that as a compromise */
	offset2 = src - dst * scale;
	offset2 >>= 16 - PHASE_BITS;
	phase = offset + (offset2 >> 1);

	/* Ensure +ve values don't touch the sign bit, then truncate negative values */
	if (phase >= 1 << PHASE_BITS)
		phase = (1 << PHASE_BITS) - 1;

	phase &= SCALER_PPF_IPHASE_MASK;

	vc4_dlist_write(vc4_state,
			SCALER_PPF_AGC |
			VC4_SET_FIELD(scale, SCALER_PPF_SCALE) |
			VC4_SET_FIELD(phase, SCALER_PPF_IPHASE));
}

static u32 vc4_lbm_size(struct drm_plane_state *state)
{
	struct vc4_plane_state *vc4_state = to_vc4_plane_state(state);
	struct vc4_dev *vc4 = to_vc4_dev(state->plane->dev);
	u32 pix_per_line;
	u32 lbm;

	/* LBM is not needed when there's no vertical scaling. */
	if (vc4_state->y_scaling[0] == VC4_SCALING_NONE &&
	    vc4_state->y_scaling[1] == VC4_SCALING_NONE)
		return 0;

	/*
	 * This can be further optimized in the RGB/YUV444 case if the PPF
	 * decimation factor is between 0.5 and 1.0 by using crtc_w.
	 *
	 * It's not an issue though, since in that case since src_w[0] is going
	 * to be greater than or equal to crtc_w.
	 */
	if (vc4_state->x_scaling[0] == VC4_SCALING_TPZ)
		pix_per_line = vc4_state->crtc_w;
	else
		pix_per_line = vc4_state->src_w[0] >> 16;

	if (!vc4_state->is_yuv) {
		if (vc4_state->y_scaling[0] == VC4_SCALING_TPZ)
			lbm = pix_per_line * 8;
		else {
			/* In special cases, this multiplier might be 12. */
			lbm = pix_per_line * 16;
		}
	} else {
		/* There are cases for this going down to a multiplier
		 * of 2, but according to the firmware source, the
		 * table in the docs is somewhat wrong.
		 */
		lbm = pix_per_line * 16;
	}

	/* Align it to 64 or 128 (hvs5) bytes */
	lbm = roundup(lbm, vc4->is_vc5 ? 128 : 64);

	/* Each "word" of the LBM memory contains 2 or 4 (hvs5) pixels */
	lbm /= vc4->is_vc5 ? 4 : 2;

	return lbm;
}

static void vc4_write_scaling_parameters(struct drm_plane_state *state,
					 int channel)
{
	struct vc4_plane_state *vc4_state = to_vc4_plane_state(state);

	/* Ch0 H-PPF Word 0: Scaling Parameters */
	if (vc4_state->x_scaling[channel] == VC4_SCALING_PPF) {
		vc4_write_ppf(vc4_state,
			      vc4_state->src_w[channel], vc4_state->crtc_w, vc4_state->src_x, channel,
			      state->chroma_siting_h);
	}

	/* Ch0 V-PPF Words 0-1: Scaling Parameters, Context */
	if (vc4_state->y_scaling[channel] == VC4_SCALING_PPF) {
		vc4_write_ppf(vc4_state,
			      vc4_state->src_h[channel], vc4_state->crtc_h, vc4_state->src_y, channel,
			      state->chroma_siting_v);
		vc4_dlist_write(vc4_state, 0xc0c0c0c0);
	}

	/* Ch0 H-TPZ Words 0-1: Scaling Parameters, Recip */
	if (vc4_state->x_scaling[channel] == VC4_SCALING_TPZ) {
		vc4_write_tpz(vc4_state,
			      vc4_state->src_w[channel], vc4_state->crtc_w);
	}

	/* Ch0 V-TPZ Words 0-2: Scaling Parameters, Recip, Context */
	if (vc4_state->y_scaling[channel] == VC4_SCALING_TPZ) {
		vc4_write_tpz(vc4_state,
			      vc4_state->src_h[channel], vc4_state->crtc_h);
		vc4_dlist_write(vc4_state, 0xc0c0c0c0);
	}
}

static void vc4_plane_calc_load(struct drm_plane_state *state)
{
	unsigned int hvs_load_shift, vrefresh, i;
	struct drm_framebuffer *fb = state->fb;
	struct vc4_plane_state *vc4_state;
	struct drm_crtc_state *crtc_state;
	unsigned int vscale_factor;

	vc4_state = to_vc4_plane_state(state);
	crtc_state = drm_atomic_get_existing_crtc_state(state->state,
							state->crtc);
	vrefresh = drm_mode_vrefresh(&crtc_state->adjusted_mode);

	/* The HVS is able to process 2 pixels/cycle when scaling the source,
	 * 4 pixels/cycle otherwise.
	 * Alpha blending step seems to be pipelined and it's always operating
	 * at 4 pixels/cycle, so the limiting aspect here seems to be the
	 * scaler block.
	 * HVS load is expressed in clk-cycles/sec (AKA Hz).
	 */
	if (vc4_state->x_scaling[0] != VC4_SCALING_NONE ||
	    vc4_state->x_scaling[1] != VC4_SCALING_NONE ||
	    vc4_state->y_scaling[0] != VC4_SCALING_NONE ||
	    vc4_state->y_scaling[1] != VC4_SCALING_NONE)
		hvs_load_shift = 1;
	else
		hvs_load_shift = 2;

	vc4_state->membus_load = 0;
	vc4_state->hvs_load = 0;
	for (i = 0; i < fb->format->num_planes; i++) {
		/* Even if the bandwidth/plane required for a single frame is
		 *
		 * (vc4_state->src_w[i] >> 16) * (vc4_state->src_h[i] >> 16) *
		 *  cpp * vrefresh
		 *
		 * when downscaling, we have to read more pixels per line in
		 * the time frame reserved for a single line, so the bandwidth
		 * demand can be punctually higher. To account for that, we
		 * calculate the down-scaling factor and multiply the plane
		 * load by this number. We're likely over-estimating the read
		 * demand, but that's better than under-estimating it.
		 */
		vscale_factor = DIV_ROUND_UP(vc4_state->src_h[i] >> 16,
					     vc4_state->crtc_h);
		vc4_state->membus_load += (vc4_state->src_w[i] >> 16) *
					  (vc4_state->src_h[i] >> 16) *
					  vscale_factor * fb->format->cpp[i];
		vc4_state->hvs_load += vc4_state->crtc_h * vc4_state->crtc_w;
	}

	vc4_state->hvs_load *= vrefresh;
	vc4_state->hvs_load >>= hvs_load_shift;
	vc4_state->membus_load *= vrefresh;
}

static int vc4_plane_allocate_lbm(struct drm_plane_state *state)
{
	struct vc4_dev *vc4 = to_vc4_dev(state->plane->dev);
	struct vc4_plane_state *vc4_state = to_vc4_plane_state(state);
	unsigned long irqflags;
	u32 lbm_size;

	lbm_size = vc4_lbm_size(state);
	if (!lbm_size)
		return 0;

	if (WARN_ON(!vc4_state->lbm_offset))
		return -EINVAL;

	/* Allocate the LBM memory that the HVS will use for temporary
	 * storage due to our scaling/format conversion.
	 */
	if (!drm_mm_node_allocated(&vc4_state->lbm)) {
		int ret;

		spin_lock_irqsave(&vc4->hvs->mm_lock, irqflags);
		ret = drm_mm_insert_node_generic(&vc4->hvs->lbm_mm,
						 &vc4_state->lbm,
						 lbm_size,
						 vc4->is_vc5 ? 64 : 32,
						 0, 0);
		spin_unlock_irqrestore(&vc4->hvs->mm_lock, irqflags);

		if (ret)
			return ret;
	} else {
		WARN_ON_ONCE(lbm_size != vc4_state->lbm.size);
	}

	vc4_state->dlist[vc4_state->lbm_offset] = vc4_state->lbm.start;

	return 0;
}

/*
 * The colorspace conversion matrices are held in 3 entries in the dlist.
 * Create an array of them, with entries for each full and limited mode, and
 * each supported colorspace.
 */
static const u32 colorspace_coeffs[2][DRM_COLOR_ENCODING_MAX][3] = {
	{
		/* Limited range */
		{
			/* BT601 */
			SCALER_CSC0_ITR_R_601_5,
			SCALER_CSC1_ITR_R_601_5,
			SCALER_CSC2_ITR_R_601_5,
		}, {
			/* BT709 */
			SCALER_CSC0_ITR_R_709_3,
			SCALER_CSC1_ITR_R_709_3,
			SCALER_CSC2_ITR_R_709_3,
		}, {
			/* BT2020 */
			SCALER_CSC0_ITR_R_2020,
			SCALER_CSC1_ITR_R_2020,
			SCALER_CSC2_ITR_R_2020,
		}
	}, {
		/* Full range */
		{
			/* JFIF */
			SCALER_CSC0_JPEG_JFIF,
			SCALER_CSC1_JPEG_JFIF,
			SCALER_CSC2_JPEG_JFIF,
		}, {
			/* BT709 */
			SCALER_CSC0_ITR_R_709_3_FR,
			SCALER_CSC1_ITR_R_709_3_FR,
			SCALER_CSC2_ITR_R_709_3_FR,
		}, {
			/* BT2020 */
			SCALER_CSC0_ITR_R_2020_FR,
			SCALER_CSC1_ITR_R_2020_FR,
			SCALER_CSC2_ITR_R_2020_FR,
		}
	}
};

static u32 vc4_hvs4_get_alpha_blend_mode(struct drm_plane_state *state)
{
	if (!state->fb->format->has_alpha)
		return VC4_SET_FIELD(SCALER_POS2_ALPHA_MODE_FIXED,
				     SCALER_POS2_ALPHA_MODE);

	switch (state->pixel_blend_mode) {
	case DRM_MODE_BLEND_PIXEL_NONE:
		return VC4_SET_FIELD(SCALER_POS2_ALPHA_MODE_FIXED,
				     SCALER_POS2_ALPHA_MODE);
	default:
	case DRM_MODE_BLEND_PREMULTI:
		return VC4_SET_FIELD(SCALER_POS2_ALPHA_MODE_PIPELINE,
				     SCALER_POS2_ALPHA_MODE) |
			SCALER_POS2_ALPHA_PREMULT;
	case DRM_MODE_BLEND_COVERAGE:
		return VC4_SET_FIELD(SCALER_POS2_ALPHA_MODE_PIPELINE,
				     SCALER_POS2_ALPHA_MODE);
	}
}

static u32 vc4_hvs5_get_alpha_blend_mode(struct drm_plane_state *state)
{
	if (!state->fb->format->has_alpha)
		return VC4_SET_FIELD(SCALER5_CTL2_ALPHA_MODE_FIXED,
				     SCALER5_CTL2_ALPHA_MODE);

	switch (state->pixel_blend_mode) {
	case DRM_MODE_BLEND_PIXEL_NONE:
		return VC4_SET_FIELD(SCALER5_CTL2_ALPHA_MODE_FIXED,
				     SCALER5_CTL2_ALPHA_MODE);
	default:
	case DRM_MODE_BLEND_PREMULTI:
		return VC4_SET_FIELD(SCALER5_CTL2_ALPHA_MODE_PIPELINE,
				     SCALER5_CTL2_ALPHA_MODE) |
			SCALER5_CTL2_ALPHA_PREMULT;
	case DRM_MODE_BLEND_COVERAGE:
		return VC4_SET_FIELD(SCALER5_CTL2_ALPHA_MODE_PIPELINE,
				     SCALER5_CTL2_ALPHA_MODE);
	}
}

/* Writes out a full display list for an active plane to the plane's
 * private dlist state.
 */
static int vc4_plane_mode_set(struct drm_plane *plane,
			      struct drm_plane_state *state)
{
	struct vc4_dev *vc4 = to_vc4_dev(plane->dev);
	struct vc4_plane_state *vc4_state = to_vc4_plane_state(state);
	struct drm_framebuffer *fb = state->fb;
	u32 ctl0_offset = vc4_state->dlist_count;
	const struct hvs_format *format = vc4_get_hvs_format(fb->format->format);
	u64 base_format_mod = fourcc_mod_broadcom_mod(fb->modifier);
	int num_planes = fb->format->num_planes;
	u32 h_subsample = fb->format->hsub;
	u32 v_subsample = fb->format->vsub;
	bool mix_plane_alpha;
	bool covers_screen;
	u32 scl0, scl1, pitch0;
	u32 tiling, src_x, src_y;
	u32 width, height;
	u32 hvs_format = format->hvs;
	unsigned int rotation;
	int ret, i;

	if (vc4_state->dlist_initialized)
		return 0;

	ret = vc4_plane_setup_clipping_and_scaling(state);
	if (ret)
		return ret;

	width = vc4_state->src_w[0] >> 16;
	height = vc4_state->src_h[0] >> 16;

	/* SCL1 is used for Cb/Cr scaling of planar formats.  For RGB
	 * and 4:4:4, scl1 should be set to scl0 so both channels of
	 * the scaler do the same thing.  For YUV, the Y plane needs
	 * to be put in channel 1 and Cb/Cr in channel 0, so we swap
	 * the scl fields here.
	 */
	if (num_planes == 1) {
		scl0 = vc4_get_scl_field(state, 0);
		scl1 = scl0;
	} else {
		scl0 = vc4_get_scl_field(state, 1);
		scl1 = vc4_get_scl_field(state, 0);
	}

	rotation = drm_rotation_simplify(state->rotation,
					 DRM_MODE_ROTATE_0 |
					 DRM_MODE_REFLECT_X |
					 DRM_MODE_REFLECT_Y);

	/* We must point to the last line when Y reflection is enabled. */
	src_y = vc4_state->src_y >> 16;
	if (rotation & DRM_MODE_REFLECT_Y)
		src_y += height - 1;

	src_x = vc4_state->src_x >> 16;

	switch (base_format_mod) {
	case DRM_FORMAT_MOD_LINEAR:
		tiling = SCALER_CTL0_TILING_LINEAR;
		pitch0 = VC4_SET_FIELD(fb->pitches[0], SCALER_SRC_PITCH);

		/* Adjust the base pointer to the first pixel to be scanned
		 * out.
		 */
		for (i = 0; i < num_planes; i++) {
			vc4_state->offsets[i] += src_y /
						 (i ? v_subsample : 1) *
						 fb->pitches[i];

			vc4_state->offsets[i] += src_x /
						 (i ? h_subsample : 1) *
						 fb->format->cpp[i];
		}

		break;

	case DRM_FORMAT_MOD_BROADCOM_VC4_T_TILED: {
		u32 tile_size_shift = 12; /* T tiles are 4kb */
		/* Whole-tile offsets, mostly for setting the pitch. */
		u32 tile_w_shift = fb->format->cpp[0] == 2 ? 6 : 5;
		u32 tile_h_shift = 5; /* 16 and 32bpp are 32 pixels high */
		u32 tile_w_mask = (1 << tile_w_shift) - 1;
		/* The height mask on 32-bit-per-pixel tiles is 63, i.e. twice
		 * the height (in pixels) of a 4k tile.
		 */
		u32 tile_h_mask = (2 << tile_h_shift) - 1;
		/* For T-tiled, the FB pitch is "how many bytes from one row to
		 * the next, such that
		 *
		 *	pitch * tile_h == tile_size * tiles_per_row
		 */
		u32 tiles_w = fb->pitches[0] >> (tile_size_shift - tile_h_shift);
		u32 tiles_l = src_x >> tile_w_shift;
		u32 tiles_r = tiles_w - tiles_l;
		u32 tiles_t = src_y >> tile_h_shift;
		/* Intra-tile offsets, which modify the base address (the
		 * SCALER_PITCH0_TILE_Y_OFFSET tells HVS how to walk from that
		 * base address).
		 */
		u32 tile_y = (src_y >> 4) & 1;
		u32 subtile_y = (src_y >> 2) & 3;
		u32 utile_y = src_y & 3;
		u32 x_off = src_x & tile_w_mask;
		u32 y_off = src_y & tile_h_mask;

		/* When Y reflection is requested we must set the
		 * SCALER_PITCH0_TILE_LINE_DIR flag to tell HVS that all lines
		 * after the initial one should be fetched in descending order,
		 * which makes sense since we start from the last line and go
		 * backward.
		 * Don't know why we need y_off = max_y_off - y_off, but it's
		 * definitely required (I guess it's also related to the "going
		 * backward" situation).
		 */
		if (rotation & DRM_MODE_REFLECT_Y) {
			y_off = tile_h_mask - y_off;
			pitch0 = SCALER_PITCH0_TILE_LINE_DIR;
		} else {
			pitch0 = 0;
		}

		tiling = SCALER_CTL0_TILING_256B_OR_T;
		pitch0 |= (VC4_SET_FIELD(x_off, SCALER_PITCH0_SINK_PIX) |
			   VC4_SET_FIELD(y_off, SCALER_PITCH0_TILE_Y_OFFSET) |
			   VC4_SET_FIELD(tiles_l, SCALER_PITCH0_TILE_WIDTH_L) |
			   VC4_SET_FIELD(tiles_r, SCALER_PITCH0_TILE_WIDTH_R));
		vc4_state->offsets[0] += tiles_t * (tiles_w << tile_size_shift);
		vc4_state->offsets[0] += subtile_y << 8;
		vc4_state->offsets[0] += utile_y << 4;

		/* Rows of tiles alternate left-to-right and right-to-left. */
		if (tiles_t & 1) {
			pitch0 |= SCALER_PITCH0_TILE_INITIAL_LINE_DIR;
			vc4_state->offsets[0] += (tiles_w - tiles_l) <<
						 tile_size_shift;
			vc4_state->offsets[0] -= (1 + !tile_y) << 10;
		} else {
			vc4_state->offsets[0] += tiles_l << tile_size_shift;
			vc4_state->offsets[0] += tile_y << 10;
		}

		break;
	}

	case DRM_FORMAT_MOD_BROADCOM_SAND64:
	case DRM_FORMAT_MOD_BROADCOM_SAND128:
	case DRM_FORMAT_MOD_BROADCOM_SAND256: {
		uint32_t param = fourcc_mod_broadcom_param(fb->modifier);

		if (param > SCALER_TILE_HEIGHT_MASK) {
			DRM_DEBUG_KMS("SAND height too large (%d)\n",
				      param);
			return -EINVAL;
		}

		if (fb->format->format == DRM_FORMAT_P030) {
			hvs_format = HVS_PIXEL_FORMAT_YCBCR_10BIT;
			tiling = SCALER_CTL0_TILING_128B;
		} else {
			hvs_format = HVS_PIXEL_FORMAT_H264;

			switch (base_format_mod) {
			case DRM_FORMAT_MOD_BROADCOM_SAND64:
				tiling = SCALER_CTL0_TILING_64B;
				break;
			case DRM_FORMAT_MOD_BROADCOM_SAND128:
				tiling = SCALER_CTL0_TILING_128B;
				break;
			case DRM_FORMAT_MOD_BROADCOM_SAND256:
				tiling = SCALER_CTL0_TILING_256B_OR_T;
				break;
			default:
				return -EINVAL;
			}
		}

		/* Adjust the base pointer to the first pixel to be scanned
		 * out.
		 *
		 * For P030, y_ptr [31:4] is the 128bit word for the start pixel
		 * y_ptr [3:0] is the pixel (0-11) contained within that 128bit
		 * word that should be taken as the first pixel.
		 * Ditto uv_ptr [31:4] vs [3:0], however [3:0] contains the
		 * element within the 128bit word, eg for pixel 3 the value
		 * should be 6.
		 */
		for (i = 0; i < num_planes; i++) {
			u32 tile_w, tile, x_off, pix_per_tile;

			if (fb->format->format == DRM_FORMAT_P030) {
				/*
				 * Spec says: bits [31:4] of the given address
				 * should point to the 128-bit word containing
				 * the desired starting pixel, and bits[3:0]
				 * should be between 0 and 11, indicating which
				 * of the 12-pixels in that 128-bit word is the
				 * first pixel to be used
				 */
				u32 remaining_pixels = src_x % 96;
				u32 aligned = remaining_pixels / 12;
				u32 last_bits = remaining_pixels % 12;

				x_off = aligned * 16 + last_bits;
				tile_w = 128;
				pix_per_tile = 96;
			} else {
				switch (base_format_mod) {
				case DRM_FORMAT_MOD_BROADCOM_SAND64:
					tile_w = 64;
					break;
				case DRM_FORMAT_MOD_BROADCOM_SAND128:
					tile_w = 128;
					break;
				case DRM_FORMAT_MOD_BROADCOM_SAND256:
					tile_w = 256;
					break;
				default:
					return -EINVAL;
				}
				pix_per_tile = tile_w / fb->format->cpp[0];
				x_off = (src_x % pix_per_tile) /
					(i ? h_subsample : 1) *
					fb->format->cpp[i];
			}

			tile = src_x / pix_per_tile;

			vc4_state->offsets[i] += param * tile_w * tile;
			vc4_state->offsets[i] += src_y /
						 (i ? v_subsample : 1) *
						 tile_w;
			vc4_state->offsets[i] += x_off & ~(i ? 1 : 0);
		}

		pitch0 = VC4_SET_FIELD(param, SCALER_TILE_HEIGHT);
		break;
	}

	default:
		DRM_DEBUG_KMS("Unsupported FB tiling flag 0x%16llx",
			      (long long)fb->modifier);
		return -EINVAL;
	}

	/* fetch an extra pixel if we don't actually line up with the left edge. */
	if ((vc4_state->src_x & 0xffff) && vc4_state->src_x < (state->fb->width << 16))
		width++;

	/* same for the right side */
	if (((vc4_state->src_x + vc4_state->src_w[0]) & 0xffff) &&
	       vc4_state->src_x + vc4_state->src_w[0] < (state->fb->width << 16))
		width++;

	/* now for the top */
	if ((vc4_state->src_y & 0xffff) && vc4_state->src_y < (state->fb->height << 16))
		height++;

	/* and the bottom */
	if (((vc4_state->src_y + vc4_state->src_h[0]) & 0xffff) &&
	       vc4_state->src_y + vc4_state->src_h[0] < (state->fb->height << 16))
		height++;

<<<<<<< HEAD
=======
	/* for YUV444, the hardware wants double the width,
	 * otherwise it doesn't fetch full width of chroma
	 */
	if (format->drm == DRM_FORMAT_YUV444 || format->drm == DRM_FORMAT_YVU444)
		width <<= 1;

>>>>>>> e9e42139
	/* Don't waste cycles mixing with plane alpha if the set alpha
	 * is opaque or there is no per-pixel alpha information.
	 * In any case we use the alpha property value as the fixed alpha.
	 */
	mix_plane_alpha = state->alpha != DRM_BLEND_ALPHA_OPAQUE &&
			  fb->format->has_alpha;

	if (!vc4->is_vc5) {
	/* Control word */
		vc4_dlist_write(vc4_state,
				SCALER_CTL0_VALID |
				(rotation & DRM_MODE_REFLECT_X ? SCALER_CTL0_HFLIP : 0) |
				(rotation & DRM_MODE_REFLECT_Y ? SCALER_CTL0_VFLIP : 0) |
				VC4_SET_FIELD(SCALER_CTL0_RGBA_EXPAND_ROUND, SCALER_CTL0_RGBA_EXPAND) |
				(format->pixel_order << SCALER_CTL0_ORDER_SHIFT) |
				(hvs_format << SCALER_CTL0_PIXEL_FORMAT_SHIFT) |
				VC4_SET_FIELD(tiling, SCALER_CTL0_TILING) |
				(vc4_state->is_unity ? SCALER_CTL0_UNITY : 0) |
				VC4_SET_FIELD(scl0, SCALER_CTL0_SCL0) |
				VC4_SET_FIELD(scl1, SCALER_CTL0_SCL1));

		/* Position Word 0: Image Positions and Alpha Value */
		vc4_state->pos0_offset = vc4_state->dlist_count;
		vc4_dlist_write(vc4_state,
				VC4_SET_FIELD(state->alpha >> 8, SCALER_POS0_FIXED_ALPHA) |
				VC4_SET_FIELD(vc4_state->crtc_x, SCALER_POS0_START_X) |
				VC4_SET_FIELD(vc4_state->crtc_y, SCALER_POS0_START_Y));

		/* Position Word 1: Scaled Image Dimensions. */
		if (!vc4_state->is_unity) {
			vc4_dlist_write(vc4_state,
					VC4_SET_FIELD(vc4_state->crtc_w,
						      SCALER_POS1_SCL_WIDTH) |
					VC4_SET_FIELD(vc4_state->crtc_h,
						      SCALER_POS1_SCL_HEIGHT));
		}

		/* Position Word 2: Source Image Size, Alpha */
		vc4_state->pos2_offset = vc4_state->dlist_count;
		vc4_dlist_write(vc4_state,
				(mix_plane_alpha ? SCALER_POS2_ALPHA_MIX : 0) |
				vc4_hvs4_get_alpha_blend_mode(state) |
				VC4_SET_FIELD(width, SCALER_POS2_WIDTH) |
				VC4_SET_FIELD(height, SCALER_POS2_HEIGHT));

		/* Position Word 3: Context.  Written by the HVS. */
		vc4_dlist_write(vc4_state, 0xc0c0c0c0);

	} else {
		/* Control word */
		vc4_dlist_write(vc4_state,
				SCALER_CTL0_VALID |
				(format->pixel_order_hvs5 << SCALER_CTL0_ORDER_SHIFT) |
				(hvs_format << SCALER_CTL0_PIXEL_FORMAT_SHIFT) |
				VC4_SET_FIELD(tiling, SCALER_CTL0_TILING) |
				(vc4_state->is_unity ?
						SCALER5_CTL0_UNITY : 0) |
				VC4_SET_FIELD(scl0, SCALER_CTL0_SCL0) |
				VC4_SET_FIELD(scl1, SCALER_CTL0_SCL1) |
				SCALER5_CTL0_ALPHA_EXPAND |
				SCALER5_CTL0_RGB_EXPAND);

		/* Position Word 0: Image Positions and Alpha Value */
		vc4_state->pos0_offset = vc4_state->dlist_count;
		vc4_dlist_write(vc4_state,
				(rotation & DRM_MODE_REFLECT_Y ?
						SCALER5_POS0_VFLIP : 0) |
				VC4_SET_FIELD(vc4_state->crtc_x,
					      SCALER_POS0_START_X) |
				(rotation & DRM_MODE_REFLECT_X ?
					      SCALER5_POS0_HFLIP : 0) |
				VC4_SET_FIELD(vc4_state->crtc_y,
					      SCALER5_POS0_START_Y)
			       );

		/* Control Word 2 */
		vc4_dlist_write(vc4_state,
				VC4_SET_FIELD(state->alpha >> 4,
					      SCALER5_CTL2_ALPHA) |
				vc4_hvs5_get_alpha_blend_mode(state) |
				(mix_plane_alpha ?
					SCALER5_CTL2_ALPHA_MIX : 0)
			       );

		/* Position Word 1: Scaled Image Dimensions. */
		if (!vc4_state->is_unity) {
			vc4_dlist_write(vc4_state,
					VC4_SET_FIELD(vc4_state->crtc_w,
						      SCALER5_POS1_SCL_WIDTH) |
					VC4_SET_FIELD(vc4_state->crtc_h,
						      SCALER5_POS1_SCL_HEIGHT));
		}

		/* Position Word 2: Source Image Size */
		vc4_state->pos2_offset = vc4_state->dlist_count;
		vc4_dlist_write(vc4_state,
				VC4_SET_FIELD(width, SCALER5_POS2_WIDTH) |
				VC4_SET_FIELD(height, SCALER5_POS2_HEIGHT));

		/* Position Word 3: Context.  Written by the HVS. */
		vc4_dlist_write(vc4_state, 0xc0c0c0c0);
	}


	/* Pointer Word 0/1/2: RGB / Y / Cb / Cr Pointers
	 *
	 * The pointers may be any byte address.
	 */
	vc4_state->ptr0_offset = vc4_state->dlist_count;
	for (i = 0; i < num_planes; i++)
		vc4_dlist_write(vc4_state, vc4_state->offsets[i]);

	/* Pointer Context Word 0/1/2: Written by the HVS */
	for (i = 0; i < num_planes; i++)
		vc4_dlist_write(vc4_state, 0xc0c0c0c0);

	/* Pitch word 0 */
	vc4_dlist_write(vc4_state, pitch0);

	/* Pitch word 1/2 */
	for (i = 1; i < num_planes; i++) {
		if (hvs_format != HVS_PIXEL_FORMAT_H264 &&
		    hvs_format != HVS_PIXEL_FORMAT_YCBCR_10BIT) {
			vc4_dlist_write(vc4_state,
					VC4_SET_FIELD(fb->pitches[i],
						      SCALER_SRC_PITCH));
		} else {
			vc4_dlist_write(vc4_state, pitch0);
		}
	}

	/* Colorspace conversion words */
	if (vc4_state->is_yuv) {
		enum drm_color_encoding color_encoding = state->color_encoding;
		enum drm_color_range color_range = state->color_range;
		const u32 *ccm;

		if (color_encoding >= DRM_COLOR_ENCODING_MAX)
			color_encoding = DRM_COLOR_YCBCR_BT601;
		if (color_range >= DRM_COLOR_RANGE_MAX)
			color_range = DRM_COLOR_YCBCR_LIMITED_RANGE;

		ccm = colorspace_coeffs[color_range][color_encoding];

		vc4_dlist_write(vc4_state, ccm[0]);
		vc4_dlist_write(vc4_state, ccm[1]);
		vc4_dlist_write(vc4_state, ccm[2]);
	}

	vc4_state->lbm_offset = 0;

	if (vc4_state->x_scaling[0] != VC4_SCALING_NONE ||
	    vc4_state->x_scaling[1] != VC4_SCALING_NONE ||
	    vc4_state->y_scaling[0] != VC4_SCALING_NONE ||
	    vc4_state->y_scaling[1] != VC4_SCALING_NONE) {
		/* Reserve a slot for the LBM Base Address. The real value will
		 * be set when calling vc4_plane_allocate_lbm().
		 */
		if (vc4_state->y_scaling[0] != VC4_SCALING_NONE ||
		    vc4_state->y_scaling[1] != VC4_SCALING_NONE) {
			vc4_state->lbm_offset = vc4_state->dlist_count;
			vc4_dlist_counter_increment(vc4_state);
		}

		if (num_planes > 1) {
			/* Emit Cb/Cr as channel 0 and Y as channel
			 * 1. This matches how we set up scl0/scl1
			 * above.
			 */
			vc4_write_scaling_parameters(state, 1);
		}
		vc4_write_scaling_parameters(state, 0);

		/* If any PPF setup was done, then all the kernel
		 * pointers get uploaded.
		 */
		if (vc4_state->x_scaling[0] == VC4_SCALING_PPF ||
		    vc4_state->y_scaling[0] == VC4_SCALING_PPF ||
		    vc4_state->x_scaling[1] == VC4_SCALING_PPF ||
		    vc4_state->y_scaling[1] == VC4_SCALING_PPF) {
			u32 kernel = VC4_SET_FIELD(vc4->hvs->mitchell_netravali_filter.start,
						   SCALER_PPF_KERNEL_OFFSET);

			/* HPPF plane 0 */
			vc4_dlist_write(vc4_state, kernel);
			/* VPPF plane 0 */
			vc4_dlist_write(vc4_state, kernel);
			/* HPPF plane 1 */
			vc4_dlist_write(vc4_state, kernel);
			/* VPPF plane 1 */
			vc4_dlist_write(vc4_state, kernel);
		}
	}

	vc4_state->dlist[ctl0_offset] |=
		VC4_SET_FIELD(vc4_state->dlist_count, SCALER_CTL0_SIZE);

	/* crtc_* are already clipped coordinates. */
	covers_screen = vc4_state->crtc_x == 0 && vc4_state->crtc_y == 0 &&
			vc4_state->crtc_w == state->crtc->mode.hdisplay &&
			vc4_state->crtc_h == state->crtc->mode.vdisplay;
	/* Background fill might be necessary when the plane has per-pixel
	 * alpha content or a non-opaque plane alpha and could blend from the
	 * background or does not cover the entire screen.
	 */
	vc4_state->needs_bg_fill = fb->format->has_alpha || !covers_screen ||
				   state->alpha != DRM_BLEND_ALPHA_OPAQUE;

	/* Flag the dlist as initialized to avoid checking it twice in case
	 * the async update check already called vc4_plane_mode_set() and
	 * decided to fallback to sync update because async update was not
	 * possible.
	 */
	vc4_state->dlist_initialized = 1;

	vc4_plane_calc_load(state);

	return 0;
}

/* If a modeset involves changing the setup of a plane, the atomic
 * infrastructure will call this to validate a proposed plane setup.
 * However, if a plane isn't getting updated, this (and the
 * corresponding vc4_plane_atomic_update) won't get called.  Thus, we
 * compute the dlist here and have all active plane dlists get updated
 * in the CRTC's flush.
 */
static int vc4_plane_atomic_check(struct drm_plane *plane,
				  struct drm_atomic_state *state)
{
	struct drm_plane_state *new_plane_state = drm_atomic_get_new_plane_state(state,
										 plane);
	struct vc4_plane_state *vc4_state = to_vc4_plane_state(new_plane_state);
	int ret;

	vc4_state->dlist_count = 0;

	if (!plane_enabled(new_plane_state))
		return 0;

	ret = vc4_plane_mode_set(plane, new_plane_state);
	if (ret)
		return ret;

	return vc4_plane_allocate_lbm(new_plane_state);
}

static void vc4_plane_atomic_update(struct drm_plane *plane,
				    struct drm_atomic_state *state)
{
	/* No contents here.  Since we don't know where in the CRTC's
	 * dlist we should be stored, our dlist is uploaded to the
	 * hardware with vc4_plane_write_dlist() at CRTC atomic_flush
	 * time.
	 */
}

u32 vc4_plane_write_dlist(struct drm_plane *plane, u32 __iomem *dlist)
{
	struct vc4_plane_state *vc4_state = to_vc4_plane_state(plane->state);
	int i;

	vc4_state->hw_dlist = dlist;

	/* Can't memcpy_toio() because it needs to be 32-bit writes. */
	for (i = 0; i < vc4_state->dlist_count; i++)
		writel(vc4_state->dlist[i], &dlist[i]);

	return vc4_state->dlist_count;
}

u32 vc4_plane_dlist_size(const struct drm_plane_state *state)
{
	const struct vc4_plane_state *vc4_state =
		container_of(state, typeof(*vc4_state), base);

	return vc4_state->dlist_count;
}

/* Updates the plane to immediately (well, once the FIFO needs
 * refilling) scan out from at a new framebuffer.
 */
void vc4_plane_async_set_fb(struct drm_plane *plane, struct drm_framebuffer *fb)
{
	struct vc4_plane_state *vc4_state = to_vc4_plane_state(plane->state);
	struct drm_gem_cma_object *bo = drm_fb_cma_get_gem_obj(fb, 0);
	uint32_t addr;

	/* We're skipping the address adjustment for negative origin,
	 * because this is only called on the primary plane.
	 */
	WARN_ON_ONCE(plane->state->crtc_x < 0 || plane->state->crtc_y < 0);
	addr = bo->paddr + fb->offsets[0];

	/* Write the new address into the hardware immediately.  The
	 * scanout will start from this address as soon as the FIFO
	 * needs to refill with pixels.
	 */
	writel(addr, &vc4_state->hw_dlist[vc4_state->ptr0_offset]);

	/* Also update the CPU-side dlist copy, so that any later
	 * atomic updates that don't do a new modeset on our plane
	 * also use our updated address.
	 */
	vc4_state->dlist[vc4_state->ptr0_offset] = addr;
}

static void vc4_plane_atomic_async_update(struct drm_plane *plane,
					  struct drm_atomic_state *state)
{
	struct drm_plane_state *new_plane_state = drm_atomic_get_new_plane_state(state,
										 plane);
	struct vc4_plane_state *vc4_state, *new_vc4_state;

	swap(plane->state->fb, new_plane_state->fb);
	plane->state->crtc_x = new_plane_state->crtc_x;
	plane->state->crtc_y = new_plane_state->crtc_y;
	plane->state->crtc_w = new_plane_state->crtc_w;
	plane->state->crtc_h = new_plane_state->crtc_h;
	plane->state->src_x = new_plane_state->src_x;
	plane->state->src_y = new_plane_state->src_y;
	plane->state->src_w = new_plane_state->src_w;
	plane->state->src_h = new_plane_state->src_h;
	plane->state->alpha = new_plane_state->alpha;
	plane->state->pixel_blend_mode = new_plane_state->pixel_blend_mode;
	plane->state->rotation = new_plane_state->rotation;
	plane->state->zpos = new_plane_state->zpos;
	plane->state->normalized_zpos = new_plane_state->normalized_zpos;
	plane->state->color_encoding = new_plane_state->color_encoding;
	plane->state->color_range = new_plane_state->color_range;
	plane->state->src = new_plane_state->src;
	plane->state->dst = new_plane_state->dst;
	plane->state->visible = new_plane_state->visible;

	new_vc4_state = to_vc4_plane_state(new_plane_state);
	vc4_state = to_vc4_plane_state(plane->state);

	vc4_state->crtc_x = new_vc4_state->crtc_x;
	vc4_state->crtc_y = new_vc4_state->crtc_y;
	vc4_state->crtc_h = new_vc4_state->crtc_h;
	vc4_state->crtc_w = new_vc4_state->crtc_w;
	vc4_state->src_x = new_vc4_state->src_x;
	vc4_state->src_y = new_vc4_state->src_y;
	memcpy(vc4_state->src_w, new_vc4_state->src_w,
	       sizeof(vc4_state->src_w));
	memcpy(vc4_state->src_h, new_vc4_state->src_h,
	       sizeof(vc4_state->src_h));
	memcpy(vc4_state->x_scaling, new_vc4_state->x_scaling,
	       sizeof(vc4_state->x_scaling));
	memcpy(vc4_state->y_scaling, new_vc4_state->y_scaling,
	       sizeof(vc4_state->y_scaling));
	vc4_state->is_unity = new_vc4_state->is_unity;
	vc4_state->is_yuv = new_vc4_state->is_yuv;
	memcpy(vc4_state->offsets, new_vc4_state->offsets,
	       sizeof(vc4_state->offsets));
	vc4_state->needs_bg_fill = new_vc4_state->needs_bg_fill;

	/* Update the current vc4_state pos0, pos2 and ptr0 dlist entries. */
	vc4_state->dlist[vc4_state->pos0_offset] =
		new_vc4_state->dlist[vc4_state->pos0_offset];
	vc4_state->dlist[vc4_state->pos2_offset] =
		new_vc4_state->dlist[vc4_state->pos2_offset];
	vc4_state->dlist[vc4_state->ptr0_offset] =
		new_vc4_state->dlist[vc4_state->ptr0_offset];

	/* Note that we can't just call vc4_plane_write_dlist()
	 * because that would smash the context data that the HVS is
	 * currently using.
	 */
	writel(vc4_state->dlist[vc4_state->pos0_offset],
	       &vc4_state->hw_dlist[vc4_state->pos0_offset]);
	writel(vc4_state->dlist[vc4_state->pos2_offset],
	       &vc4_state->hw_dlist[vc4_state->pos2_offset]);
	writel(vc4_state->dlist[vc4_state->ptr0_offset],
	       &vc4_state->hw_dlist[vc4_state->ptr0_offset]);
}

static int vc4_plane_atomic_async_check(struct drm_plane *plane,
					struct drm_atomic_state *state)
{
	struct drm_plane_state *new_plane_state = drm_atomic_get_new_plane_state(state,
										 plane);
	struct vc4_plane_state *old_vc4_state, *new_vc4_state;
	int ret;
	u32 i;

	ret = vc4_plane_mode_set(plane, new_plane_state);
	if (ret)
		return ret;

	old_vc4_state = to_vc4_plane_state(plane->state);
	new_vc4_state = to_vc4_plane_state(new_plane_state);

	if (!new_vc4_state->hw_dlist)
		return -EINVAL;

	if (old_vc4_state->dlist_count != new_vc4_state->dlist_count ||
	    old_vc4_state->pos0_offset != new_vc4_state->pos0_offset ||
	    old_vc4_state->pos2_offset != new_vc4_state->pos2_offset ||
	    old_vc4_state->ptr0_offset != new_vc4_state->ptr0_offset ||
	    vc4_lbm_size(plane->state) != vc4_lbm_size(new_plane_state))
		return -EINVAL;

	/* Only pos0, pos2 and ptr0 DWORDS can be updated in an async update
	 * if anything else has changed, fallback to a sync update.
	 */
	for (i = 0; i < new_vc4_state->dlist_count; i++) {
		if (i == new_vc4_state->pos0_offset ||
		    i == new_vc4_state->pos2_offset ||
		    i == new_vc4_state->ptr0_offset ||
		    (new_vc4_state->lbm_offset &&
		     i == new_vc4_state->lbm_offset))
			continue;

		if (new_vc4_state->dlist[i] != old_vc4_state->dlist[i])
			return -EINVAL;
	}

	return 0;
}

static int vc4_prepare_fb(struct drm_plane *plane,
			  struct drm_plane_state *state)
{
	struct vc4_bo *bo;
	int ret;

	if (!state->fb)
		return 0;

	bo = to_vc4_bo(&drm_fb_cma_get_gem_obj(state->fb, 0)->base);

	drm_gem_plane_helper_prepare_fb(plane, state);

	if (plane->state->fb == state->fb)
		return 0;

	ret = vc4_bo_inc_usecnt(bo);
	if (ret)
		return ret;

	return 0;
}

static void vc4_cleanup_fb(struct drm_plane *plane,
			   struct drm_plane_state *state)
{
	struct vc4_bo *bo;

	if (plane->state->fb == state->fb || !state->fb)
		return;

	bo = to_vc4_bo(&drm_fb_cma_get_gem_obj(state->fb, 0)->base);
	vc4_bo_dec_usecnt(bo);
}

static const struct drm_plane_helper_funcs vc4_plane_helper_funcs = {
	.atomic_check = vc4_plane_atomic_check,
	.atomic_update = vc4_plane_atomic_update,
	.prepare_fb = vc4_prepare_fb,
	.cleanup_fb = vc4_cleanup_fb,
	.atomic_async_check = vc4_plane_atomic_async_check,
	.atomic_async_update = vc4_plane_atomic_async_update,
};

static const struct drm_plane_helper_funcs vc5_plane_helper_funcs = {
	.atomic_check = vc4_plane_atomic_check,
	.atomic_update = vc4_plane_atomic_update,
	.atomic_async_check = vc4_plane_atomic_async_check,
	.atomic_async_update = vc4_plane_atomic_async_update,
};

static bool vc4_format_mod_supported(struct drm_plane *plane,
				     uint32_t format,
				     uint64_t modifier)
{
	/* Support T_TILING for RGB formats only. */
	switch (format) {
	case DRM_FORMAT_XRGB8888:
	case DRM_FORMAT_ARGB8888:
	case DRM_FORMAT_ABGR8888:
	case DRM_FORMAT_XBGR8888:
	case DRM_FORMAT_RGB565:
	case DRM_FORMAT_BGR565:
	case DRM_FORMAT_ARGB1555:
	case DRM_FORMAT_XRGB1555:
		switch (fourcc_mod_broadcom_mod(modifier)) {
		case DRM_FORMAT_MOD_LINEAR:
		case DRM_FORMAT_MOD_BROADCOM_VC4_T_TILED:
			return true;
		default:
			return false;
		}
	case DRM_FORMAT_NV12:
	case DRM_FORMAT_NV21:
		switch (fourcc_mod_broadcom_mod(modifier)) {
		case DRM_FORMAT_MOD_LINEAR:
		case DRM_FORMAT_MOD_BROADCOM_SAND64:
		case DRM_FORMAT_MOD_BROADCOM_SAND128:
		case DRM_FORMAT_MOD_BROADCOM_SAND256:
			return true;
		default:
			return false;
		}
	case DRM_FORMAT_P030:
		switch (fourcc_mod_broadcom_mod(modifier)) {
		case DRM_FORMAT_MOD_BROADCOM_SAND128:
			return true;
		default:
			return false;
		}
	case DRM_FORMAT_RGBX1010102:
	case DRM_FORMAT_BGRX1010102:
	case DRM_FORMAT_RGBA1010102:
	case DRM_FORMAT_BGRA1010102:
	case DRM_FORMAT_XRGB4444:
	case DRM_FORMAT_ARGB4444:
	case DRM_FORMAT_XBGR4444:
	case DRM_FORMAT_ABGR4444:
	case DRM_FORMAT_RGBX4444:
	case DRM_FORMAT_RGBA4444:
	case DRM_FORMAT_BGRX4444:
	case DRM_FORMAT_BGRA4444:
	case DRM_FORMAT_RGB332:
	case DRM_FORMAT_BGR233:
	case DRM_FORMAT_YUV422:
	case DRM_FORMAT_YVU422:
	case DRM_FORMAT_YUV420:
	case DRM_FORMAT_YVU420:
	case DRM_FORMAT_NV16:
	case DRM_FORMAT_NV61:
	default:
		return (modifier == DRM_FORMAT_MOD_LINEAR);
	}
}

static const struct drm_plane_funcs vc4_plane_funcs = {
	.update_plane = drm_atomic_helper_update_plane,
	.disable_plane = drm_atomic_helper_disable_plane,
	.reset = vc4_plane_reset,
	.atomic_duplicate_state = vc4_plane_duplicate_state,
	.atomic_destroy_state = vc4_plane_destroy_state,
	.format_mod_supported = vc4_format_mod_supported,
};

struct drm_plane *vc4_plane_init(struct drm_device *dev,
				 enum drm_plane_type type,
				 uint32_t possible_crtcs)
{
	struct vc4_dev *vc4 = to_vc4_dev(dev);
	struct drm_plane *plane;
	struct vc4_plane *vc4_plane;
	u32 formats[ARRAY_SIZE(hvs_formats)];
	int num_formats = 0;
	unsigned i;
	static const uint64_t modifiers[] = {
		DRM_FORMAT_MOD_BROADCOM_VC4_T_TILED,
		DRM_FORMAT_MOD_BROADCOM_SAND128,
		DRM_FORMAT_MOD_BROADCOM_SAND64,
		DRM_FORMAT_MOD_BROADCOM_SAND256,
		DRM_FORMAT_MOD_LINEAR,
		DRM_FORMAT_MOD_INVALID
	};

	for (i = 0; i < ARRAY_SIZE(hvs_formats); i++) {
		if (!hvs_formats[i].hvs5_only || vc4->is_vc5) {
			formats[num_formats] = hvs_formats[i].drm;
			num_formats++;
		}
	}

	vc4_plane = drmm_universal_plane_alloc(dev, struct vc4_plane, base,
					       possible_crtcs,
					       &vc4_plane_funcs,
					       formats, num_formats,
					       modifiers, type, NULL);
	if (IS_ERR(vc4_plane))
		return ERR_CAST(vc4_plane);
	plane = &vc4_plane->base;

	if (vc4->is_vc5)
		drm_plane_helper_add(plane, &vc5_plane_helper_funcs);
	else
		drm_plane_helper_add(plane, &vc4_plane_helper_funcs);

	drm_plane_create_alpha_property(plane);
	drm_plane_create_blend_mode_property(plane,
					     BIT(DRM_MODE_BLEND_PIXEL_NONE) |
					     BIT(DRM_MODE_BLEND_PREMULTI) |
					     BIT(DRM_MODE_BLEND_COVERAGE));
	drm_plane_create_rotation_property(plane, DRM_MODE_ROTATE_0,
					   DRM_MODE_ROTATE_0 |
					   DRM_MODE_ROTATE_180 |
					   DRM_MODE_REFLECT_X |
					   DRM_MODE_REFLECT_Y);

	drm_plane_create_color_properties(plane,
					  BIT(DRM_COLOR_YCBCR_BT601) |
					  BIT(DRM_COLOR_YCBCR_BT709) |
					  BIT(DRM_COLOR_YCBCR_BT2020),
					  BIT(DRM_COLOR_YCBCR_LIMITED_RANGE) |
					  BIT(DRM_COLOR_YCBCR_FULL_RANGE),
					  DRM_COLOR_YCBCR_BT709,
					  DRM_COLOR_YCBCR_LIMITED_RANGE);

	drm_plane_create_chroma_siting_properties(plane, 0, 0);

	if (type == DRM_PLANE_TYPE_PRIMARY)
		drm_plane_create_zpos_immutable_property(plane, 0);

	return plane;
}

#define VC4_NUM_OVERLAY_PLANES	16

int vc4_plane_create_additional_planes(struct drm_device *drm)
{
	struct drm_plane *cursor_plane;
	struct drm_crtc *crtc;
	unsigned int i;

	/* Set up some arbitrary number of planes.  We're not limited
	 * by a set number of physical registers, just the space in
	 * the HVS (16k) and how small an plane can be (28 bytes).
	 * However, each plane we set up takes up some memory, and
	 * increases the cost of looping over planes, which atomic
	 * modesetting does quite a bit.  As a result, we pick a
	 * modest number of planes to expose, that should hopefully
	 * still cover any sane usecase.
	 */
	for (i = 0; i < VC4_NUM_OVERLAY_PLANES; i++) {
		struct drm_plane *plane =
			vc4_plane_init(drm, DRM_PLANE_TYPE_OVERLAY,
				       GENMASK(drm->mode_config.num_crtc - 1, 0));

		if (IS_ERR(plane))
			continue;

		/* Create zpos property. Max of all the overlays + 1 primary +
		 * 1 cursor plane on a crtc.
		 */
		drm_plane_create_zpos_property(plane, i + 1, 1,
					       VC4_NUM_OVERLAY_PLANES + 1);
	}

	drm_for_each_crtc(crtc, drm) {
		/* Set up the legacy cursor after overlay initialization,
		 * since the zpos fallback is that planes are rendered by plane
		 * ID order, and that then puts the cursor on top.
		 */
		cursor_plane = vc4_plane_init(drm, DRM_PLANE_TYPE_CURSOR,
					      drm_crtc_mask(crtc));
		if (!IS_ERR(cursor_plane)) {
			crtc->cursor = cursor_plane;

			drm_plane_create_zpos_property(cursor_plane,
						       VC4_NUM_OVERLAY_PLANES + 1,
						       1,
						       VC4_NUM_OVERLAY_PLANES + 1);
		}
	}

	return 0;
}<|MERGE_RESOLUTION|>--- conflicted
+++ resolved
@@ -106,8 +106,6 @@
 		.hvs = HVS_PIXEL_FORMAT_YCBCR_YUV422_3PLANE,
 		.pixel_order = HVS_PIXEL_ORDER_XYCRCB,
 		.pixel_order_hvs5 = HVS_PIXEL_ORDER_XYCRCB,
-<<<<<<< HEAD
-=======
 	},
 	{
 		.drm = DRM_FORMAT_YUV444,
@@ -120,7 +118,6 @@
 		.hvs = HVS_PIXEL_FORMAT_YCBCR_YUV422_3PLANE,
 		.pixel_order = HVS_PIXEL_ORDER_XYCRCB,
 		.pixel_order_hvs5 = HVS_PIXEL_ORDER_XYCRCB,
->>>>>>> e9e42139
 	},
 	{
 		.drm = DRM_FORMAT_YUV420,
@@ -1119,15 +1116,12 @@
 	       vc4_state->src_y + vc4_state->src_h[0] < (state->fb->height << 16))
 		height++;
 
-<<<<<<< HEAD
-=======
 	/* for YUV444, the hardware wants double the width,
 	 * otherwise it doesn't fetch full width of chroma
 	 */
 	if (format->drm == DRM_FORMAT_YUV444 || format->drm == DRM_FORMAT_YVU444)
 		width <<= 1;
 
->>>>>>> e9e42139
 	/* Don't waste cycles mixing with plane alpha if the set alpha
 	 * is opaque or there is no per-pixel alpha information.
 	 * In any case we use the alpha property value as the fixed alpha.
