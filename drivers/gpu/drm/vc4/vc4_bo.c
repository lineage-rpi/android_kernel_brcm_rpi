// SPDX-License-Identifier: GPL-2.0-only
/*
 *  Copyright © 2015 Broadcom
 */

/**
 * DOC: VC4 GEM BO management support
 *
 * The VC4 GPU architecture (both scanout and rendering) has direct
 * access to system memory with no MMU in between.  To support it, we
 * use the GEM CMA helper functions to allocate contiguous ranges of
 * physical memory for our BOs.
 *
 * Since the CMA allocator is very slow, we keep a cache of recently
 * freed BOs around so that the kernel's allocation of objects for 3D
 * rendering can return quickly.
 */

#include <linux/dma-buf.h>

#include "vc4_drv.h"
#include "uapi/drm/vc4_drm.h"

static const struct drm_gem_object_funcs vc4_gem_object_funcs;

static const char * const bo_type_names[] = {
	"kernel",
	"V3D",
	"V3D shader",
	"dumb",
	"binner",
	"RCL",
	"BCL",
	"kernel BO cache",
};

static bool is_user_label(int label)
{
	return label >= VC4_BO_TYPE_COUNT;
}

static void vc4_bo_stats_print(struct drm_printer *p, struct vc4_dev *vc4)
{
	int i;

	for (i = 0; i < vc4->num_labels; i++) {
		if (!vc4->bo_labels[i].num_allocated)
			continue;

		drm_printf(p, "%30s: %6dkb BOs (%d)\n",
			   vc4->bo_labels[i].name,
			   vc4->bo_labels[i].size_allocated / 1024,
			   vc4->bo_labels[i].num_allocated);
	}

	mutex_lock(&vc4->purgeable.lock);
	if (vc4->purgeable.num)
		drm_printf(p, "%30s: %6zdkb BOs (%d)\n", "userspace BO cache",
			   vc4->purgeable.size / 1024, vc4->purgeable.num);

	if (vc4->purgeable.purged_num)
		drm_printf(p, "%30s: %6zdkb BOs (%d)\n", "total purged BO",
			   vc4->purgeable.purged_size / 1024,
			   vc4->purgeable.purged_num);
	mutex_unlock(&vc4->purgeable.lock);
}

static int vc4_bo_stats_debugfs(struct seq_file *m, void *unused)
{
	struct drm_info_node *node = (struct drm_info_node *)m->private;
	struct drm_device *dev = node->minor->dev;
	struct vc4_dev *vc4 = to_vc4_dev(dev);
	struct drm_printer p = drm_seq_file_printer(m);

	vc4_bo_stats_print(&p, vc4);

	return 0;
}

/* Takes ownership of *name and returns the appropriate slot for it in
 * the bo_labels[] array, extending it as necessary.
 *
 * This is inefficient and could use a hash table instead of walking
 * an array and strcmp()ing.  However, the assumption is that user
 * labeling will be infrequent (scanout buffers and other long-lived
 * objects, or debug driver builds), so we can live with it for now.
 */
static int vc4_get_user_label(struct vc4_dev *vc4, const char *name)
{
	int i;
	int free_slot = -1;

	for (i = 0; i < vc4->num_labels; i++) {
		if (!vc4->bo_labels[i].name) {
			free_slot = i;
		} else if (strcmp(vc4->bo_labels[i].name, name) == 0) {
			kfree(name);
			return i;
		}
	}

	if (free_slot != -1) {
		WARN_ON(vc4->bo_labels[free_slot].num_allocated != 0);
		vc4->bo_labels[free_slot].name = name;
		return free_slot;
	} else {
		u32 new_label_count = vc4->num_labels + 1;
		struct vc4_label *new_labels =
			krealloc(vc4->bo_labels,
				 new_label_count * sizeof(*new_labels),
				 GFP_KERNEL);

		if (!new_labels) {
			kfree(name);
			return -1;
		}

		free_slot = vc4->num_labels;
		vc4->bo_labels = new_labels;
		vc4->num_labels = new_label_count;

		vc4->bo_labels[free_slot].name = name;
		vc4->bo_labels[free_slot].num_allocated = 0;
		vc4->bo_labels[free_slot].size_allocated = 0;

		return free_slot;
	}
}

static void vc4_bo_set_label(struct drm_gem_object *gem_obj, int label)
{
	struct vc4_bo *bo = to_vc4_bo(gem_obj);
	struct vc4_dev *vc4 = to_vc4_dev(gem_obj->dev);

	lockdep_assert_held(&vc4->bo_lock);

	if (label != -1) {
		vc4->bo_labels[label].num_allocated++;
		vc4->bo_labels[label].size_allocated += gem_obj->size;
	}

	vc4->bo_labels[bo->label].num_allocated--;
	vc4->bo_labels[bo->label].size_allocated -= gem_obj->size;

	if (vc4->bo_labels[bo->label].num_allocated == 0 &&
	    is_user_label(bo->label)) {
		/* Free user BO label slots on last unreference.
		 * Slots are just where we track the stats for a given
		 * name, and once a name is unused we can reuse that
		 * slot.
		 */
		kfree(vc4->bo_labels[bo->label].name);
		vc4->bo_labels[bo->label].name = NULL;
	}

	bo->label = label;
}

static uint32_t bo_page_index(size_t size)
{
	return (size / PAGE_SIZE) - 1;
}

static void vc4_bo_destroy(struct vc4_bo *bo)
{
	struct drm_gem_object *obj = &bo->base.base;
	struct vc4_dev *vc4 = to_vc4_dev(obj->dev);

	lockdep_assert_held(&vc4->bo_lock);

	vc4_bo_set_label(obj, -1);

	if (bo->validated_shader) {
		kfree(bo->validated_shader->uniform_addr_offsets);
		kfree(bo->validated_shader->texture_samples);
		kfree(bo->validated_shader);
		bo->validated_shader = NULL;
	}

	mutex_destroy(&bo->madv_lock);
	drm_gem_cma_free_object(obj);
}

static void vc4_bo_remove_from_cache(struct vc4_bo *bo)
{
	struct vc4_dev *vc4 = to_vc4_dev(bo->base.base.dev);

	lockdep_assert_held(&vc4->bo_lock);
	list_del(&bo->unref_head);
	list_del(&bo->size_head);
}

static struct list_head *vc4_get_cache_list_for_size(struct drm_device *dev,
						     size_t size)
{
	struct vc4_dev *vc4 = to_vc4_dev(dev);
	uint32_t page_index = bo_page_index(size);

	if (vc4->bo_cache.size_list_size <= page_index) {
		uint32_t new_size = max(vc4->bo_cache.size_list_size * 2,
					page_index + 1);
		struct list_head *new_list;
		uint32_t i;

		new_list = kmalloc_array(new_size, sizeof(struct list_head),
					 GFP_KERNEL);
		if (!new_list)
			return NULL;

		/* Rebase the old cached BO lists to their new list
		 * head locations.
		 */
		for (i = 0; i < vc4->bo_cache.size_list_size; i++) {
			struct list_head *old_list =
				&vc4->bo_cache.size_list[i];

			if (list_empty(old_list))
				INIT_LIST_HEAD(&new_list[i]);
			else
				list_replace(old_list, &new_list[i]);
		}
		/* And initialize the brand new BO list heads. */
		for (i = vc4->bo_cache.size_list_size; i < new_size; i++)
			INIT_LIST_HEAD(&new_list[i]);

		kfree(vc4->bo_cache.size_list);
		vc4->bo_cache.size_list = new_list;
		vc4->bo_cache.size_list_size = new_size;
	}

	return &vc4->bo_cache.size_list[page_index];
}

static void vc4_bo_cache_purge(struct drm_device *dev)
{
	struct vc4_dev *vc4 = to_vc4_dev(dev);

	mutex_lock(&vc4->bo_lock);
	while (!list_empty(&vc4->bo_cache.time_list)) {
		struct vc4_bo *bo = list_last_entry(&vc4->bo_cache.time_list,
						    struct vc4_bo, unref_head);
		vc4_bo_remove_from_cache(bo);
		vc4_bo_destroy(bo);
	}
	mutex_unlock(&vc4->bo_lock);
}

void vc4_bo_add_to_purgeable_pool(struct vc4_bo *bo)
{
	struct vc4_dev *vc4 = to_vc4_dev(bo->base.base.dev);

	if (WARN_ON_ONCE(vc4->is_vc5))
		return;

	mutex_lock(&vc4->purgeable.lock);
	list_add_tail(&bo->size_head, &vc4->purgeable.list);
	vc4->purgeable.num++;
	vc4->purgeable.size += bo->base.base.size;
	mutex_unlock(&vc4->purgeable.lock);
}

static void vc4_bo_remove_from_purgeable_pool_locked(struct vc4_bo *bo)
{
	struct vc4_dev *vc4 = to_vc4_dev(bo->base.base.dev);

	if (WARN_ON_ONCE(vc4->is_vc5))
		return;

	/* list_del_init() is used here because the caller might release
	 * the purgeable lock in order to acquire the madv one and update the
	 * madv status.
	 * During this short period of time a user might decide to mark
	 * the BO as unpurgeable, and if bo->madv is set to
	 * VC4_MADV_DONTNEED it will try to remove the BO from the
	 * purgeable list which will fail if the ->next/prev fields
	 * are set to LIST_POISON1/LIST_POISON2 (which is what
	 * list_del() does).
	 * Re-initializing the list element guarantees that list_del()
	 * will work correctly even if it's a NOP.
	 */
	list_del_init(&bo->size_head);
	vc4->purgeable.num--;
	vc4->purgeable.size -= bo->base.base.size;
}

void vc4_bo_remove_from_purgeable_pool(struct vc4_bo *bo)
{
	struct vc4_dev *vc4 = to_vc4_dev(bo->base.base.dev);

	mutex_lock(&vc4->purgeable.lock);
	vc4_bo_remove_from_purgeable_pool_locked(bo);
	mutex_unlock(&vc4->purgeable.lock);
}

static void vc4_bo_purge(struct drm_gem_object *obj)
{
	struct vc4_bo *bo = to_vc4_bo(obj);
	struct drm_device *dev = obj->dev;

	WARN_ON(!mutex_is_locked(&bo->madv_lock));
	WARN_ON(bo->madv != VC4_MADV_DONTNEED);

	drm_vma_node_unmap(&obj->vma_node, dev->anon_inode->i_mapping);

	dma_free_wc(dev->dev, obj->size, bo->base.vaddr, bo->base.paddr);
	bo->base.vaddr = NULL;
	bo->madv = __VC4_MADV_PURGED;
}

static void vc4_bo_userspace_cache_purge(struct drm_device *dev)
{
	struct vc4_dev *vc4 = to_vc4_dev(dev);

	mutex_lock(&vc4->purgeable.lock);
	while (!list_empty(&vc4->purgeable.list)) {
		struct vc4_bo *bo = list_first_entry(&vc4->purgeable.list,
						     struct vc4_bo, size_head);
		struct drm_gem_object *obj = &bo->base.base;
		size_t purged_size = 0;

		vc4_bo_remove_from_purgeable_pool_locked(bo);

		/* Release the purgeable lock while we're purging the BO so
		 * that other people can continue inserting things in the
		 * purgeable pool without having to wait for all BOs to be
		 * purged.
		 */
		mutex_unlock(&vc4->purgeable.lock);
		mutex_lock(&bo->madv_lock);

		/* Since we released the purgeable pool lock before acquiring
		 * the BO madv one, the user may have marked the BO as WILLNEED
		 * and re-used it in the meantime.
		 * Before purging the BO we need to make sure
		 * - it is still marked as DONTNEED
		 * - it has not been re-inserted in the purgeable list
		 * - it is not used by HW blocks
		 * If one of these conditions is not met, just skip the entry.
		 */
		if (bo->madv == VC4_MADV_DONTNEED &&
		    list_empty(&bo->size_head) &&
		    !refcount_read(&bo->usecnt)) {
			purged_size = bo->base.base.size;
			vc4_bo_purge(obj);
		}
		mutex_unlock(&bo->madv_lock);
		mutex_lock(&vc4->purgeable.lock);

		if (purged_size) {
			vc4->purgeable.purged_size += purged_size;
			vc4->purgeable.purged_num++;
		}
	}
	mutex_unlock(&vc4->purgeable.lock);
}

static struct vc4_bo *vc4_bo_get_from_cache(struct drm_device *dev,
					    uint32_t size,
					    enum vc4_kernel_bo_type type)
{
	struct vc4_dev *vc4 = to_vc4_dev(dev);
	uint32_t page_index = bo_page_index(size);
	struct vc4_bo *bo = NULL;

	size = roundup(size, PAGE_SIZE);

	mutex_lock(&vc4->bo_lock);
	if (page_index >= vc4->bo_cache.size_list_size)
		goto out;

	if (list_empty(&vc4->bo_cache.size_list[page_index]))
		goto out;

	bo = list_first_entry(&vc4->bo_cache.size_list[page_index],
			      struct vc4_bo, size_head);
	vc4_bo_remove_from_cache(bo);
	kref_init(&bo->base.base.refcount);

out:
	if (bo)
		vc4_bo_set_label(&bo->base.base, type);
	mutex_unlock(&vc4->bo_lock);
	return bo;
}

/**
 * vc4_create_object - Implementation of driver->gem_create_object.
 * @dev: DRM device
 * @size: Size in bytes of the memory the object will reference
 *
 * This lets the CMA helpers allocate object structs for us, and keep
 * our BO stats correct.
 */
struct drm_gem_object *vc4_create_object(struct drm_device *dev, size_t size)
{
	struct vc4_dev *vc4 = to_vc4_dev(dev);
	struct vc4_bo *bo;
	int ret;

	if (WARN_ON_ONCE(vc4->is_vc5))
		return ERR_PTR(-ENODEV);

	if (WARN_ON_ONCE(vc4->is_vc5))
		return ERR_PTR(-ENODEV);

	bo = kzalloc(sizeof(*bo), GFP_KERNEL);
	if (!bo)
		return NULL;

	bo->madv = VC4_MADV_WILLNEED;
	refcount_set(&bo->usecnt, 0);

<<<<<<< HEAD
	ret = drmm_mutex_init(dev, &bo->madv_lock);
	if (ret)
		return ERR_PTR(ret);
=======
	mutex_init(&bo->madv_lock);
>>>>>>> 8ad43539

	mutex_lock(&vc4->bo_lock);
	bo->label = VC4_BO_TYPE_KERNEL;
	vc4->bo_labels[VC4_BO_TYPE_KERNEL].num_allocated++;
	vc4->bo_labels[VC4_BO_TYPE_KERNEL].size_allocated += size;
	mutex_unlock(&vc4->bo_lock);

	bo->base.base.funcs = &vc4_gem_object_funcs;

	return &bo->base.base;
}

struct vc4_bo *vc4_bo_create(struct drm_device *dev, size_t unaligned_size,
			     bool allow_unzeroed, enum vc4_kernel_bo_type type)
{
	size_t size = roundup(unaligned_size, PAGE_SIZE);
	struct vc4_dev *vc4 = to_vc4_dev(dev);
	struct drm_gem_cma_object *cma_obj;
	struct vc4_bo *bo;

	if (WARN_ON_ONCE(vc4->is_vc5))
		return ERR_PTR(-ENODEV);

	if (size == 0)
		return ERR_PTR(-EINVAL);

	/* First, try to get a vc4_bo from the kernel BO cache. */
	bo = vc4_bo_get_from_cache(dev, size, type);
	if (bo) {
		if (!allow_unzeroed)
			memset(bo->base.vaddr, 0, bo->base.base.size);
		return bo;
	}

	cma_obj = drm_gem_cma_create(dev, size);
	if (IS_ERR(cma_obj)) {
		/*
		 * If we've run out of CMA memory, kill the cache of
		 * CMA allocations we've got laying around and try again.
		 */
		vc4_bo_cache_purge(dev);
		cma_obj = drm_gem_cma_create(dev, size);
	}

	if (IS_ERR(cma_obj)) {
		/*
		 * Still not enough CMA memory, purge the userspace BO
		 * cache and retry.
		 * This is sub-optimal since we purge the whole userspace
		 * BO cache which forces user that want to re-use the BO to
		 * restore its initial content.
		 * Ideally, we should purge entries one by one and retry
		 * after each to see if CMA allocation succeeds. Or even
		 * better, try to find an entry with at least the same
		 * size.
		 */
		vc4_bo_userspace_cache_purge(dev);
		cma_obj = drm_gem_cma_create(dev, size);
	}

	if (IS_ERR(cma_obj)) {
		struct drm_printer p = drm_info_printer(vc4->base.dev);
		DRM_ERROR("Failed to allocate from CMA:\n");
		vc4_bo_stats_print(&p, vc4);
		return ERR_PTR(-ENOMEM);
	}
	bo = to_vc4_bo(&cma_obj->base);

	/* By default, BOs do not support the MADV ioctl. This will be enabled
	 * only on BOs that are exposed to userspace (V3D, V3D_SHADER and DUMB
	 * BOs).
	 */
	bo->madv = __VC4_MADV_NOTSUPP;

	mutex_lock(&vc4->bo_lock);
	vc4_bo_set_label(&cma_obj->base, type);
	mutex_unlock(&vc4->bo_lock);

	return bo;
}

int vc4_bo_dumb_create(struct drm_file *file_priv,
		       struct drm_device *dev,
		       struct drm_mode_create_dumb *args)
{
	struct vc4_dev *vc4 = to_vc4_dev(dev);
	struct vc4_bo *bo = NULL;
	int ret;

	if (WARN_ON_ONCE(vc4->is_vc5))
		return -ENODEV;

	ret = vc4_dumb_fixup_args(args);
	if (ret)
		return ret;

	bo = vc4_bo_create(dev, args->size, false, VC4_BO_TYPE_DUMB);
	if (IS_ERR(bo))
		return PTR_ERR(bo);

	bo->madv = VC4_MADV_WILLNEED;

	ret = drm_gem_handle_create(file_priv, &bo->base.base, &args->handle);
	drm_gem_object_put(&bo->base.base);

	return ret;
}

static void vc4_bo_cache_free_old(struct drm_device *dev)
{
	struct vc4_dev *vc4 = to_vc4_dev(dev);
	unsigned long expire_time = jiffies - msecs_to_jiffies(1000);

	lockdep_assert_held(&vc4->bo_lock);

	while (!list_empty(&vc4->bo_cache.time_list)) {
		struct vc4_bo *bo = list_last_entry(&vc4->bo_cache.time_list,
						    struct vc4_bo, unref_head);
		if (time_before(expire_time, bo->free_time)) {
			mod_timer(&vc4->bo_cache.time_timer,
				  round_jiffies_up(jiffies +
						   msecs_to_jiffies(1000)));
			return;
		}

		vc4_bo_remove_from_cache(bo);
		vc4_bo_destroy(bo);
	}
}

/* Called on the last userspace/kernel unreference of the BO.  Returns
 * it to the BO cache if possible, otherwise frees it.
 */
static void vc4_free_object(struct drm_gem_object *gem_bo)
{
	struct drm_device *dev = gem_bo->dev;
	struct vc4_dev *vc4 = to_vc4_dev(dev);
	struct vc4_bo *bo = to_vc4_bo(gem_bo);
	struct list_head *cache_list;

	/* Remove the BO from the purgeable list. */
	mutex_lock(&bo->madv_lock);
	if (bo->madv == VC4_MADV_DONTNEED && !refcount_read(&bo->usecnt))
		vc4_bo_remove_from_purgeable_pool(bo);
	mutex_unlock(&bo->madv_lock);

	mutex_lock(&vc4->bo_lock);
	/* If the object references someone else's memory, we can't cache it.
	 */
	if (gem_bo->import_attach) {
		vc4_bo_destroy(bo);
		goto out;
	}

	/* Don't cache if it was publicly named. */
	if (gem_bo->name) {
		vc4_bo_destroy(bo);
		goto out;
	}

	/* If this object was partially constructed but CMA allocation
	 * had failed, just free it. Can also happen when the BO has been
	 * purged.
	 */
	if (!bo->base.vaddr) {
		vc4_bo_destroy(bo);
		goto out;
	}

	cache_list = vc4_get_cache_list_for_size(dev, gem_bo->size);
	if (!cache_list) {
		vc4_bo_destroy(bo);
		goto out;
	}

	if (bo->validated_shader) {
		kfree(bo->validated_shader->uniform_addr_offsets);
		kfree(bo->validated_shader->texture_samples);
		kfree(bo->validated_shader);
		bo->validated_shader = NULL;
	}

	/* Reset madv and usecnt before adding the BO to the cache. */
	bo->madv = __VC4_MADV_NOTSUPP;
	refcount_set(&bo->usecnt, 0);

	bo->t_format = false;
	bo->free_time = jiffies;
	list_add(&bo->size_head, cache_list);
	list_add(&bo->unref_head, &vc4->bo_cache.time_list);

	vc4_bo_set_label(&bo->base.base, VC4_BO_TYPE_KERNEL_CACHE);

	vc4_bo_cache_free_old(dev);

out:
	mutex_unlock(&vc4->bo_lock);
}

static void vc4_bo_cache_time_work(struct work_struct *work)
{
	struct vc4_dev *vc4 =
		container_of(work, struct vc4_dev, bo_cache.time_work);
	struct drm_device *dev = &vc4->base;

	mutex_lock(&vc4->bo_lock);
	vc4_bo_cache_free_old(dev);
	mutex_unlock(&vc4->bo_lock);
}

int vc4_bo_inc_usecnt(struct vc4_bo *bo)
{
	struct vc4_dev *vc4 = to_vc4_dev(bo->base.base.dev);
	int ret;

	if (WARN_ON_ONCE(vc4->is_vc5))
		return -ENODEV;

	/* Fast path: if the BO is already retained by someone, no need to
	 * check the madv status.
	 */
	if (refcount_inc_not_zero(&bo->usecnt))
		return 0;

	mutex_lock(&bo->madv_lock);
	switch (bo->madv) {
	case VC4_MADV_WILLNEED:
		if (!refcount_inc_not_zero(&bo->usecnt))
			refcount_set(&bo->usecnt, 1);
		ret = 0;
		break;
	case VC4_MADV_DONTNEED:
		/* We shouldn't use a BO marked as purgeable if at least
		 * someone else retained its content by incrementing usecnt.
		 * Luckily the BO hasn't been purged yet, but something wrong
		 * is happening here. Just throw an error instead of
		 * authorizing this use case.
		 */
	case __VC4_MADV_PURGED:
		/* We can't use a purged BO. */
	default:
		/* Invalid madv value. */
		ret = -EINVAL;
		break;
	}
	mutex_unlock(&bo->madv_lock);

	return ret;
}

void vc4_bo_dec_usecnt(struct vc4_bo *bo)
{
	struct vc4_dev *vc4 = to_vc4_dev(bo->base.base.dev);

	if (WARN_ON_ONCE(vc4->is_vc5))
		return;

	/* Fast path: if the BO is still retained by someone, no need to test
	 * the madv value.
	 */
	if (refcount_dec_not_one(&bo->usecnt))
		return;

	mutex_lock(&bo->madv_lock);
	if (refcount_dec_and_test(&bo->usecnt) &&
	    bo->madv == VC4_MADV_DONTNEED)
		vc4_bo_add_to_purgeable_pool(bo);
	mutex_unlock(&bo->madv_lock);
}

static void vc4_bo_cache_time_timer(struct timer_list *t)
{
	struct vc4_dev *vc4 = from_timer(vc4, t, bo_cache.time_timer);

	schedule_work(&vc4->bo_cache.time_work);
}

static struct dma_buf *vc4_prime_export(struct drm_gem_object *obj, int flags)
{
	struct vc4_bo *bo = to_vc4_bo(obj);
	struct dma_buf *dmabuf;
	int ret;

	if (bo->validated_shader) {
		DRM_DEBUG("Attempting to export shader BO\n");
		return ERR_PTR(-EINVAL);
	}

	/* Note: as soon as the BO is exported it becomes unpurgeable, because
	 * noone ever decrements the usecnt even if the reference held by the
	 * exported BO is released. This shouldn't be a problem since we don't
	 * expect exported BOs to be marked as purgeable.
	 */
	ret = vc4_bo_inc_usecnt(bo);
	if (ret) {
		DRM_ERROR("Failed to increment BO usecnt\n");
		return ERR_PTR(ret);
	}

	dmabuf = drm_gem_prime_export(obj, flags);
	if (IS_ERR(dmabuf))
		vc4_bo_dec_usecnt(bo);

	return dmabuf;
}

static vm_fault_t vc4_fault(struct vm_fault *vmf)
{
	struct vm_area_struct *vma = vmf->vma;
	struct drm_gem_object *obj = vma->vm_private_data;
	struct vc4_bo *bo = to_vc4_bo(obj);

	/* The only reason we would end up here is when user-space accesses
	 * BO's memory after it's been purged.
	 */
	mutex_lock(&bo->madv_lock);
	WARN_ON(bo->madv != __VC4_MADV_PURGED);
	mutex_unlock(&bo->madv_lock);

	return VM_FAULT_SIGBUS;
}

static int vc4_gem_object_mmap(struct drm_gem_object *obj, struct vm_area_struct *vma)
{
	struct vc4_bo *bo = to_vc4_bo(obj);

	if (bo->validated_shader && (vma->vm_flags & VM_WRITE)) {
		DRM_DEBUG("mmaping of shader BOs for writing not allowed.\n");
		return -EINVAL;
	}

	if (bo->madv != VC4_MADV_WILLNEED) {
		DRM_DEBUG("mmaping of %s BO not allowed\n",
			  bo->madv == VC4_MADV_DONTNEED ?
			  "purgeable" : "purged");
		return -EINVAL;
	}

	return drm_gem_cma_mmap(obj, vma);
}

static const struct vm_operations_struct vc4_vm_ops = {
	.fault = vc4_fault,
	.open = drm_gem_vm_open,
	.close = drm_gem_vm_close,
};

static const struct drm_gem_object_funcs vc4_gem_object_funcs = {
	.free = vc4_free_object,
	.export = vc4_prime_export,
	.get_sg_table = drm_gem_cma_get_sg_table,
	.vmap = drm_gem_cma_vmap,
	.mmap = vc4_gem_object_mmap,
	.vm_ops = &vc4_vm_ops,
};

static int vc4_grab_bin_bo(struct vc4_dev *vc4, struct vc4_file *vc4file)
{
	int ret;

	if (!vc4->v3d)
		return -ENODEV;

	if (vc4file->bin_bo_used)
		return 0;

	ret = vc4_v3d_bin_bo_get(vc4, &vc4file->bin_bo_used);
	if (ret)
		return ret;

	return 0;
}

int vc4_create_bo_ioctl(struct drm_device *dev, void *data,
			struct drm_file *file_priv)
{
	struct drm_vc4_create_bo *args = data;
	struct vc4_file *vc4file = file_priv->driver_priv;
	struct vc4_dev *vc4 = to_vc4_dev(dev);
	struct vc4_bo *bo = NULL;
	int ret;

	if (WARN_ON_ONCE(vc4->is_vc5))
		return -ENODEV;

	ret = vc4_grab_bin_bo(vc4, vc4file);
	if (ret)
		return ret;

	/*
	 * We can't allocate from the BO cache, because the BOs don't
	 * get zeroed, and that might leak data between users.
	 */
	bo = vc4_bo_create(dev, args->size, false, VC4_BO_TYPE_V3D);
	if (IS_ERR(bo))
		return PTR_ERR(bo);

	bo->madv = VC4_MADV_WILLNEED;

	ret = drm_gem_handle_create(file_priv, &bo->base.base, &args->handle);
	drm_gem_object_put(&bo->base.base);

	return ret;
}

int vc4_mmap_bo_ioctl(struct drm_device *dev, void *data,
		      struct drm_file *file_priv)
{
	struct vc4_dev *vc4 = to_vc4_dev(dev);
	struct drm_vc4_mmap_bo *args = data;
	struct drm_gem_object *gem_obj;

	if (WARN_ON_ONCE(vc4->is_vc5))
		return -ENODEV;

	gem_obj = drm_gem_object_lookup(file_priv, args->handle);
	if (!gem_obj) {
		DRM_DEBUG("Failed to look up GEM BO %d\n", args->handle);
		return -EINVAL;
	}

	/* The mmap offset was set up at BO allocation time. */
	args->offset = drm_vma_node_offset_addr(&gem_obj->vma_node);

	drm_gem_object_put(gem_obj);
	return 0;
}

int
vc4_create_shader_bo_ioctl(struct drm_device *dev, void *data,
			   struct drm_file *file_priv)
{
	struct drm_vc4_create_shader_bo *args = data;
	struct vc4_file *vc4file = file_priv->driver_priv;
	struct vc4_dev *vc4 = to_vc4_dev(dev);
	struct vc4_bo *bo = NULL;
	int ret;

	if (WARN_ON_ONCE(vc4->is_vc5))
		return -ENODEV;

	if (args->size == 0)
		return -EINVAL;

	if (args->size % sizeof(u64) != 0)
		return -EINVAL;

	if (args->flags != 0) {
		DRM_INFO("Unknown flags set: 0x%08x\n", args->flags);
		return -EINVAL;
	}

	if (args->pad != 0) {
		DRM_INFO("Pad set: 0x%08x\n", args->pad);
		return -EINVAL;
	}

	ret = vc4_grab_bin_bo(vc4, vc4file);
	if (ret)
		return ret;

	bo = vc4_bo_create(dev, args->size, true, VC4_BO_TYPE_V3D_SHADER);
	if (IS_ERR(bo))
		return PTR_ERR(bo);

	bo->madv = VC4_MADV_WILLNEED;

	if (copy_from_user(bo->base.vaddr,
			     (void __user *)(uintptr_t)args->data,
			     args->size)) {
		ret = -EFAULT;
		goto fail;
	}
	/* Clear the rest of the memory from allocating from the BO
	 * cache.
	 */
	memset(bo->base.vaddr + args->size, 0,
	       bo->base.base.size - args->size);

	bo->validated_shader = vc4_validate_shader(&bo->base);
	if (!bo->validated_shader) {
		ret = -EINVAL;
		goto fail;
	}

	/* We have to create the handle after validation, to avoid
	 * races for users to do doing things like mmap the shader BO.
	 */
	ret = drm_gem_handle_create(file_priv, &bo->base.base, &args->handle);

fail:
	drm_gem_object_put(&bo->base.base);

	return ret;
}

/**
 * vc4_set_tiling_ioctl() - Sets the tiling modifier for a BO.
 * @dev: DRM device
 * @data: ioctl argument
 * @file_priv: DRM file for this fd
 *
 * The tiling state of the BO decides the default modifier of an fb if
 * no specific modifier was set by userspace, and the return value of
 * vc4_get_tiling_ioctl() (so that userspace can treat a BO it
 * received from dmabuf as the same tiling format as the producer
 * used).
 */
int vc4_set_tiling_ioctl(struct drm_device *dev, void *data,
			 struct drm_file *file_priv)
{
	struct vc4_dev *vc4 = to_vc4_dev(dev);
	struct drm_vc4_set_tiling *args = data;
	struct drm_gem_object *gem_obj;
	struct vc4_bo *bo;
	bool t_format;

	if (WARN_ON_ONCE(vc4->is_vc5))
		return -ENODEV;

	if (args->flags != 0)
		return -EINVAL;

	switch (args->modifier) {
	case DRM_FORMAT_MOD_NONE:
		t_format = false;
		break;
	case DRM_FORMAT_MOD_BROADCOM_VC4_T_TILED:
		t_format = true;
		break;
	default:
		return -EINVAL;
	}

	gem_obj = drm_gem_object_lookup(file_priv, args->handle);
	if (!gem_obj) {
		DRM_DEBUG("Failed to look up GEM BO %d\n", args->handle);
		return -ENOENT;
	}
	bo = to_vc4_bo(gem_obj);
	bo->t_format = t_format;

	drm_gem_object_put(gem_obj);

	return 0;
}

/**
 * vc4_get_tiling_ioctl() - Gets the tiling modifier for a BO.
 * @dev: DRM device
 * @data: ioctl argument
 * @file_priv: DRM file for this fd
 *
 * Returns the tiling modifier for a BO as set by vc4_set_tiling_ioctl().
 */
int vc4_get_tiling_ioctl(struct drm_device *dev, void *data,
			 struct drm_file *file_priv)
{
	struct vc4_dev *vc4 = to_vc4_dev(dev);
	struct drm_vc4_get_tiling *args = data;
	struct drm_gem_object *gem_obj;
	struct vc4_bo *bo;

	if (WARN_ON_ONCE(vc4->is_vc5))
		return -ENODEV;

	if (args->flags != 0 || args->modifier != 0)
		return -EINVAL;

	gem_obj = drm_gem_object_lookup(file_priv, args->handle);
	if (!gem_obj) {
		DRM_DEBUG("Failed to look up GEM BO %d\n", args->handle);
		return -ENOENT;
	}
	bo = to_vc4_bo(gem_obj);

	if (bo->t_format)
		args->modifier = DRM_FORMAT_MOD_BROADCOM_VC4_T_TILED;
	else
		args->modifier = DRM_FORMAT_MOD_NONE;

	drm_gem_object_put(gem_obj);

	return 0;
}

int vc4_bo_debugfs_init(struct drm_minor *minor)
{
	struct drm_device *drm = minor->dev;
	struct vc4_dev *vc4 = to_vc4_dev(drm);
	int ret;

	if (!vc4->v3d)
		return -ENODEV;

	ret = vc4_debugfs_add_file(minor, "bo_stats",
				   vc4_bo_stats_debugfs, NULL);
	if (ret)
		return ret;

	return 0;
}

static void vc4_bo_cache_destroy(struct drm_device *dev, void *unused);
int vc4_bo_cache_init(struct drm_device *dev)
{
	struct vc4_dev *vc4 = to_vc4_dev(dev);
	int ret;
	int i;

	if (WARN_ON_ONCE(vc4->is_vc5))
		return -ENODEV;

	/* Create the initial set of BO labels that the kernel will
	 * use.  This lets us avoid a bunch of string reallocation in
	 * the kernel's draw and BO allocation paths.
	 */
	vc4->bo_labels = kcalloc(VC4_BO_TYPE_COUNT, sizeof(*vc4->bo_labels),
				 GFP_KERNEL);
	if (!vc4->bo_labels)
		return -ENOMEM;
	vc4->num_labels = VC4_BO_TYPE_COUNT;

	BUILD_BUG_ON(ARRAY_SIZE(bo_type_names) != VC4_BO_TYPE_COUNT);
	for (i = 0; i < VC4_BO_TYPE_COUNT; i++)
		vc4->bo_labels[i].name = bo_type_names[i];

	ret = drmm_mutex_init(dev, &vc4->bo_lock);
	if (ret) {
		kfree(vc4->bo_labels);
		return ret;
	}

	INIT_LIST_HEAD(&vc4->bo_cache.time_list);

	INIT_WORK(&vc4->bo_cache.time_work, vc4_bo_cache_time_work);
	timer_setup(&vc4->bo_cache.time_timer, vc4_bo_cache_time_timer, 0);

	return drmm_add_action_or_reset(dev, vc4_bo_cache_destroy, NULL);
}

static void vc4_bo_cache_destroy(struct drm_device *dev, void *unused)
{
	struct vc4_dev *vc4 = to_vc4_dev(dev);
	int i;

	del_timer(&vc4->bo_cache.time_timer);
	cancel_work_sync(&vc4->bo_cache.time_work);

	vc4_bo_cache_purge(dev);

	for (i = 0; i < vc4->num_labels; i++) {
		if (vc4->bo_labels[i].num_allocated) {
			DRM_ERROR("Destroying BO cache with %d %s "
				  "BOs still allocated\n",
				  vc4->bo_labels[i].num_allocated,
				  vc4->bo_labels[i].name);
		}

		if (is_user_label(i))
			kfree(vc4->bo_labels[i].name);
	}
	kfree(vc4->bo_labels);
}

int vc4_label_bo_ioctl(struct drm_device *dev, void *data,
		       struct drm_file *file_priv)
{
	struct vc4_dev *vc4 = to_vc4_dev(dev);
	struct drm_vc4_label_bo *args = data;
	char *name;
	struct drm_gem_object *gem_obj;
	int ret = 0, label;

	if (WARN_ON_ONCE(vc4->is_vc5))
		return -ENODEV;

	if (!args->len)
		return -EINVAL;

	name = strndup_user(u64_to_user_ptr(args->name), args->len + 1);
	if (IS_ERR(name))
		return PTR_ERR(name);

	gem_obj = drm_gem_object_lookup(file_priv, args->handle);
	if (!gem_obj) {
		DRM_ERROR("Failed to look up GEM BO %d\n", args->handle);
		kfree(name);
		return -ENOENT;
	}

	mutex_lock(&vc4->bo_lock);
	label = vc4_get_user_label(vc4, name);
	if (label != -1)
		vc4_bo_set_label(gem_obj, label);
	else
		ret = -ENOMEM;
	mutex_unlock(&vc4->bo_lock);

	drm_gem_object_put(gem_obj);

	return ret;
}<|MERGE_RESOLUTION|>--- conflicted
+++ resolved
@@ -395,10 +395,6 @@
 {
 	struct vc4_dev *vc4 = to_vc4_dev(dev);
 	struct vc4_bo *bo;
-	int ret;
-
-	if (WARN_ON_ONCE(vc4->is_vc5))
-		return ERR_PTR(-ENODEV);
 
 	if (WARN_ON_ONCE(vc4->is_vc5))
 		return ERR_PTR(-ENODEV);
@@ -410,13 +406,7 @@
 	bo->madv = VC4_MADV_WILLNEED;
 	refcount_set(&bo->usecnt, 0);
 
-<<<<<<< HEAD
-	ret = drmm_mutex_init(dev, &bo->madv_lock);
-	if (ret)
-		return ERR_PTR(ret);
-=======
 	mutex_init(&bo->madv_lock);
->>>>>>> 8ad43539
 
 	mutex_lock(&vc4->bo_lock);
 	bo->label = VC4_BO_TYPE_KERNEL;
