--- conflicted
+++ resolved
@@ -852,7 +852,6 @@
 
 	if (flip_state->old_fb)
 		drm_framebuffer_put(flip_state->old_fb);
-<<<<<<< HEAD
 
 	kfree(flip_state);
 }
@@ -863,18 +862,6 @@
 		container_of(cb, struct vc4_async_flip_state, cb.seqno);
 	struct vc4_bo *bo = NULL;
 
-=======
-
-	kfree(flip_state);
-}
-
-static void vc4_async_page_flip_seqno_complete(struct vc4_seqno_cb *cb)
-{
-	struct vc4_async_flip_state *flip_state =
-		container_of(cb, struct vc4_async_flip_state, cb.seqno);
-	struct vc4_bo *bo = NULL;
-
->>>>>>> ac7d1fdd
 	if (flip_state->old_fb) {
 		struct drm_gem_cma_object *cma_bo =
 			drm_fb_cma_get_gem_obj(flip_state->old_fb, 0);
@@ -1315,13 +1302,8 @@
 		drm_mode_crtc_set_gamma_size(crtc, ARRAY_SIZE(vc4_crtc->lut_r));
 		drm_crtc_enable_color_mgmt(crtc, 0, false, crtc->gamma_size);
 	}
-<<<<<<< HEAD
-
-
-=======
-
-
->>>>>>> ac7d1fdd
+
+
 	if (!vc4->is_vc5) {
 		/* We support CTM, but only for one CRTC at a time. It's therefore
 		 * implemented as private driver state in vc4_kms, not here.
