// SPDX-License-Identifier: GPL-2.0-only
/*
 * Copyright (C) 2015 Broadcom
 * Copyright (c) 2014 The Linux Foundation. All rights reserved.
 * Copyright (C) 2013 Red Hat
 * Author: Rob Clark <robdclark@gmail.com>
 */

/**
 * DOC: VC4 Falcon HDMI module
 *
 * The HDMI core has a state machine and a PHY.  On BCM2835, most of
 * the unit operates off of the HSM clock from CPRMAN.  It also
 * internally uses the PLLH_PIX clock for the PHY.
 *
 * HDMI infoframes are kept within a small packet ram, where each
 * packet can be individually enabled for including in a frame.
 *
 * HDMI audio is implemented entirely within the HDMI IP block.  A
 * register in the HDMI encoder takes SPDIF frames from the DMA engine
 * and transfers them over an internal MAI (multi-channel audio
 * interconnect) bus to the encoder side for insertion into the video
 * blank regions.
 *
 * The driver's HDMI encoder does not yet support power management.
 * The HDMI encoder's power domain and the HSM/pixel clocks are kept
 * continuously running, and only the HDMI logic and packet ram are
 * powered off/on at disable/enable time.
 *
 * The driver does not yet support CEC control, though the HDMI
 * encoder block has CEC support.
 */

#include <drm/drm_atomic_helper.h>
#include <drm/drm_drv.h>
#include <drm/drm_edid.h>
#include <drm/drm_probe_helper.h>
#include <drm/drm_simple_kms_helper.h>
#include <drm/drm_scdc_helper.h>
#include <linux/clk.h>
#include <linux/component.h>
#include <linux/gpio/consumer.h>
#include <linux/i2c.h>
#include <linux/module.h>
#include <linux/moduleparam.h>
#include <linux/of_address.h>
#include <linux/of_gpio.h>
#include <linux/of_platform.h>
#include <linux/pm_runtime.h>
#include <linux/rational.h>
#include <linux/reset.h>
#include <sound/dmaengine_pcm.h>
#include <sound/hdmi-codec.h>
#include <sound/pcm_drm_eld.h>
#include <sound/pcm_params.h>
#include <sound/soc.h>
#include "media/cec.h"
#include "vc4_drv.h"
#include "vc4_hdmi.h"
#include "vc4_hdmi_regs.h"
#include "vc4_regs.h"

/*
 * "Broadcast RGB" property.
 * Allows overriding of HDMI full or limited range RGB
 */
#define VC4_BROADCAST_RGB_AUTO 0
#define VC4_BROADCAST_RGB_FULL 1
#define VC4_BROADCAST_RGB_LIMITED 2

#define VC5_HDMI_HORZA_HFP_SHIFT		16
#define VC5_HDMI_HORZA_HFP_MASK			VC4_MASK(28, 16)
#define VC5_HDMI_HORZA_VPOS			BIT(15)
#define VC5_HDMI_HORZA_HPOS			BIT(14)
#define VC5_HDMI_HORZA_HAP_SHIFT		0
#define VC5_HDMI_HORZA_HAP_MASK			VC4_MASK(13, 0)

#define VC5_HDMI_HORZB_HBP_SHIFT		16
#define VC5_HDMI_HORZB_HBP_MASK			VC4_MASK(26, 16)
#define VC5_HDMI_HORZB_HSP_SHIFT		0
#define VC5_HDMI_HORZB_HSP_MASK			VC4_MASK(10, 0)

#define VC5_HDMI_VERTA_VSP_SHIFT		24
#define VC5_HDMI_VERTA_VSP_MASK			VC4_MASK(28, 24)
#define VC5_HDMI_VERTA_VFP_SHIFT		16
#define VC5_HDMI_VERTA_VFP_MASK			VC4_MASK(22, 16)
#define VC5_HDMI_VERTA_VAL_SHIFT		0
#define VC5_HDMI_VERTA_VAL_MASK			VC4_MASK(12, 0)

#define VC5_HDMI_VERTB_VSPO_SHIFT		16
#define VC5_HDMI_VERTB_VSPO_MASK		VC4_MASK(29, 16)

#define VC4_HDMI_MISC_CONTROL_PIXEL_REP_SHIFT	0
#define VC4_HDMI_MISC_CONTROL_PIXEL_REP_MASK	VC4_MASK(3, 0)
#define VC5_HDMI_MISC_CONTROL_PIXEL_REP_SHIFT	0
#define VC5_HDMI_MISC_CONTROL_PIXEL_REP_MASK	VC4_MASK(3, 0)

#define VC5_HDMI_SCRAMBLER_CTL_ENABLE		BIT(0)

#define VC5_HDMI_DEEP_COLOR_CONFIG_1_INIT_PACK_PHASE_SHIFT	8
#define VC5_HDMI_DEEP_COLOR_CONFIG_1_INIT_PACK_PHASE_MASK	VC4_MASK(10, 8)

#define VC5_HDMI_DEEP_COLOR_CONFIG_1_COLOR_DEPTH_SHIFT		0
#define VC5_HDMI_DEEP_COLOR_CONFIG_1_COLOR_DEPTH_MASK		VC4_MASK(3, 0)

#define VC5_HDMI_GCP_CONFIG_GCP_ENABLE		BIT(31)

#define VC5_HDMI_GCP_WORD_1_GCP_SUBPACKET_BYTE_1_SHIFT	8
#define VC5_HDMI_GCP_WORD_1_GCP_SUBPACKET_BYTE_1_MASK	VC4_MASK(15, 8)

# define VC4_HD_M_SW_RST			BIT(2)
# define VC4_HD_M_ENABLE			BIT(0)

#define HSM_MIN_CLOCK_FREQ	120000000
#define CEC_CLOCK_FREQ 40000

#define HDMI_14_MAX_TMDS_CLK   (340 * 1000 * 1000)

/* bit field to force hotplug detection. bit0 = HDMI0 */
static int force_hotplug = 0;
module_param(force_hotplug, int, 0644);

static const char * const output_format_str[] = {
	[VC4_HDMI_OUTPUT_RGB]		= "RGB",
	[VC4_HDMI_OUTPUT_YUV420]	= "YUV 4:2:0",
	[VC4_HDMI_OUTPUT_YUV422]	= "YUV 4:2:2",
	[VC4_HDMI_OUTPUT_YUV444]	= "YUV 4:4:4",
};

static const char *vc4_hdmi_output_fmt_str(enum vc4_hdmi_output_format fmt)
<<<<<<< HEAD
{
	if (fmt >= ARRAY_SIZE(output_format_str))
		return "invalid";

	return output_format_str[fmt];
}

static unsigned long long
vc4_hdmi_encoder_compute_mode_clock(const struct drm_display_mode *mode,
				    unsigned int bpc, enum vc4_hdmi_output_format fmt);

static bool vc4_hdmi_mode_needs_scrambling(const struct drm_display_mode *mode,
					   unsigned int bpc,
					   enum vc4_hdmi_output_format fmt)
{
	unsigned long long clock = vc4_hdmi_encoder_compute_mode_clock(mode, bpc, fmt);

	return clock > HDMI_14_MAX_TMDS_CLK;
}

static bool vc4_hdmi_is_full_range(struct vc4_hdmi *vc4_hdmi,
				   const struct drm_display_mode *mode)
{
	struct vc4_hdmi_encoder *vc4_encoder = &vc4_hdmi->encoder;
=======
{
	if (fmt >= ARRAY_SIZE(output_format_str))
		return "invalid";

	return output_format_str[fmt];
}

static unsigned long long
vc4_hdmi_encoder_compute_mode_clock(const struct drm_display_mode *mode,
				    unsigned int bpc, enum vc4_hdmi_output_format fmt);

static bool vc4_hdmi_supports_scrambling(struct drm_encoder *encoder)
{
	struct vc4_hdmi *vc4_hdmi = encoder_to_vc4_hdmi(encoder);
	struct drm_display_info *display = &vc4_hdmi->connector.display_info;

	lockdep_assert_held(&vc4_hdmi->mutex);

	if (!display->is_hdmi)
		return false;

	if (!display->hdmi.scdc.supported ||
	    !display->hdmi.scdc.scrambling.supported)
		return false;

	return true;
}

static bool vc4_hdmi_mode_needs_scrambling(const struct drm_display_mode *mode,
					   unsigned int bpc,
					   enum vc4_hdmi_output_format fmt)
{
	unsigned long long clock = vc4_hdmi_encoder_compute_mode_clock(mode, bpc, fmt);

	return clock > HDMI_14_MAX_TMDS_CLK;
}

static bool vc4_hdmi_is_full_range(struct vc4_hdmi *vc4_hdmi,
				   const struct drm_display_mode *mode)
{
	struct drm_display_info *display = &vc4_hdmi->connector.display_info;
>>>>>>> 294b1446

	if (vc4_hdmi->broadcast_rgb == VC4_BROADCAST_RGB_LIMITED)
		return false;
	else if (vc4_hdmi->broadcast_rgb == VC4_BROADCAST_RGB_FULL)
		return true;
<<<<<<< HEAD
	return !vc4_encoder->hdmi_monitor ||
=======
	return !display->is_hdmi ||
>>>>>>> 294b1446
		drm_default_rgb_quant_range(mode) == HDMI_QUANTIZATION_RANGE_FULL;
}

static int vc4_hdmi_debugfs_regs(struct seq_file *m, void *unused)
{
	struct drm_info_node *node = (struct drm_info_node *)m->private;
	struct vc4_hdmi *vc4_hdmi = node->info_ent->data;
	struct drm_device *drm = vc4_hdmi->connector.dev;
	struct drm_printer p = drm_seq_file_printer(m);
	int idx;

	if (!drm_dev_enter(drm, &idx))
		return -ENODEV;

	drm_print_regset32(&p, &vc4_hdmi->hdmi_regset);
	drm_print_regset32(&p, &vc4_hdmi->hd_regset);
	drm_print_regset32(&p, &vc4_hdmi->cec_regset);
	drm_print_regset32(&p, &vc4_hdmi->csc_regset);
	drm_print_regset32(&p, &vc4_hdmi->dvp_regset);
	drm_print_regset32(&p, &vc4_hdmi->phy_regset);
	drm_print_regset32(&p, &vc4_hdmi->ram_regset);
	drm_print_regset32(&p, &vc4_hdmi->rm_regset);

	drm_dev_exit(idx);

	return 0;
}

static void vc4_hdmi_reset(struct vc4_hdmi *vc4_hdmi)
{
	struct drm_device *drm = vc4_hdmi->connector.dev;
	unsigned long flags;
	int idx;

	/*
	 * We can be called by our bind callback, when the
	 * connector->dev pointer might not be initialised yet.
	 */
	if (drm && !drm_dev_enter(drm, &idx))
		return;

	spin_lock_irqsave(&vc4_hdmi->hw_lock, flags);

	HDMI_WRITE(HDMI_M_CTL, VC4_HD_M_SW_RST);
	udelay(1);
	HDMI_WRITE(HDMI_M_CTL, 0);

	HDMI_WRITE(HDMI_M_CTL, VC4_HD_M_ENABLE);

	HDMI_WRITE(HDMI_SW_RESET_CONTROL,
		   VC4_HDMI_SW_RESET_HDMI |
		   VC4_HDMI_SW_RESET_FORMAT_DETECT);

	HDMI_WRITE(HDMI_SW_RESET_CONTROL, 0);

	spin_unlock_irqrestore(&vc4_hdmi->hw_lock, flags);

	if (drm)
		drm_dev_exit(idx);
}

static void vc5_hdmi_reset(struct vc4_hdmi *vc4_hdmi)
{
	struct drm_device *drm = vc4_hdmi->connector.dev;
	unsigned long flags;
	int idx;

	/*
	 * We can be called by our bind callback, when the
	 * connector->dev pointer might not be initialised yet.
	 */
	if (drm && !drm_dev_enter(drm, &idx))
		return;

	reset_control_reset(vc4_hdmi->reset);

	spin_lock_irqsave(&vc4_hdmi->hw_lock, flags);

	HDMI_WRITE(HDMI_DVP_CTL, 0);

	HDMI_WRITE(HDMI_CLOCK_STOP,
		   HDMI_READ(HDMI_CLOCK_STOP) | VC4_DVP_HT_CLOCK_STOP_PIXEL);

	spin_unlock_irqrestore(&vc4_hdmi->hw_lock, flags);

	if (drm)
		drm_dev_exit(idx);
}

#ifdef CONFIG_DRM_VC4_HDMI_CEC
static void vc4_hdmi_cec_update_clk_div(struct vc4_hdmi *vc4_hdmi)
{
	struct drm_device *drm = vc4_hdmi->connector.dev;
	unsigned long cec_rate;
	unsigned long flags;
	u16 clk_cnt;
	u32 value;
	int idx;

	/*
	 * This function is called by our runtime_resume implementation
	 * and thus at bind time, when we haven't registered our
	 * connector yet and thus don't have a pointer to the DRM
	 * device.
	 */
	if (drm && !drm_dev_enter(drm, &idx))
		return;

	cec_rate = clk_get_rate(vc4_hdmi->cec_clock);

	spin_lock_irqsave(&vc4_hdmi->hw_lock, flags);

	value = HDMI_READ(HDMI_CEC_CNTRL_1);
	value &= ~VC4_HDMI_CEC_DIV_CLK_CNT_MASK;

	/*
	 * Set the clock divider: the hsm_clock rate and this divider
	 * setting will give a 40 kHz CEC clock.
	 */
	clk_cnt = cec_rate / CEC_CLOCK_FREQ;
	value |= clk_cnt << VC4_HDMI_CEC_DIV_CLK_CNT_SHIFT;
	HDMI_WRITE(HDMI_CEC_CNTRL_1, value);

	spin_unlock_irqrestore(&vc4_hdmi->hw_lock, flags);

	if (drm)
		drm_dev_exit(idx);
}
#else
static void vc4_hdmi_cec_update_clk_div(struct vc4_hdmi *vc4_hdmi) {}
#endif

static int reset_pipe(struct drm_crtc *crtc,
			struct drm_modeset_acquire_ctx *ctx)
{
	struct drm_atomic_state *state;
	struct drm_crtc_state *crtc_state;
	int ret;

	state = drm_atomic_state_alloc(crtc->dev);
	if (!state)
		return -ENOMEM;

	state->acquire_ctx = ctx;

	crtc_state = drm_atomic_get_crtc_state(state, crtc);
	if (IS_ERR(crtc_state)) {
		ret = PTR_ERR(crtc_state);
		goto out;
	}

	crtc_state->connectors_changed = true;

	ret = drm_atomic_commit(state);
out:
	drm_atomic_state_put(state);

	return ret;
}

static int vc4_hdmi_reset_link(struct drm_connector *connector,
			       struct drm_modeset_acquire_ctx *ctx)
{
	struct drm_device *drm = connector->dev;
	struct vc4_hdmi *vc4_hdmi = connector_to_vc4_hdmi(connector);
	struct drm_encoder *encoder = &vc4_hdmi->encoder.base;
	struct drm_connector_state *conn_state;
	struct drm_crtc_state *crtc_state;
	struct drm_crtc *crtc;
	bool scrambling_needed;
	u8 config;
	int ret;

<<<<<<< HEAD
	mutex_lock(&vc4_hdmi->mutex);

	WARN_ON(pm_runtime_resume_and_get(&vc4_hdmi->pdev->dev));

	if (force_hotplug & BIT(vc4_hdmi->encoder.base.type - VC4_ENCODER_TYPE_HDMI0))
		connected = true;
	else if (vc4_hdmi->hpd_gpio) {
		if (gpiod_get_value_cansleep(vc4_hdmi->hpd_gpio))
			connected = true;
	} else {
		if (vc4_hdmi->variant->hp_detect &&
		    vc4_hdmi->variant->hp_detect(vc4_hdmi))
			connected = true;
=======
	if (!connector)
		return 0;

	ret = drm_modeset_lock(&drm->mode_config.connection_mutex, ctx);
	if (ret)
		return ret;

	conn_state = connector->state;
	crtc = conn_state->crtc;
	if (!crtc)
		return 0;

	ret = drm_modeset_lock(&crtc->mutex, ctx);
	if (ret)
		return ret;

	crtc_state = crtc->state;
	if (!crtc_state->active)
		return 0;

	if (!vc4_hdmi_supports_scrambling(encoder))
		return 0;

	scrambling_needed = vc4_hdmi_mode_needs_scrambling(&vc4_hdmi->saved_adjusted_mode,
							   vc4_hdmi->output_bpc,
							   vc4_hdmi->output_format);
	if (!scrambling_needed)
		return 0;

	if (conn_state->commit &&
	    !try_wait_for_completion(&conn_state->commit->hw_done))
		return 0;

	ret = drm_scdc_readb(connector->ddc, SCDC_TMDS_CONFIG, &config);
	if (ret < 0) {
		drm_err(drm, "Failed to read TMDS config: %d\n", ret);
		return 0;
>>>>>>> 294b1446
	}

	if (!!(config & SCDC_SCRAMBLING_ENABLE) == scrambling_needed)
		return 0;

<<<<<<< HEAD
			if (edid) {
				cec_s_phys_addr_from_edid(vc4_hdmi->cec_adap, edid);
				vc4_hdmi->encoder.hdmi_monitor = drm_detect_hdmi_monitor(edid);
				kfree(edid);
			} else {
				vc4_hdmi->encoder.hdmi_monitor = false;
			}
		}

		vc4_hdmi_enable_scrambling(&vc4_hdmi->encoder.base.base);
		pm_runtime_put(&vc4_hdmi->pdev->dev);
		mutex_unlock(&vc4_hdmi->mutex);
		return connector_status_connected;
	}

	vc4_hdmi->encoder.hdmi_monitor = false;

	cec_phys_addr_invalidate(vc4_hdmi->cec_adap);
	pm_runtime_put(&vc4_hdmi->pdev->dev);
	mutex_unlock(&vc4_hdmi->mutex);
	return connector_status_disconnected;
}

static int vc4_hdmi_connector_get_modes(struct drm_connector *connector)
{
	struct vc4_hdmi *vc4_hdmi = connector_to_vc4_hdmi(connector);
	struct vc4_hdmi_encoder *vc4_encoder = &vc4_hdmi->encoder;
=======
	/*
	 * HDMI 2.0 says that one should not send scrambled data
	 * prior to configuring the sink scrambling, and that
	 * TMDS clock/data transmission should be suspended when
	 * changing the TMDS clock rate in the sink. So let's
	 * just do a full modeset here, even though some sinks
	 * would be perfectly happy if were to just reconfigure
	 * the SCDC settings on the fly.
	 */
	return reset_pipe(crtc, ctx);
}

static void vc4_hdmi_handle_hotplug(struct vc4_hdmi *vc4_hdmi,
				    struct drm_modeset_acquire_ctx *ctx,
				    enum drm_connector_status status)
{
	struct drm_connector *connector = &vc4_hdmi->connector;
	struct edid *edid;

	/*
	 * NOTE: This function should really be called with
	 * vc4_hdmi->mutex held, but doing so results in reentrancy
	 * issues since cec_s_phys_addr_from_edid might call
	 * .adap_enable, which leads to that funtion being called with
	 * our mutex held.
	 *
	 * A similar situation occurs with
	 * drm_atomic_helper_connector_hdmi_reset_link() that will call
	 * into our KMS hooks if the scrambling was enabled.
	 *
	 * Concurrency isn't an issue at the moment since we don't share
	 * any state with any of the other frameworks so we can ignore
	 * the lock for now.
	 */

	if (status == connector->status)
		return;

	if (status == connector_status_disconnected) {
		cec_phys_addr_invalidate(vc4_hdmi->cec_adap);
		return;
	}

	edid = drm_get_edid(connector, vc4_hdmi->ddc);
	if (!edid)
		return;

	cec_s_phys_addr_from_edid(vc4_hdmi->cec_adap, edid);
	kfree(edid);

	vc4_hdmi_reset_link(connector, ctx);
}

static int vc4_hdmi_connector_detect_ctx(struct drm_connector *connector,
					 struct drm_modeset_acquire_ctx *ctx,
					 bool force)
{
	struct vc4_hdmi *vc4_hdmi = connector_to_vc4_hdmi(connector);
	enum drm_connector_status status = connector_status_disconnected;

	/*
	 * NOTE: This function should really take vc4_hdmi->mutex, but
	 * doing so results in reentrancy issues since
	 * vc4_hdmi_handle_hotplug() can call into other functions that
	 * would take the mutex while it's held here.
	 *
	 * Concurrency isn't an issue at the moment since we don't share
	 * any state with any of the other frameworks so we can ignore
	 * the lock for now.
	 */

	WARN_ON(pm_runtime_resume_and_get(&vc4_hdmi->pdev->dev));

	if (force_hotplug & BIT(vc4_hdmi->encoder.type - VC4_ENCODER_TYPE_HDMI0))
		status = connector_status_connected;
	else if (vc4_hdmi->hpd_gpio) {
		if (gpiod_get_value_cansleep(vc4_hdmi->hpd_gpio))
			status = connector_status_connected;
	} else {
		if (vc4_hdmi->variant->hp_detect &&
		    vc4_hdmi->variant->hp_detect(vc4_hdmi))
			status = connector_status_connected;
	}

	vc4_hdmi_handle_hotplug(vc4_hdmi, ctx, status);
	pm_runtime_put(&vc4_hdmi->pdev->dev);

	return status;
}

static int vc4_hdmi_connector_get_modes(struct drm_connector *connector)
{
	struct vc4_hdmi *vc4_hdmi = connector_to_vc4_hdmi(connector);
>>>>>>> 294b1446
	struct vc4_dev *vc4 = to_vc4_dev(connector->dev);
	int ret = 0;
	struct edid *edid;

<<<<<<< HEAD
	mutex_lock(&vc4_hdmi->mutex);
=======
	/*
	 * NOTE: This function should really take vc4_hdmi->mutex, but
	 * doing so results in reentrancy issues since
	 * cec_s_phys_addr_from_edid might call .adap_enable, which
	 * leads to that funtion being called with our mutex held.
	 *
	 * Concurrency isn't an issue at the moment since we don't share
	 * any state with any of the other frameworks so we can ignore
	 * the lock for now.
	 */
>>>>>>> 294b1446

	edid = drm_get_edid(connector, vc4_hdmi->ddc);
	cec_s_phys_addr_from_edid(vc4_hdmi->cec_adap, edid);
	if (!edid) {
		ret = -ENODEV;
		goto out;
	}

	drm_connector_update_edid_property(connector, edid);
	ret = drm_add_edid_modes(connector, edid);
	kfree(edid);

	if (!vc4->hvs->vc5_hdmi_enable_scrambling) {
		struct drm_device *drm = connector->dev;
		const struct drm_display_mode *mode;

		list_for_each_entry(mode, &connector->probed_modes, head) {
			if (vc4_hdmi_mode_needs_scrambling(mode, 8, VC4_HDMI_OUTPUT_RGB)) {
				drm_warn_once(drm, "The core clock cannot reach frequencies high enough to support 4k @ 60Hz.");
				drm_warn_once(drm, "Please change your config.txt file to add hdmi_enable_4kp60.");
			}
		}
	}

out:
	mutex_unlock(&vc4_hdmi->mutex);

	return ret;
}

static int vc4_hdmi_connector_atomic_check(struct drm_connector *connector,
					   struct drm_atomic_state *state)
{
	struct drm_connector_state *old_state =
		drm_atomic_get_old_connector_state(state, connector);
	struct vc4_hdmi_connector_state *old_vc4_state = conn_state_to_vc4_hdmi_conn_state(old_state);
	struct drm_connector_state *new_state =
		drm_atomic_get_new_connector_state(state, connector);
	struct vc4_hdmi_connector_state *new_vc4_state = conn_state_to_vc4_hdmi_conn_state(new_state);
	struct drm_crtc *crtc = new_state->crtc;

	if (!crtc)
		return 0;

	if (old_state->colorspace != new_state->colorspace ||
	    old_vc4_state->broadcast_rgb != new_vc4_state->broadcast_rgb ||
	    !drm_connector_atomic_hdr_metadata_equal(old_state, new_state)) {
		struct drm_crtc_state *crtc_state;

		crtc_state = drm_atomic_get_crtc_state(state, crtc);
		if (IS_ERR(crtc_state))
			return PTR_ERR(crtc_state);

		crtc_state->mode_changed = true;
	}

	return 0;
}

/**
 * vc4_hdmi_connector_atomic_get_property - hook for
 *						connector->atomic_get_property.
 * @connector: Connector to get the property for.
 * @state: Connector state to retrieve the property from.
 * @property: Property to retrieve.
 * @val: Return value for the property.
 *
 * Returns the atomic property value for a digital connector.
 */
int vc4_hdmi_connector_get_property(struct drm_connector *connector,
				    const struct drm_connector_state *state,
				    struct drm_property *property,
				    uint64_t *val)
{
	struct vc4_hdmi *vc4_hdmi = connector_to_vc4_hdmi(connector);
	const struct vc4_hdmi_connector_state *vc4_conn_state =
				const_conn_state_to_vc4_hdmi_conn_state(state);

	if (property == vc4_hdmi->broadcast_rgb_property) {
		*val = vc4_conn_state->broadcast_rgb;
	} else {
		DRM_DEBUG_ATOMIC("Unknown property [PROP:%d:%s]\n",
				 property->base.id, property->name);
		return -EINVAL;
	}

	return 0;
}

/**
 * vc4_hdmi_connector_atomic_set_property - hook for
 *						connector->atomic_set_property.
 * @connector: Connector to set the property for.
 * @state: Connector state to set the property on.
 * @property: Property to set.
 * @val: New value for the property.
 *
 * Sets the atomic property value for a digital connector.
 */
int vc4_hdmi_connector_set_property(struct drm_connector *connector,
				    struct drm_connector_state *state,
				    struct drm_property *property,
				    uint64_t val)
{
	struct vc4_hdmi *vc4_hdmi = connector_to_vc4_hdmi(connector);
	struct vc4_hdmi_connector_state *vc4_conn_state =
				conn_state_to_vc4_hdmi_conn_state(state);

	if (property == vc4_hdmi->broadcast_rgb_property) {
		vc4_conn_state->broadcast_rgb = val;
		return 0;
	}

	DRM_DEBUG_ATOMIC("Unknown property [PROP:%d:%s]\n",
			 property->base.id, property->name);
	return -EINVAL;
}

static void vc4_hdmi_connector_reset(struct drm_connector *connector)
{
	struct vc4_hdmi_connector_state *old_state =
		conn_state_to_vc4_hdmi_conn_state(connector->state);
	struct vc4_hdmi_connector_state *new_state =
		kzalloc(sizeof(*new_state), GFP_KERNEL);

	if (connector->state)
		__drm_atomic_helper_connector_destroy_state(connector->state);

	kfree(old_state);
	__drm_atomic_helper_connector_reset(connector, &new_state->base);

	if (!new_state)
		return;

	new_state->base.max_bpc = 8;
	new_state->base.max_requested_bpc = 8;
	new_state->output_format = VC4_HDMI_OUTPUT_RGB;
	drm_atomic_helper_connector_tv_reset(connector);
}

static struct drm_connector_state *
vc4_hdmi_connector_duplicate_state(struct drm_connector *connector)
{
	struct drm_connector_state *conn_state = connector->state;
	struct vc4_hdmi_connector_state *vc4_state = conn_state_to_vc4_hdmi_conn_state(conn_state);
	struct vc4_hdmi_connector_state *new_state;

	new_state = kzalloc(sizeof(*new_state), GFP_KERNEL);
	if (!new_state)
		return NULL;

	new_state->pixel_rate = vc4_state->pixel_rate;
	new_state->output_bpc = vc4_state->output_bpc;
	new_state->output_format = vc4_state->output_format;
	new_state->broadcast_rgb = vc4_state->broadcast_rgb;
	__drm_atomic_helper_connector_duplicate_state(connector, &new_state->base);

	return &new_state->base;
}

static const struct drm_connector_funcs vc4_hdmi_connector_funcs = {
	.fill_modes = drm_helper_probe_single_connector_modes,
	.reset = vc4_hdmi_connector_reset,
	.atomic_duplicate_state = vc4_hdmi_connector_duplicate_state,
	.atomic_destroy_state = drm_atomic_helper_connector_destroy_state,
	.atomic_get_property = vc4_hdmi_connector_get_property,
	.atomic_set_property = vc4_hdmi_connector_set_property,
};

static const struct drm_connector_helper_funcs vc4_hdmi_connector_helper_funcs = {
	.detect_ctx = vc4_hdmi_connector_detect_ctx,
	.get_modes = vc4_hdmi_connector_get_modes,
	.atomic_check = vc4_hdmi_connector_atomic_check,
};

static const struct drm_prop_enum_list broadcast_rgb_names[] = {
	{ VC4_BROADCAST_RGB_AUTO, "Automatic" },
	{ VC4_BROADCAST_RGB_FULL, "Full" },
	{ VC4_BROADCAST_RGB_LIMITED, "Limited 16:235" },
};

static void
vc4_hdmi_attach_broadcast_rgb_property(struct drm_device *dev,
				       struct vc4_hdmi *vc4_hdmi)
{
	struct drm_property *prop = vc4_hdmi->broadcast_rgb_property;

	if (!prop) {
		prop = drm_property_create_enum(dev, DRM_MODE_PROP_ENUM,
						"Broadcast RGB",
						broadcast_rgb_names,
						ARRAY_SIZE(broadcast_rgb_names));
		if (!prop)
			return;

		vc4_hdmi->broadcast_rgb_property = prop;
	}

	drm_object_attach_property(&vc4_hdmi->connector.base, prop, 0);
}

static int vc4_hdmi_connector_init(struct drm_device *dev,
				   struct vc4_hdmi *vc4_hdmi)
{
	struct drm_connector *connector = &vc4_hdmi->connector;
	struct drm_encoder *encoder = &vc4_hdmi->encoder.base;
	int ret;

	ret = drmm_connector_init(dev, connector,
				  &vc4_hdmi_connector_funcs,
				  DRM_MODE_CONNECTOR_HDMIA,
				  vc4_hdmi->ddc);
	if (ret)
		return ret;

	drm_connector_helper_add(connector, &vc4_hdmi_connector_helper_funcs);

	/*
	 * Some of the properties below require access to state, like bpc.
	 * Allocate some default initial connector state with our reset helper.
	 */
	if (connector->funcs->reset)
		connector->funcs->reset(connector);

	/* Create and attach TV margin props to this connector. */
	ret = drm_mode_create_tv_margin_properties(dev);
	if (ret)
		return ret;

	ret = drm_mode_create_hdmi_colorspace_property(connector);
	if (ret)
		return ret;

	drm_connector_attach_colorspace_property(connector);
	drm_connector_attach_tv_margin_properties(connector);
	drm_connector_attach_max_bpc_property(connector, 8, 12);

	connector->polled = (DRM_CONNECTOR_POLL_CONNECT |
			     DRM_CONNECTOR_POLL_DISCONNECT);

	connector->interlace_allowed = 1;
	connector->doublescan_allowed = 0;
	connector->stereo_allowed = 1;

	if (vc4_hdmi->variant->supports_hdr)
		drm_connector_attach_hdr_output_metadata_property(connector);

	vc4_hdmi_attach_broadcast_rgb_property(dev, vc4_hdmi);

	drm_connector_attach_encoder(connector, encoder);

	return 0;
}

static int vc4_hdmi_stop_packet(struct drm_encoder *encoder,
				enum hdmi_infoframe_type type,
				bool poll)
{
	struct vc4_hdmi *vc4_hdmi = encoder_to_vc4_hdmi(encoder);
	struct drm_device *drm = vc4_hdmi->connector.dev;
	u32 packet_id = type - 0x80;
	unsigned long flags;
	int ret = 0;
	int idx;

	if (!drm_dev_enter(drm, &idx))
		return -ENODEV;

	spin_lock_irqsave(&vc4_hdmi->hw_lock, flags);
	HDMI_WRITE(HDMI_RAM_PACKET_CONFIG,
		   HDMI_READ(HDMI_RAM_PACKET_CONFIG) & ~BIT(packet_id));
	spin_unlock_irqrestore(&vc4_hdmi->hw_lock, flags);

	if (poll) {
		ret = wait_for(!(HDMI_READ(HDMI_RAM_PACKET_STATUS) &
				 BIT(packet_id)), 100);
	}

	drm_dev_exit(idx);
	return ret;
}

static void vc4_hdmi_write_infoframe(struct drm_encoder *encoder,
				     union hdmi_infoframe *frame)
{
	struct vc4_hdmi *vc4_hdmi = encoder_to_vc4_hdmi(encoder);
	struct drm_device *drm = vc4_hdmi->connector.dev;
	u32 packet_id = frame->any.type - 0x80;
	const struct vc4_hdmi_register *ram_packet_start =
		&vc4_hdmi->variant->registers[HDMI_RAM_PACKET_START];
	u32 packet_reg = ram_packet_start->offset + VC4_HDMI_PACKET_STRIDE * packet_id;
	u32 packet_reg_next = ram_packet_start->offset +
		VC4_HDMI_PACKET_STRIDE * (packet_id + 1);
	void __iomem *base = __vc4_hdmi_get_field_base(vc4_hdmi,
						       ram_packet_start->reg);
	uint8_t buffer[VC4_HDMI_PACKET_STRIDE] = {};
	unsigned long flags;
	ssize_t len, i;
	int ret;
	int idx;

	if (!drm_dev_enter(drm, &idx))
		return;

	WARN_ONCE(!(HDMI_READ(HDMI_RAM_PACKET_CONFIG) &
		    VC4_HDMI_RAM_PACKET_ENABLE),
		  "Packet RAM has to be on to store the packet.");

	len = hdmi_infoframe_pack(frame, buffer, sizeof(buffer));
	if (len < 0)
		goto out;

	ret = vc4_hdmi_stop_packet(encoder, frame->any.type, true);
	if (ret) {
		DRM_ERROR("Failed to wait for infoframe to go idle: %d\n", ret);
		goto out;
	}

	spin_lock_irqsave(&vc4_hdmi->hw_lock, flags);

	for (i = 0; i < len; i += 7) {
		writel(buffer[i + 0] << 0 |
		       buffer[i + 1] << 8 |
		       buffer[i + 2] << 16,
		       base + packet_reg);
		packet_reg += 4;

		writel(buffer[i + 3] << 0 |
		       buffer[i + 4] << 8 |
		       buffer[i + 5] << 16 |
		       buffer[i + 6] << 24,
		       base + packet_reg);
		packet_reg += 4;
	}

	/*
	 * clear remainder of packet ram as it's included in the
	 * infoframe and triggers a checksum error on hdmi analyser
	 */
	for (; packet_reg < packet_reg_next; packet_reg += 4)
		writel(0, base + packet_reg);

	HDMI_WRITE(HDMI_RAM_PACKET_CONFIG,
		   HDMI_READ(HDMI_RAM_PACKET_CONFIG) | BIT(packet_id));

	spin_unlock_irqrestore(&vc4_hdmi->hw_lock, flags);

	ret = wait_for((HDMI_READ(HDMI_RAM_PACKET_STATUS) &
			BIT(packet_id)), 100);
	if (ret)
		DRM_ERROR("Failed to wait for infoframe to start: %d\n", ret);

out:
	drm_dev_exit(idx);
}

static void vc4_hdmi_avi_infoframe_colorspace(struct hdmi_avi_infoframe *frame,
					      enum vc4_hdmi_output_format fmt)
{
	switch (fmt) {
	case VC4_HDMI_OUTPUT_RGB:
		frame->colorspace = HDMI_COLORSPACE_RGB;
		break;

	case VC4_HDMI_OUTPUT_YUV420:
		frame->colorspace = HDMI_COLORSPACE_YUV420;
		break;

	case VC4_HDMI_OUTPUT_YUV422:
		frame->colorspace = HDMI_COLORSPACE_YUV422;
		break;

	case VC4_HDMI_OUTPUT_YUV444:
		frame->colorspace = HDMI_COLORSPACE_YUV444;
		break;

	default:
		break;
	}
}

static void vc4_hdmi_set_avi_infoframe(struct drm_encoder *encoder)
{
	struct vc4_hdmi *vc4_hdmi = encoder_to_vc4_hdmi(encoder);
	struct drm_connector *connector = &vc4_hdmi->connector;
	struct drm_connector_state *cstate = connector->state;
	struct vc4_hdmi_connector_state *vc4_state =
		conn_state_to_vc4_hdmi_conn_state(cstate);
	const struct drm_display_mode *mode = &vc4_hdmi->saved_adjusted_mode;
	union hdmi_infoframe frame;
	int ret;

	lockdep_assert_held(&vc4_hdmi->mutex);

	ret = drm_hdmi_avi_infoframe_from_display_mode(&frame.avi,
						       connector, mode);
	if (ret < 0) {
		DRM_ERROR("couldn't fill AVI infoframe\n");
		return;
	}

	drm_hdmi_avi_infoframe_quant_range(&frame.avi,
					   connector, mode,
					   vc4_hdmi_is_full_range(vc4_hdmi, mode) ?
					   HDMI_QUANTIZATION_RANGE_FULL :
					   HDMI_QUANTIZATION_RANGE_LIMITED);
	drm_hdmi_avi_infoframe_colorimetry(&frame.avi, cstate);
	vc4_hdmi_avi_infoframe_colorspace(&frame.avi, vc4_state->output_format);
	drm_hdmi_avi_infoframe_bars(&frame.avi, cstate);

	vc4_hdmi_write_infoframe(encoder, &frame);
}

static void vc4_hdmi_set_spd_infoframe(struct drm_encoder *encoder)
{
	union hdmi_infoframe frame;
	int ret;

	ret = hdmi_spd_infoframe_init(&frame.spd, "Broadcom", "Videocore");
	if (ret < 0) {
		DRM_ERROR("couldn't fill SPD infoframe\n");
		return;
	}

	frame.spd.sdi = HDMI_SPD_SDI_PC;

	vc4_hdmi_write_infoframe(encoder, &frame);
}

static void vc4_hdmi_set_audio_infoframe(struct drm_encoder *encoder)
{
	struct vc4_hdmi *vc4_hdmi = encoder_to_vc4_hdmi(encoder);
	struct hdmi_audio_infoframe *audio = &vc4_hdmi->audio.infoframe;
	union hdmi_infoframe frame;

	memcpy(&frame.audio, audio, sizeof(*audio));
	vc4_hdmi_write_infoframe(encoder, &frame);
}

static void vc4_hdmi_set_hdr_infoframe(struct drm_encoder *encoder)
{
	struct vc4_hdmi *vc4_hdmi = encoder_to_vc4_hdmi(encoder);
	struct drm_connector *connector = &vc4_hdmi->connector;
	struct drm_connector_state *conn_state = connector->state;
	union hdmi_infoframe frame;

	lockdep_assert_held(&vc4_hdmi->mutex);

	if (!vc4_hdmi->variant->supports_hdr)
		return;

	if (!conn_state->hdr_output_metadata)
		return;

	if (drm_hdmi_infoframe_set_hdr_metadata(&frame.drm, conn_state))
		return;

	vc4_hdmi_write_infoframe(encoder, &frame);
}

static void vc4_hdmi_set_infoframes(struct drm_encoder *encoder)
{
	struct vc4_hdmi *vc4_hdmi = encoder_to_vc4_hdmi(encoder);

	lockdep_assert_held(&vc4_hdmi->mutex);

	vc4_hdmi_set_avi_infoframe(encoder);
	vc4_hdmi_set_spd_infoframe(encoder);
	/*
	 * If audio was streaming, then we need to reenabled the audio
	 * infoframe here during encoder_enable.
	 */
	if (vc4_hdmi->audio.streaming)
		vc4_hdmi_set_audio_infoframe(encoder);

	vc4_hdmi_set_hdr_infoframe(encoder);
}

<<<<<<< HEAD
static bool vc4_hdmi_supports_scrambling(struct drm_encoder *encoder,
					 struct drm_display_mode *mode)
{
	struct vc4_hdmi_encoder *vc4_encoder = to_vc4_hdmi_encoder(encoder);
	struct vc4_hdmi *vc4_hdmi = encoder_to_vc4_hdmi(encoder);
	struct drm_display_info *display = &vc4_hdmi->connector.display_info;

	lockdep_assert_held(&vc4_hdmi->mutex);

	if (!vc4_encoder->hdmi_monitor)
		return false;

	if (!display->hdmi.scdc.supported ||
	    !display->hdmi.scdc.scrambling.supported)
		return false;

	return true;
}

=======
>>>>>>> 294b1446
#define SCRAMBLING_POLLING_DELAY_MS	1000

static void vc4_hdmi_enable_scrambling(struct drm_encoder *encoder)
{
	struct vc4_hdmi *vc4_hdmi = encoder_to_vc4_hdmi(encoder);
	struct drm_device *drm = vc4_hdmi->connector.dev;
<<<<<<< HEAD
	struct drm_display_mode *mode = &vc4_hdmi->saved_adjusted_mode;
=======
	const struct drm_display_mode *mode = &vc4_hdmi->saved_adjusted_mode;
>>>>>>> 294b1446
	unsigned long flags;
	int idx;

	lockdep_assert_held(&vc4_hdmi->mutex);
<<<<<<< HEAD
=======

	if (!vc4_hdmi_supports_scrambling(encoder))
		return;
>>>>>>> 294b1446

	if (!vc4_hdmi_mode_needs_scrambling(mode,
					    vc4_hdmi->output_bpc,
					    vc4_hdmi->output_format))
		return;

<<<<<<< HEAD
	if (!vc4_hdmi_mode_needs_scrambling(mode,
					    vc4_hdmi->output_bpc,
					    vc4_hdmi->output_format))
		return;

=======
>>>>>>> 294b1446
	if (!drm_dev_enter(drm, &idx))
		return;

	drm_scdc_set_high_tmds_clock_ratio(vc4_hdmi->ddc, true);
	drm_scdc_set_scrambling(vc4_hdmi->ddc, true);

	spin_lock_irqsave(&vc4_hdmi->hw_lock, flags);
	HDMI_WRITE(HDMI_SCRAMBLER_CTL, HDMI_READ(HDMI_SCRAMBLER_CTL) |
		   VC5_HDMI_SCRAMBLER_CTL_ENABLE);
	spin_unlock_irqrestore(&vc4_hdmi->hw_lock, flags);

	drm_dev_exit(idx);

	vc4_hdmi->scdc_enabled = true;

	queue_delayed_work(system_wq, &vc4_hdmi->scrambling_work,
			   msecs_to_jiffies(SCRAMBLING_POLLING_DELAY_MS));
}

static void vc4_hdmi_disable_scrambling(struct drm_encoder *encoder)
{
	struct vc4_hdmi *vc4_hdmi = encoder_to_vc4_hdmi(encoder);
	struct drm_device *drm = vc4_hdmi->connector.dev;
	unsigned long flags;
	int idx;

	lockdep_assert_held(&vc4_hdmi->mutex);

	if (!vc4_hdmi->scdc_enabled)
		return;

	vc4_hdmi->scdc_enabled = false;

	if (delayed_work_pending(&vc4_hdmi->scrambling_work))
		cancel_delayed_work_sync(&vc4_hdmi->scrambling_work);

	if (!drm_dev_enter(drm, &idx))
		return;

	spin_lock_irqsave(&vc4_hdmi->hw_lock, flags);
	HDMI_WRITE(HDMI_SCRAMBLER_CTL, HDMI_READ(HDMI_SCRAMBLER_CTL) &
		   ~VC5_HDMI_SCRAMBLER_CTL_ENABLE);
	spin_unlock_irqrestore(&vc4_hdmi->hw_lock, flags);

	drm_scdc_set_scrambling(vc4_hdmi->ddc, false);
	drm_scdc_set_high_tmds_clock_ratio(vc4_hdmi->ddc, false);

	drm_dev_exit(idx);
}

static void vc4_hdmi_scrambling_wq(struct work_struct *work)
{
	struct vc4_hdmi *vc4_hdmi = container_of(to_delayed_work(work),
						 struct vc4_hdmi,
						 scrambling_work);

	if (drm_scdc_get_scrambling_status(vc4_hdmi->ddc))
		return;

	drm_scdc_set_high_tmds_clock_ratio(vc4_hdmi->ddc, true);
	drm_scdc_set_scrambling(vc4_hdmi->ddc, true);

	queue_delayed_work(system_wq, &vc4_hdmi->scrambling_work,
			   msecs_to_jiffies(SCRAMBLING_POLLING_DELAY_MS));
}

static void vc4_hdmi_encoder_post_crtc_disable(struct drm_encoder *encoder,
					       struct drm_atomic_state *state)
{
	struct vc4_hdmi *vc4_hdmi = encoder_to_vc4_hdmi(encoder);
	struct drm_device *drm = vc4_hdmi->connector.dev;
	unsigned long flags;
	int idx;

	mutex_lock(&vc4_hdmi->mutex);

	vc4_hdmi->output_enabled = false;

	if (!drm_dev_enter(drm, &idx))
		goto out;

	spin_lock_irqsave(&vc4_hdmi->hw_lock, flags);

	HDMI_WRITE(HDMI_RAM_PACKET_CONFIG, 0);

	HDMI_WRITE(HDMI_VID_CTL, HDMI_READ(HDMI_VID_CTL) | VC4_HD_VID_CTL_CLRRGB);

	spin_unlock_irqrestore(&vc4_hdmi->hw_lock, flags);

	mdelay(1);

	spin_lock_irqsave(&vc4_hdmi->hw_lock, flags);
	HDMI_WRITE(HDMI_VID_CTL,
		   HDMI_READ(HDMI_VID_CTL) & ~VC4_HD_VID_CTL_ENABLE);
	spin_unlock_irqrestore(&vc4_hdmi->hw_lock, flags);

	vc4_hdmi_disable_scrambling(encoder);

	drm_dev_exit(idx);

out:
	mutex_unlock(&vc4_hdmi->mutex);
}

static void vc4_hdmi_encoder_post_crtc_powerdown(struct drm_encoder *encoder,
						 struct drm_atomic_state *state)
{
	struct vc4_hdmi *vc4_hdmi = encoder_to_vc4_hdmi(encoder);
	struct drm_device *drm = vc4_hdmi->connector.dev;
	unsigned long flags;
	int ret;
	int idx;
<<<<<<< HEAD

	mutex_lock(&vc4_hdmi->mutex);

=======

	mutex_lock(&vc4_hdmi->mutex);

>>>>>>> 294b1446
	if (!drm_dev_enter(drm, &idx))
		goto out;

	spin_lock_irqsave(&vc4_hdmi->hw_lock, flags);
	HDMI_WRITE(HDMI_VID_CTL,
		   HDMI_READ(HDMI_VID_CTL) | VC4_HD_VID_CTL_BLANKPIX);
	spin_unlock_irqrestore(&vc4_hdmi->hw_lock, flags);

	if (vc4_hdmi->variant->phy_disable)
		vc4_hdmi->variant->phy_disable(vc4_hdmi);

	clk_disable_unprepare(vc4_hdmi->pixel_bvb_clock);
	clk_disable_unprepare(vc4_hdmi->pixel_clock);

	ret = pm_runtime_put(&vc4_hdmi->pdev->dev);
	if (ret < 0)
		DRM_ERROR("Failed to release power domain: %d\n", ret);

	drm_dev_exit(idx);

out:
	mutex_unlock(&vc4_hdmi->mutex);
}

static void vc4_hdmi_csc_setup(struct vc4_hdmi *vc4_hdmi,
			       struct drm_connector_state *state,
			       const struct drm_display_mode *mode)
{
	struct drm_device *drm = vc4_hdmi->connector.dev;
	unsigned long flags;
	u32 csc_ctl;
	int idx;

	if (!drm_dev_enter(drm, &idx))
		return;

	spin_lock_irqsave(&vc4_hdmi->hw_lock, flags);

	csc_ctl = VC4_SET_FIELD(VC4_HD_CSC_CTL_ORDER_BGR,
				VC4_HD_CSC_CTL_ORDER);

	if (!vc4_hdmi_is_full_range(vc4_hdmi, mode)) {
		/* CEA VICs other than #1 requre limited range RGB
		 * output unless overridden by an AVI infoframe.
		 * Apply a colorspace conversion to squash 0-255 down
		 * to 16-235.  The matrix here is:
		 *
		 * [ 0      0      0.8594 16]
		 * [ 0      0.8594 0      16]
		 * [ 0.8594 0      0      16]
		 * [ 0      0      0       1]
		 */
		csc_ctl |= VC4_HD_CSC_CTL_ENABLE;
		csc_ctl |= VC4_HD_CSC_CTL_RGB2YCC;
		csc_ctl |= VC4_SET_FIELD(VC4_HD_CSC_CTL_MODE_CUSTOM,
					 VC4_HD_CSC_CTL_MODE);

		HDMI_WRITE(HDMI_CSC_12_11, (0x000 << 16) | 0x000);
		HDMI_WRITE(HDMI_CSC_14_13, (0x100 << 16) | 0x6e0);
		HDMI_WRITE(HDMI_CSC_22_21, (0x6e0 << 16) | 0x000);
		HDMI_WRITE(HDMI_CSC_24_23, (0x100 << 16) | 0x000);
		HDMI_WRITE(HDMI_CSC_32_31, (0x000 << 16) | 0x6e0);
		HDMI_WRITE(HDMI_CSC_34_33, (0x100 << 16) | 0x000);
	}

	/* The RGB order applies even when CSC is disabled. */
	HDMI_WRITE(HDMI_CSC_CTL, csc_ctl);

	spin_unlock_irqrestore(&vc4_hdmi->hw_lock, flags);

	drm_dev_exit(idx);
}

/*
 * If we need to output Full Range RGB, then use the unity matrix
 *
 * [ 1      0      0      0]
 * [ 0      1      0      0]
 * [ 0      0      1      0]
 *
 * CEA VICs other than #1 require limited range RGB output unless
 * overridden by an AVI infoframe. Apply a colorspace conversion to
 * squash 0-255 down to 16-235. The matrix here is:
 *
 * [ 0.8594 0      0      16]
 * [ 0      0.8594 0      16]
 * [ 0      0      0.8594 16]
 *
 * Matrix is signed 2p13 fixed point, with signed 9p6 offsets
 */
static const u16 vc5_hdmi_csc_full_rgb_to_rgb[2][3][4] = {
	{
		/* Full range - unity */
		{ 0x2000, 0x0000, 0x0000, 0x0000 },
		{ 0x0000, 0x2000, 0x0000, 0x0000 },
		{ 0x0000, 0x0000, 0x2000, 0x0000 },
	}, {
		/* Limited range */
		{ 0x1b80, 0x0000, 0x0000, 0x0400 },
		{ 0x0000, 0x1b80, 0x0000, 0x0400 },
		{ 0x0000, 0x0000, 0x1b80, 0x0400 },
	}
};

/*
 * Conversion between Full Range RGB and YUV using the BT.601 Colorspace
 *
 * Full range
 * [    0.299000   0.587000   0.114000   0.000000 ]
 * [   -0.168736  -0.331264   0.500000 128.000000 ]
 * [    0.500000  -0.418688  -0.081312 128.000000 ]
 *
 * Limited range
 * [    0.255785   0.502160   0.097523  16.000000 ]
 * [   -0.147644  -0.289856   0.437500 128.000000 ]
 * [    0.437500  -0.366352  -0.071148 128.000000 ]
 *
 * Matrix is signed 2p13 fixed point, with signed 9p6 offsets
 */
static const u16 vc5_hdmi_csc_full_rgb_to_yuv_bt601[2][3][4] = {
	{
		/* Full range */
		{ 0x0991, 0x12c9, 0x03a6, 0x0000 },
		{ 0xfa9b, 0xf567, 0x1000, 0x2000 },
		{ 0x1000, 0xf29b, 0xfd67, 0x2000 },
	}, {
		/* Limited range */
		{ 0x082f, 0x1012, 0x031f, 0x0400 },
		{ 0xfb48, 0xf6ba, 0x0e00, 0x2000 },
		{ 0x0e00, 0xf448, 0xfdba, 0x2000 },
	}
};

/*
 * Conversion between Full Range RGB and YUV using the BT.709 Colorspace
 *
 * Full range
 * [    0.212600   0.715200   0.072200   0.000000 ]
 * [   -0.114572  -0.385428   0.500000 128.000000 ]
 * [    0.500000  -0.454153  -0.045847 128.000000 ]
 *
 * Limited range
 * [    0.181873   0.611831   0.061765  16.000000 ]
 * [   -0.100251  -0.337249   0.437500 128.000000 ]
 * [    0.437500  -0.397384  -0.040116 128.000000 ]
 *
 * Matrix is signed 2p13 fixed point, with signed 9p6 offsets
 */
static const u16 vc5_hdmi_csc_full_rgb_to_yuv_bt709[2][3][4] = {
	{
		/* Full range */
		{ 0x06ce, 0x16e3, 0x024f, 0x0000 },
		{ 0xfc56, 0xf3ac, 0x1000, 0x2000 },
		{ 0x1000, 0xf179, 0xfe89, 0x2000 },
	}, {
		/* Limited range	*/
		{ 0x05d2, 0x1394, 0x01fa, 0x0400 },
		{ 0xfccc, 0xf536, 0x0e00, 0x2000 },
		{ 0x0e00, 0xf34a, 0xfeb8, 0x2000 },
	}
};

/*
 * Conversion between Full Range RGB and YUV using the BT.2020 Colorspace
 *
 * Full range
 * [    0.262700   0.678000   0.059300   0.000000 ]
 * [   -0.139630  -0.360370   0.500000 128.000000 ]
 * [    0.500000  -0.459786  -0.040214 128.000000 ]
 *
 * Limited range
 * [    0.224732   0.580008   0.050729  16.000000 ]
 * [   -0.122176  -0.315324   0.437500 128.000000 ]
 * [    0.437500  -0.402312  -0.035188 128.000000 ]
 *
 * Matrix is signed 2p13 fixed point, with signed 9p6 offsets
 */
static const u16 vc5_hdmi_csc_full_rgb_to_yuv_bt2020[2][3][4] = {
	{
		/* Full range */
		{ 0x0868, 0x15b2, 0x01e6, 0x0000 },
		{ 0xfb89, 0xf479, 0x1000, 0x2000 },
		{ 0x1000, 0xf14a, 0xfeb8, 0x2000 },
	}, {
		/* Limited range */
		{ 0x0731, 0x128f, 0x01a0, 0x0400 },
		{ 0xfc18, 0xf5ea, 0x0e00, 0x2000 },
		{ 0x0e00, 0xf321, 0xfee1, 0x2000 },
	}
};

static void vc5_hdmi_set_csc_coeffs(struct vc4_hdmi *vc4_hdmi,
				    const u16 coeffs[3][4])
{
	lockdep_assert_held(&vc4_hdmi->hw_lock);

	HDMI_WRITE(HDMI_CSC_12_11, (coeffs[0][1] << 16) | coeffs[0][0]);
	HDMI_WRITE(HDMI_CSC_14_13, (coeffs[0][3] << 16) | coeffs[0][2]);
	HDMI_WRITE(HDMI_CSC_22_21, (coeffs[1][1] << 16) | coeffs[1][0]);
	HDMI_WRITE(HDMI_CSC_24_23, (coeffs[1][3] << 16) | coeffs[1][2]);
	HDMI_WRITE(HDMI_CSC_32_31, (coeffs[2][1] << 16) | coeffs[2][0]);
	HDMI_WRITE(HDMI_CSC_34_33, (coeffs[2][3] << 16) | coeffs[2][2]);
}

static void vc5_hdmi_set_csc_coeffs_swap(struct vc4_hdmi *vc4_hdmi,
					 const u16 coeffs[3][4])
{
	lockdep_assert_held(&vc4_hdmi->hw_lock);

	/* YUV444 needs the CSC matrices using the channels in a different order */
	HDMI_WRITE(HDMI_CSC_12_11, (coeffs[2][1] << 16) | coeffs[2][0]);
	HDMI_WRITE(HDMI_CSC_14_13, (coeffs[2][3] << 16) | coeffs[2][2]);
	HDMI_WRITE(HDMI_CSC_22_21, (coeffs[0][1] << 16) | coeffs[0][0]);
	HDMI_WRITE(HDMI_CSC_24_23, (coeffs[0][3] << 16) | coeffs[0][2]);
	HDMI_WRITE(HDMI_CSC_32_31, (coeffs[1][1] << 16) | coeffs[1][0]);
	HDMI_WRITE(HDMI_CSC_34_33, (coeffs[1][3] << 16) | coeffs[1][2]);
}

static void vc5_hdmi_csc_setup(struct vc4_hdmi *vc4_hdmi,
			       struct drm_connector_state *state,
			       const struct drm_display_mode *mode)
{
	struct drm_device *drm = vc4_hdmi->connector.dev;
	struct vc4_hdmi_connector_state *vc4_state =
		conn_state_to_vc4_hdmi_conn_state(state);
	unsigned int lim_range = vc4_hdmi_is_full_range(vc4_hdmi, mode) ? 0 : 1;
	const u16 (*csc)[4];
	unsigned long flags;
	u32 if_cfg = 0;
	u32 if_xbar = 0x543210;
	u32 csc_chan_ctl = 0;
	u32 csc_ctl = VC5_MT_CP_CSC_CTL_ENABLE | VC4_SET_FIELD(VC4_HD_CSC_CTL_MODE_CUSTOM,
							       VC5_MT_CP_CSC_CTL_MODE);
	int idx;

	if (!drm_dev_enter(drm, &idx))
		return;

	spin_lock_irqsave(&vc4_hdmi->hw_lock, flags);

	switch (vc4_state->output_format) {
	case VC4_HDMI_OUTPUT_YUV444:
	case VC4_HDMI_OUTPUT_YUV422:
		switch (state->colorspace) {
		default:
		case DRM_MODE_COLORIMETRY_NO_DATA:
		case DRM_MODE_COLORIMETRY_BT709_YCC:
		case DRM_MODE_COLORIMETRY_XVYCC_709:
		case DRM_MODE_COLORIMETRY_RGB_WIDE_FIXED:
		case DRM_MODE_COLORIMETRY_RGB_WIDE_FLOAT:
			csc = vc5_hdmi_csc_full_rgb_to_yuv_bt709[lim_range];
			break;
		case DRM_MODE_COLORIMETRY_SMPTE_170M_YCC:
		case DRM_MODE_COLORIMETRY_XVYCC_601:
		case DRM_MODE_COLORIMETRY_SYCC_601:
		case DRM_MODE_COLORIMETRY_OPYCC_601:
		case DRM_MODE_COLORIMETRY_BT601_YCC:
			csc = vc5_hdmi_csc_full_rgb_to_yuv_bt601[lim_range];
			break;
		case DRM_MODE_COLORIMETRY_BT2020_CYCC:
		case DRM_MODE_COLORIMETRY_BT2020_YCC:
		case DRM_MODE_COLORIMETRY_BT2020_RGB:
		case DRM_MODE_COLORIMETRY_DCI_P3_RGB_D65:
		case DRM_MODE_COLORIMETRY_DCI_P3_RGB_THEATER:
			csc = vc5_hdmi_csc_full_rgb_to_yuv_bt2020[lim_range];
			break;
		}

		if (vc4_state->output_format == VC4_HDMI_OUTPUT_YUV422) {
			csc_ctl |= VC4_SET_FIELD(VC5_MT_CP_CSC_CTL_FILTER_MODE_444_TO_422_STANDARD,
						 VC5_MT_CP_CSC_CTL_FILTER_MODE_444_TO_422) |
				VC5_MT_CP_CSC_CTL_USE_444_TO_422 |
				VC5_MT_CP_CSC_CTL_USE_RNG_SUPPRESSION;

			csc_chan_ctl |= VC4_SET_FIELD(VC5_MT_CP_CHANNEL_CTL_OUTPUT_REMAP_LEGACY_STYLE,
						      VC5_MT_CP_CHANNEL_CTL_OUTPUT_REMAP);

			if_cfg |= VC4_SET_FIELD(VC5_DVP_HT_VEC_INTERFACE_CFG_SEL_422_FORMAT_422_LEGACY,
						VC5_DVP_HT_VEC_INTERFACE_CFG_SEL_422);

			vc5_hdmi_set_csc_coeffs(vc4_hdmi, csc);
		} else {
			vc5_hdmi_set_csc_coeffs_swap(vc4_hdmi, csc);
		}

		break;

	case VC4_HDMI_OUTPUT_RGB:
		if_xbar = 0x354021;

		vc5_hdmi_set_csc_coeffs(vc4_hdmi,
					vc5_hdmi_csc_full_rgb_to_rgb[lim_range]);
		break;

	default:
		break;
	}

	HDMI_WRITE(HDMI_VEC_INTERFACE_CFG, if_cfg);
	HDMI_WRITE(HDMI_VEC_INTERFACE_XBAR, if_xbar);
	HDMI_WRITE(HDMI_CSC_CHANNEL_CTL, csc_chan_ctl);
	HDMI_WRITE(HDMI_CSC_CTL, csc_ctl);

	spin_unlock_irqrestore(&vc4_hdmi->hw_lock, flags);

	drm_dev_exit(idx);
}

static void vc4_hdmi_set_timings(struct vc4_hdmi *vc4_hdmi,
				 struct drm_connector_state *state,
				 const struct drm_display_mode *mode)
{
	struct drm_device *drm = vc4_hdmi->connector.dev;
	bool hsync_pos = mode->flags & DRM_MODE_FLAG_PHSYNC;
	bool vsync_pos = mode->flags & DRM_MODE_FLAG_PVSYNC;
	bool interlaced = mode->flags & DRM_MODE_FLAG_INTERLACE;
	u32 pixel_rep = (mode->flags & DRM_MODE_FLAG_DBLCLK) ? 2 : 1;
	u32 verta = (VC4_SET_FIELD(mode->crtc_vsync_end - mode->crtc_vsync_start,
				   VC4_HDMI_VERTA_VSP) |
		     VC4_SET_FIELD(mode->crtc_vsync_start - mode->crtc_vdisplay,
				   VC4_HDMI_VERTA_VFP) |
		     VC4_SET_FIELD(mode->crtc_vdisplay, VC4_HDMI_VERTA_VAL));
	u32 vertb = (VC4_SET_FIELD(0, VC4_HDMI_VERTB_VSPO) |
		     VC4_SET_FIELD(mode->crtc_vtotal - mode->crtc_vsync_end +
				   interlaced,
				   VC4_HDMI_VERTB_VBP));
	u32 vertb_even = (VC4_SET_FIELD(0, VC4_HDMI_VERTB_VSPO) |
			  VC4_SET_FIELD(mode->crtc_vtotal -
					mode->crtc_vsync_end,
					VC4_HDMI_VERTB_VBP));
	unsigned long flags;
	u32 reg;
	int idx;

	if (!drm_dev_enter(drm, &idx))
		return;

	spin_lock_irqsave(&vc4_hdmi->hw_lock, flags);

	HDMI_WRITE(HDMI_HORZA,
		   (vsync_pos ? VC4_HDMI_HORZA_VPOS : 0) |
		   (hsync_pos ? VC4_HDMI_HORZA_HPOS : 0) |
		   VC4_SET_FIELD(mode->hdisplay * pixel_rep,
				 VC4_HDMI_HORZA_HAP));

	HDMI_WRITE(HDMI_HORZB,
		   VC4_SET_FIELD((mode->htotal -
				  mode->hsync_end) * pixel_rep,
				 VC4_HDMI_HORZB_HBP) |
		   VC4_SET_FIELD((mode->hsync_end -
				  mode->hsync_start) * pixel_rep,
				 VC4_HDMI_HORZB_HSP) |
		   VC4_SET_FIELD((mode->hsync_start -
				  mode->hdisplay) * pixel_rep,
				 VC4_HDMI_HORZB_HFP));

	HDMI_WRITE(HDMI_VERTA0, verta);
	HDMI_WRITE(HDMI_VERTA1, verta);

	HDMI_WRITE(HDMI_VERTB0, vertb_even);
	HDMI_WRITE(HDMI_VERTB1, vertb);

	reg = HDMI_READ(HDMI_MISC_CONTROL);
	reg &= ~VC4_HDMI_MISC_CONTROL_PIXEL_REP_MASK;
	reg |= VC4_SET_FIELD(pixel_rep - 1, VC4_HDMI_MISC_CONTROL_PIXEL_REP);
	HDMI_WRITE(HDMI_MISC_CONTROL, reg);

	spin_unlock_irqrestore(&vc4_hdmi->hw_lock, flags);

	drm_dev_exit(idx);
}

static void vc5_hdmi_set_timings(struct vc4_hdmi *vc4_hdmi,
				 struct drm_connector_state *state,
				 const struct drm_display_mode *mode)
{
	struct drm_device *drm = vc4_hdmi->connector.dev;
	const struct vc4_hdmi_connector_state *vc4_state =
		conn_state_to_vc4_hdmi_conn_state(state);
	bool hsync_pos = mode->flags & DRM_MODE_FLAG_PHSYNC;
	bool vsync_pos = mode->flags & DRM_MODE_FLAG_PVSYNC;
	bool interlaced = mode->flags & DRM_MODE_FLAG_INTERLACE;
	u32 pixel_rep = (mode->flags & DRM_MODE_FLAG_DBLCLK) ? 2 : 1;
	u32 verta = (VC4_SET_FIELD(mode->crtc_vsync_end - mode->crtc_vsync_start,
				   VC5_HDMI_VERTA_VSP) |
		     VC4_SET_FIELD(mode->crtc_vsync_start - mode->crtc_vdisplay,
				   VC5_HDMI_VERTA_VFP) |
		     VC4_SET_FIELD(mode->crtc_vdisplay, VC5_HDMI_VERTA_VAL));
	u32 vertb = (VC4_SET_FIELD(mode->htotal >> (2 - pixel_rep),
				   VC5_HDMI_VERTB_VSPO) |
		     VC4_SET_FIELD(mode->crtc_vtotal - mode->crtc_vsync_end +
				   interlaced,
				   VC4_HDMI_VERTB_VBP));
	u32 vertb_even = (VC4_SET_FIELD(0, VC5_HDMI_VERTB_VSPO) |
			  VC4_SET_FIELD(mode->crtc_vtotal -
					mode->crtc_vsync_end,
					VC4_HDMI_VERTB_VBP));
	unsigned long flags;
	unsigned char gcp;
	bool gcp_en;
	u32 reg;
	int idx;

	if (!drm_dev_enter(drm, &idx))
		return;

	spin_lock_irqsave(&vc4_hdmi->hw_lock, flags);

	HDMI_WRITE(HDMI_HORZA,
		   (vsync_pos ? VC5_HDMI_HORZA_VPOS : 0) |
		   (hsync_pos ? VC5_HDMI_HORZA_HPOS : 0) |
		   VC4_SET_FIELD(mode->hdisplay * pixel_rep,
				 VC5_HDMI_HORZA_HAP) |
		   VC4_SET_FIELD((mode->hsync_start -
				  mode->hdisplay) * pixel_rep,
				 VC5_HDMI_HORZA_HFP));

	HDMI_WRITE(HDMI_HORZB,
		   VC4_SET_FIELD((mode->htotal -
				  mode->hsync_end) * pixel_rep,
				 VC5_HDMI_HORZB_HBP) |
		   VC4_SET_FIELD((mode->hsync_end -
				  mode->hsync_start) * pixel_rep,
				 VC5_HDMI_HORZB_HSP));

	HDMI_WRITE(HDMI_VERTA0, verta);
	HDMI_WRITE(HDMI_VERTA1, verta);

	HDMI_WRITE(HDMI_VERTB0, vertb_even);
	HDMI_WRITE(HDMI_VERTB1, vertb);

	switch (vc4_state->output_bpc) {
	case 12:
		gcp = 6;
		gcp_en = true;
		break;
	case 10:
		gcp = 5;
		gcp_en = true;
		break;
	case 8:
	default:
		gcp = 4;
		gcp_en = false;
		break;
	}

	/*
	 * YCC422 is always 36-bit and not considered deep colour so
	 * doesn't signal in GCP
	 */
	if (vc4_state->output_format == VC4_HDMI_OUTPUT_YUV422) {
		gcp = 4;
		gcp_en = false;
	}

	reg = HDMI_READ(HDMI_DEEP_COLOR_CONFIG_1);
	reg &= ~(VC5_HDMI_DEEP_COLOR_CONFIG_1_INIT_PACK_PHASE_MASK |
		 VC5_HDMI_DEEP_COLOR_CONFIG_1_COLOR_DEPTH_MASK);
	reg |= VC4_SET_FIELD(2, VC5_HDMI_DEEP_COLOR_CONFIG_1_INIT_PACK_PHASE) |
	       VC4_SET_FIELD(gcp, VC5_HDMI_DEEP_COLOR_CONFIG_1_COLOR_DEPTH);
	HDMI_WRITE(HDMI_DEEP_COLOR_CONFIG_1, reg);

	reg = HDMI_READ(HDMI_GCP_WORD_1);
	reg &= ~VC5_HDMI_GCP_WORD_1_GCP_SUBPACKET_BYTE_1_MASK;
	reg |= VC4_SET_FIELD(gcp, VC5_HDMI_GCP_WORD_1_GCP_SUBPACKET_BYTE_1);
	HDMI_WRITE(HDMI_GCP_WORD_1, reg);

	reg = HDMI_READ(HDMI_GCP_CONFIG);
	reg &= ~VC5_HDMI_GCP_CONFIG_GCP_ENABLE;
	reg |= gcp_en ? VC5_HDMI_GCP_CONFIG_GCP_ENABLE : 0;
	HDMI_WRITE(HDMI_GCP_CONFIG, reg);

	reg = HDMI_READ(HDMI_MISC_CONTROL);
	reg &= ~VC5_HDMI_MISC_CONTROL_PIXEL_REP_MASK;
	reg |= VC4_SET_FIELD(pixel_rep - 1, VC5_HDMI_MISC_CONTROL_PIXEL_REP);
	HDMI_WRITE(HDMI_MISC_CONTROL, reg);

	HDMI_WRITE(HDMI_CLOCK_STOP, 0);

	spin_unlock_irqrestore(&vc4_hdmi->hw_lock, flags);

	drm_dev_exit(idx);
}

static void vc4_hdmi_recenter_fifo(struct vc4_hdmi *vc4_hdmi)
{
	struct drm_device *drm = vc4_hdmi->connector.dev;
	unsigned long flags;
	u32 drift;
	int ret;
	int idx;

	if (!drm_dev_enter(drm, &idx))
		return;

	spin_lock_irqsave(&vc4_hdmi->hw_lock, flags);

	drift = HDMI_READ(HDMI_FIFO_CTL);
	drift &= VC4_HDMI_FIFO_VALID_WRITE_MASK;

	HDMI_WRITE(HDMI_FIFO_CTL,
		   drift & ~VC4_HDMI_FIFO_CTL_RECENTER);
	HDMI_WRITE(HDMI_FIFO_CTL,
		   drift | VC4_HDMI_FIFO_CTL_RECENTER);

	spin_unlock_irqrestore(&vc4_hdmi->hw_lock, flags);

	usleep_range(1000, 1100);

	spin_lock_irqsave(&vc4_hdmi->hw_lock, flags);

	HDMI_WRITE(HDMI_FIFO_CTL,
		   drift & ~VC4_HDMI_FIFO_CTL_RECENTER);
	HDMI_WRITE(HDMI_FIFO_CTL,
		   drift | VC4_HDMI_FIFO_CTL_RECENTER);

	spin_unlock_irqrestore(&vc4_hdmi->hw_lock, flags);

	ret = wait_for(HDMI_READ(HDMI_FIFO_CTL) &
		       VC4_HDMI_FIFO_CTL_RECENTER_DONE, 1);
	WARN_ONCE(ret, "Timeout waiting for "
		  "VC4_HDMI_FIFO_CTL_RECENTER_DONE");

	drm_dev_exit(idx);
}

static void vc4_hdmi_encoder_pre_crtc_configure(struct drm_encoder *encoder,
						struct drm_atomic_state *state)
{
	struct vc4_hdmi *vc4_hdmi = encoder_to_vc4_hdmi(encoder);
	struct drm_device *drm = vc4_hdmi->connector.dev;
	struct drm_connector *connector = &vc4_hdmi->connector;
	struct drm_connector_state *conn_state =
		drm_atomic_get_new_connector_state(state, connector);
	struct vc4_hdmi_connector_state *vc4_conn_state =
		conn_state_to_vc4_hdmi_conn_state(conn_state);
<<<<<<< HEAD
	struct drm_display_mode *mode = &vc4_hdmi->saved_adjusted_mode;
=======
	const struct drm_display_mode *mode = &vc4_hdmi->saved_adjusted_mode;
>>>>>>> 294b1446
	unsigned long pixel_rate = vc4_conn_state->pixel_rate;
	unsigned long bvb_rate, hsm_rate;
	unsigned long flags;
	int ret;
	int idx;

	mutex_lock(&vc4_hdmi->mutex);

	if (!drm_dev_enter(drm, &idx))
		goto out;

	/*
	 * As stated in RPi's vc4 firmware "HDMI state machine (HSM) clock must
	 * be faster than pixel clock, infinitesimally faster, tested in
	 * simulation. Otherwise, exact value is unimportant for HDMI
	 * operation." This conflicts with bcm2835's vc4 documentation, which
	 * states HSM's clock has to be at least 108% of the pixel clock.
	 *
	 * Real life tests reveal that vc4's firmware statement holds up, and
	 * users are able to use pixel clocks closer to HSM's, namely for
	 * 1920x1200@60Hz. So it was decided to have leave a 1% margin between
	 * both clocks. Which, for RPi0-3 implies a maximum pixel clock of
	 * 162MHz.
	 *
	 * Additionally, the AXI clock needs to be at least 25% of
	 * pixel clock, but HSM ends up being the limiting factor.
	 */
	hsm_rate = max_t(unsigned long, 120000000, (pixel_rate / 100) * 101);
	ret = clk_set_min_rate(vc4_hdmi->hsm_clock, hsm_rate);
	if (ret) {
		DRM_ERROR("Failed to set HSM clock rate: %d\n", ret);
		goto err_dev_exit;
	}

	ret = pm_runtime_resume_and_get(&vc4_hdmi->pdev->dev);
	if (ret < 0) {
		DRM_ERROR("Failed to retain power domain: %d\n", ret);
		goto err_dev_exit;
	}

	ret = clk_set_rate(vc4_hdmi->pixel_clock, pixel_rate);
	if (ret) {
		DRM_ERROR("Failed to set pixel clock rate: %d\n", ret);
		goto err_put_runtime_pm;
	}

	ret = clk_prepare_enable(vc4_hdmi->pixel_clock);
	if (ret) {
		DRM_ERROR("Failed to turn on pixel clock: %d\n", ret);
		goto err_put_runtime_pm;
	}


	vc4_hdmi_cec_update_clk_div(vc4_hdmi);

	if (pixel_rate > 297000000)
		bvb_rate = 300000000;
	else if (pixel_rate > 148500000)
		bvb_rate = 150000000;
	else
		bvb_rate = 75000000;

	ret = clk_set_min_rate(vc4_hdmi->pixel_bvb_clock, bvb_rate);
	if (ret) {
		DRM_ERROR("Failed to set pixel bvb clock rate: %d\n", ret);
		goto err_disable_pixel_clock;
	}

	ret = clk_prepare_enable(vc4_hdmi->pixel_bvb_clock);
	if (ret) {
		DRM_ERROR("Failed to turn on pixel bvb clock: %d\n", ret);
		goto err_disable_pixel_clock;
	}

	if (vc4_hdmi->variant->phy_init)
		vc4_hdmi->variant->phy_init(vc4_hdmi, vc4_conn_state);

	spin_lock_irqsave(&vc4_hdmi->hw_lock, flags);

	HDMI_WRITE(HDMI_SCHEDULER_CONTROL,
		   HDMI_READ(HDMI_SCHEDULER_CONTROL) |
		   VC4_HDMI_SCHEDULER_CONTROL_MANUAL_FORMAT |
		   VC4_HDMI_SCHEDULER_CONTROL_IGNORE_VSYNC_PREDICTS);

	spin_unlock_irqrestore(&vc4_hdmi->hw_lock, flags);

	if (vc4_hdmi->variant->set_timings)
		vc4_hdmi->variant->set_timings(vc4_hdmi, conn_state, mode);

	drm_dev_exit(idx);

	mutex_unlock(&vc4_hdmi->mutex);

	return;

err_disable_pixel_clock:
	clk_disable_unprepare(vc4_hdmi->pixel_clock);
err_put_runtime_pm:
	pm_runtime_put(&vc4_hdmi->pdev->dev);
err_dev_exit:
	drm_dev_exit(idx);
out:
	mutex_unlock(&vc4_hdmi->mutex);
	return;
}

static void vc4_hdmi_encoder_pre_crtc_enable(struct drm_encoder *encoder,
					     struct drm_atomic_state *state)
{
	struct vc4_hdmi *vc4_hdmi = encoder_to_vc4_hdmi(encoder);
	struct drm_device *drm = vc4_hdmi->connector.dev;
	struct drm_connector *connector = &vc4_hdmi->connector;
<<<<<<< HEAD
	struct drm_display_mode *mode = &vc4_hdmi->saved_adjusted_mode;
=======
	const struct drm_display_mode *mode = &vc4_hdmi->saved_adjusted_mode;
>>>>>>> 294b1446
	struct drm_connector_state *conn_state =
		drm_atomic_get_new_connector_state(state, connector);
	unsigned long flags;
	int idx;

	mutex_lock(&vc4_hdmi->mutex);

	if (!drm_dev_enter(drm, &idx))
		return;

	if (vc4_hdmi->variant->csc_setup)
		vc4_hdmi->variant->csc_setup(vc4_hdmi, conn_state, mode);

	spin_lock_irqsave(&vc4_hdmi->hw_lock, flags);
	HDMI_WRITE(HDMI_FIFO_CTL, VC4_HDMI_FIFO_CTL_MASTER_SLAVE_N);
	spin_unlock_irqrestore(&vc4_hdmi->hw_lock, flags);

	drm_dev_exit(idx);

	mutex_unlock(&vc4_hdmi->mutex);
}

static void vc4_hdmi_encoder_post_crtc_enable(struct drm_encoder *encoder,
					      struct drm_atomic_state *state)
{
	struct vc4_hdmi *vc4_hdmi = encoder_to_vc4_hdmi(encoder);
	struct drm_device *drm = vc4_hdmi->connector.dev;
<<<<<<< HEAD
	struct drm_display_mode *mode = &vc4_hdmi->saved_adjusted_mode;
	struct vc4_hdmi_encoder *vc4_encoder = to_vc4_hdmi_encoder(encoder);
=======
	const struct drm_display_mode *mode = &vc4_hdmi->saved_adjusted_mode;
	struct drm_display_info *display = &vc4_hdmi->connector.display_info;
>>>>>>> 294b1446
	bool hsync_pos = mode->flags & DRM_MODE_FLAG_PHSYNC;
	bool vsync_pos = mode->flags & DRM_MODE_FLAG_PVSYNC;
	unsigned long flags;
	int ret;
	int idx;

	mutex_lock(&vc4_hdmi->mutex);

	if (!drm_dev_enter(drm, &idx))
		return;

	spin_lock_irqsave(&vc4_hdmi->hw_lock, flags);

	HDMI_WRITE(HDMI_VID_CTL,
		   VC4_HD_VID_CTL_ENABLE |
		   VC4_HD_VID_CTL_CLRRGB |
		   VC4_HD_VID_CTL_UNDERFLOW_ENABLE |
		   VC4_HD_VID_CTL_FRAME_COUNTER_RESET |
		   (vsync_pos ? 0 : VC4_HD_VID_CTL_VSYNC_LOW) |
		   (hsync_pos ? 0 : VC4_HD_VID_CTL_HSYNC_LOW));

	HDMI_WRITE(HDMI_VID_CTL,
		   HDMI_READ(HDMI_VID_CTL) & ~VC4_HD_VID_CTL_BLANKPIX);

	if (display->is_hdmi) {
		HDMI_WRITE(HDMI_SCHEDULER_CONTROL,
			   HDMI_READ(HDMI_SCHEDULER_CONTROL) |
			   VC4_HDMI_SCHEDULER_CONTROL_MODE_HDMI);

		spin_unlock_irqrestore(&vc4_hdmi->hw_lock, flags);

		ret = wait_for(HDMI_READ(HDMI_SCHEDULER_CONTROL) &
			       VC4_HDMI_SCHEDULER_CONTROL_HDMI_ACTIVE, 1000);
		WARN_ONCE(ret, "Timeout waiting for "
			  "VC4_HDMI_SCHEDULER_CONTROL_HDMI_ACTIVE\n");
	} else {
		HDMI_WRITE(HDMI_RAM_PACKET_CONFIG,
			   HDMI_READ(HDMI_RAM_PACKET_CONFIG) &
			   ~(VC4_HDMI_RAM_PACKET_ENABLE));
		HDMI_WRITE(HDMI_SCHEDULER_CONTROL,
			   HDMI_READ(HDMI_SCHEDULER_CONTROL) &
			   ~VC4_HDMI_SCHEDULER_CONTROL_MODE_HDMI);

		spin_unlock_irqrestore(&vc4_hdmi->hw_lock, flags);

		ret = wait_for(!(HDMI_READ(HDMI_SCHEDULER_CONTROL) &
				 VC4_HDMI_SCHEDULER_CONTROL_HDMI_ACTIVE), 1000);
		WARN_ONCE(ret, "Timeout waiting for "
			  "!VC4_HDMI_SCHEDULER_CONTROL_HDMI_ACTIVE\n");
	}

<<<<<<< HEAD
	if (vc4_encoder->hdmi_monitor) {
=======
	if (display->is_hdmi) {
>>>>>>> 294b1446
		spin_lock_irqsave(&vc4_hdmi->hw_lock, flags);

		WARN_ON(!(HDMI_READ(HDMI_SCHEDULER_CONTROL) &
			  VC4_HDMI_SCHEDULER_CONTROL_HDMI_ACTIVE));

		HDMI_WRITE(HDMI_RAM_PACKET_CONFIG,
			   VC4_HDMI_RAM_PACKET_ENABLE);

		spin_unlock_irqrestore(&vc4_hdmi->hw_lock, flags);
		vc4_hdmi->output_enabled = true;

		vc4_hdmi_set_infoframes(encoder);
	}

	vc4_hdmi_recenter_fifo(vc4_hdmi);
	vc4_hdmi_enable_scrambling(encoder);

	drm_dev_exit(idx);
	mutex_unlock(&vc4_hdmi->mutex);
}

static void vc4_hdmi_encoder_atomic_mode_set(struct drm_encoder *encoder,
					     struct drm_crtc_state *crtc_state,
					     struct drm_connector_state *conn_state)
{
	struct vc4_hdmi *vc4_hdmi = encoder_to_vc4_hdmi(encoder);
	struct vc4_hdmi_connector_state *vc4_state =
		conn_state_to_vc4_hdmi_conn_state(conn_state);

	mutex_lock(&vc4_hdmi->mutex);
	vc4_hdmi->output_bpc = vc4_state->output_bpc;
	vc4_hdmi->output_format = vc4_state->output_format;
	vc4_hdmi->broadcast_rgb = vc4_state->broadcast_rgb;
	memcpy(&vc4_hdmi->saved_adjusted_mode,
	       &crtc_state->adjusted_mode,
	       sizeof(vc4_hdmi->saved_adjusted_mode));
	mutex_unlock(&vc4_hdmi->mutex);
}

static bool
vc4_hdmi_sink_supports_format_bpc(const struct vc4_hdmi *vc4_hdmi,
				  const struct drm_display_info *info,
				  const struct drm_display_mode *mode,
				  unsigned int format, unsigned int bpc)
{
	struct drm_device *dev = vc4_hdmi->connector.dev;
	u8 vic = drm_match_cea_mode(mode);

	if (vic == 1 && bpc != 8) {
		drm_dbg(dev, "VIC1 requires a bpc of 8, got %u\n", bpc);
		return false;
	}

	if (!info->is_hdmi &&
	    (format != VC4_HDMI_OUTPUT_RGB || bpc != 8)) {
		drm_dbg(dev, "DVI Monitors require an RGB output at 8 bpc\n");
		return false;
	}

	switch (format) {
	case VC4_HDMI_OUTPUT_RGB:
		drm_dbg(dev, "RGB Format, checking the constraints.\n");

		if (bpc == 10 && !(info->edid_hdmi_rgb444_dc_modes & DRM_EDID_HDMI_DC_30)) {
			drm_dbg(dev, "10 BPC but sink doesn't support Deep Color 30.\n");
			return false;
		}

		if (bpc == 12 && !(info->edid_hdmi_rgb444_dc_modes & DRM_EDID_HDMI_DC_36)) {
			drm_dbg(dev, "12 BPC but sink doesn't support Deep Color 36.\n");
			return false;
		}

		drm_dbg(dev, "RGB format supported in that configuration.\n");

		return true;

	case VC4_HDMI_OUTPUT_YUV422:
		drm_dbg(dev, "YUV422 format, checking the constraints.\n");

		if (!(info->color_formats & DRM_COLOR_FORMAT_YCRCB422)) {
			drm_dbg(dev, "Sink doesn't support YUV422.\n");
			return false;
		}

		if (bpc != 12) {
			drm_dbg(dev, "YUV422 only supports 12 bpc.\n");
			return false;
		}

		drm_dbg(dev, "YUV422 format supported in that configuration.\n");

		return true;

	case VC4_HDMI_OUTPUT_YUV444:
		drm_dbg(dev, "YUV444 format, checking the constraints.\n");

		if (!(info->color_formats & DRM_COLOR_FORMAT_YCRCB444)) {
			drm_dbg(dev, "Sink doesn't support YUV444.\n");
			return false;
		}

		if (bpc == 10 && !(info->edid_hdmi_rgb444_dc_modes & DRM_EDID_HDMI_DC_30)) {
			drm_dbg(dev, "10 BPC but sink doesn't support Deep Color 30.\n");
			return false;
		}

		if (bpc == 12 && !(info->edid_hdmi_rgb444_dc_modes & DRM_EDID_HDMI_DC_36)) {
			drm_dbg(dev, "12 BPC but sink doesn't support Deep Color 36.\n");
			return false;
		}

		drm_dbg(dev, "YUV444 format supported in that configuration.\n");

		return true;
	}

	return false;
}

static enum drm_mode_status
vc4_hdmi_encoder_clock_valid(const struct vc4_hdmi *vc4_hdmi,
			     unsigned long long clock)
{
	const struct drm_connector *connector = &vc4_hdmi->connector;
	const struct drm_display_info *info = &connector->display_info;
	struct vc4_dev *vc4 = to_vc4_dev(connector->dev);

	if (clock > vc4_hdmi->variant->max_pixel_clock)
		return MODE_CLOCK_HIGH;

	if (!vc4->hvs->vc5_hdmi_enable_scrambling && clock > HDMI_14_MAX_TMDS_CLK)
		return MODE_CLOCK_HIGH;

	if (info->max_tmds_clock && clock > (info->max_tmds_clock * 1000))
		return MODE_CLOCK_HIGH;

	return MODE_OK;
}

static unsigned long long
vc4_hdmi_encoder_compute_mode_clock(const struct drm_display_mode *mode,
				    unsigned int bpc,
				    enum vc4_hdmi_output_format fmt)
{
	unsigned long long clock = mode->clock * 1000;

	if (mode->flags & DRM_MODE_FLAG_DBLCLK)
		clock = clock * 2;

	if (fmt == VC4_HDMI_OUTPUT_YUV422)
		bpc = 8;

	return clock * bpc / 8;
<<<<<<< HEAD
}

static int
vc4_hdmi_encoder_compute_clock(const struct vc4_hdmi *vc4_hdmi,
			       struct vc4_hdmi_connector_state *vc4_state,
			       const struct drm_display_mode *mode,
			       unsigned int bpc, unsigned int fmt)
{
	unsigned long long clock;

	clock = vc4_hdmi_encoder_compute_mode_clock(mode, bpc, fmt);
	if (vc4_hdmi_encoder_clock_valid(vc4_hdmi, clock) != MODE_OK)
		return -EINVAL;

	vc4_state->pixel_rate = clock;

	return 0;
}

static int
vc4_hdmi_encoder_compute_format(const struct vc4_hdmi *vc4_hdmi,
				struct vc4_hdmi_connector_state *vc4_state,
				const struct drm_display_mode *mode,
				unsigned int bpc)
{
	struct drm_device *dev = vc4_hdmi->connector.dev;
	const struct drm_connector *connector = &vc4_hdmi->connector;
	const struct drm_display_info *info = &connector->display_info;
	unsigned int format;

	drm_dbg(dev, "Trying with an RGB output\n");

	format = VC4_HDMI_OUTPUT_RGB;
	if (vc4_hdmi_sink_supports_format_bpc(vc4_hdmi, info, mode, format, bpc)) {
		int ret;

		ret = vc4_hdmi_encoder_compute_clock(vc4_hdmi, vc4_state,
						     mode, bpc, format);
		if (!ret) {
			vc4_state->output_format = format;
			return 0;
		}
	}

	drm_dbg(dev, "Failed, Trying with an YUV422 output\n");

	format = VC4_HDMI_OUTPUT_YUV422;
	if (vc4_hdmi_sink_supports_format_bpc(vc4_hdmi, info, mode, format, bpc)) {
		int ret;

		ret = vc4_hdmi_encoder_compute_clock(vc4_hdmi, vc4_state,
						     mode, bpc, format);
		if (!ret) {
			vc4_state->output_format = format;
			return 0;
		}
	}

	drm_dbg(dev, "Failed. No Format Supported for that bpc count.\n");

	return -EINVAL;
}

static int
vc4_hdmi_encoder_compute_config(const struct vc4_hdmi *vc4_hdmi,
				struct vc4_hdmi_connector_state *vc4_state,
				const struct drm_display_mode *mode)
{
=======
}

static int
vc4_hdmi_encoder_compute_clock(const struct vc4_hdmi *vc4_hdmi,
			       struct vc4_hdmi_connector_state *vc4_state,
			       const struct drm_display_mode *mode,
			       unsigned int bpc, unsigned int fmt)
{
	unsigned long long clock;

	clock = vc4_hdmi_encoder_compute_mode_clock(mode, bpc, fmt);
	if (vc4_hdmi_encoder_clock_valid(vc4_hdmi, clock) != MODE_OK)
		return -EINVAL;

	vc4_state->pixel_rate = clock;

	return 0;
}

static int
vc4_hdmi_encoder_compute_format(const struct vc4_hdmi *vc4_hdmi,
				struct vc4_hdmi_connector_state *vc4_state,
				const struct drm_display_mode *mode,
				unsigned int bpc)
{
	struct drm_device *dev = vc4_hdmi->connector.dev;
	const struct drm_connector *connector = &vc4_hdmi->connector;
	const struct drm_display_info *info = &connector->display_info;
	unsigned int format;

	drm_dbg(dev, "Trying with an RGB output\n");

	format = VC4_HDMI_OUTPUT_RGB;
	if (vc4_hdmi_sink_supports_format_bpc(vc4_hdmi, info, mode, format, bpc)) {
		int ret;

		ret = vc4_hdmi_encoder_compute_clock(vc4_hdmi, vc4_state,
						     mode, bpc, format);
		if (!ret) {
			vc4_state->output_format = format;
			return 0;
		}
	}

	drm_dbg(dev, "Failed, Trying with an YUV422 output\n");

	format = VC4_HDMI_OUTPUT_YUV422;
	if (vc4_hdmi_sink_supports_format_bpc(vc4_hdmi, info, mode, format, bpc)) {
		int ret;

		ret = vc4_hdmi_encoder_compute_clock(vc4_hdmi, vc4_state,
						     mode, bpc, format);
		if (!ret) {
			vc4_state->output_format = format;
			return 0;
		}
	}

	drm_dbg(dev, "Failed. No Format Supported for that bpc count.\n");

	return -EINVAL;
}

static int
vc4_hdmi_encoder_compute_config(const struct vc4_hdmi *vc4_hdmi,
				struct vc4_hdmi_connector_state *vc4_state,
				const struct drm_display_mode *mode)
{
>>>>>>> 294b1446
	struct drm_device *dev = vc4_hdmi->connector.dev;
	struct drm_connector_state *conn_state = &vc4_state->base;
	unsigned int max_bpc = clamp_t(unsigned int, conn_state->max_bpc, 8, 12);
	unsigned int bpc;
	int ret;

	for (bpc = max_bpc; bpc >= 8; bpc -= 2) {
		drm_dbg(dev, "Trying with a %d bpc output\n", bpc);

		ret = vc4_hdmi_encoder_compute_format(vc4_hdmi, vc4_state,
						      mode, bpc);
		if (ret)
			continue;

		vc4_state->output_bpc = bpc;

		drm_dbg(dev,
			"Mode %ux%u @ %uHz: Found configuration: bpc: %u, fmt: %s, clock: %llu\n",
			mode->hdisplay, mode->vdisplay, drm_mode_vrefresh(mode),
			vc4_state->output_bpc,
			vc4_hdmi_output_fmt_str(vc4_state->output_format),
			vc4_state->pixel_rate);

		break;
	}

	return ret;
}

#define WIFI_2_4GHz_CH1_MIN_FREQ	2400000000ULL
#define WIFI_2_4GHz_CH1_MAX_FREQ	2422000000ULL

static int vc4_hdmi_encoder_atomic_check(struct drm_encoder *encoder,
					 struct drm_crtc_state *crtc_state,
					 struct drm_connector_state *conn_state)
{
	struct vc4_hdmi_connector_state *vc4_state = conn_state_to_vc4_hdmi_conn_state(conn_state);
	struct drm_display_mode *mode = &crtc_state->adjusted_mode;
	struct vc4_hdmi *vc4_hdmi = encoder_to_vc4_hdmi(encoder);
	struct drm_connector *connector = &vc4_hdmi->connector;
	struct drm_connector_state *old_conn_state = drm_atomic_get_old_connector_state(conn_state->state, connector);
	struct vc4_hdmi_connector_state *old_vc4_state = conn_state_to_vc4_hdmi_conn_state(old_conn_state);
	struct vc4_dev *vc4 = to_vc4_dev(connector->dev);
	unsigned long long pixel_rate = mode->clock * 1000;
	unsigned long long tmds_rate;
	int ret;

	if (vc4_hdmi->variant->unsupported_odd_h_timings) {
		if (mode->flags & DRM_MODE_FLAG_DBLCLK) {
			/* Only try to fixup DBLCLK modes to get 480i and 576i
			 * working.
			 * A generic solution for all modes with odd horizontal
			 * timing values seems impossible based on trying to
			 * solve it for 1366x768 monitors.
			 */
			if ((mode->hsync_start - mode->hdisplay) & 1)
				mode->hsync_start--;
			if ((mode->hsync_end - mode->hsync_start) & 1)
				mode->hsync_end--;
		}

		/* Now check whether we still have odd values remaining */
		if ((mode->hdisplay % 2) || (mode->hsync_start % 2) ||
		    (mode->hsync_end % 2) || (mode->htotal % 2))
			return -EINVAL;
	}

	/* 4096x2160@60 is not reliable without overclocking core */
	if (mode->hdisplay > 3840 && mode->vdisplay >= 2160 &&
	    drm_mode_vrefresh(mode) >= 50 &&
	    !vc4->hvs->vc5_hdmi_enable_4096by2160)
		return -EINVAL;

	/*
	 * The 1440p@60 pixel rate is in the same range than the first
	 * WiFi channel (between 2.4GHz and 2.422GHz with 22MHz
	 * bandwidth). Slightly lower the frequency to bring it out of
	 * the WiFi range.
	 */
	tmds_rate = pixel_rate * 10;
	if (vc4_hdmi->disable_wifi_frequencies &&
	    (tmds_rate >= WIFI_2_4GHz_CH1_MIN_FREQ &&
	     tmds_rate <= WIFI_2_4GHz_CH1_MAX_FREQ)) {
		mode->clock = 238560;
		pixel_rate = mode->clock * 1000;
	}

	ret = vc4_hdmi_encoder_compute_config(vc4_hdmi, vc4_state, mode);
	if (ret)
		return ret;

	/* vc4_hdmi_encoder_compute_config may have changed output_bpc and/or output_format */
	if (vc4_state->output_bpc != old_vc4_state->output_bpc ||
	    vc4_state->output_format != old_vc4_state->output_format)
		crtc_state->mode_changed = true;

	return 0;
}

static enum drm_mode_status
vc4_hdmi_encoder_mode_valid(struct drm_encoder *encoder,
			    const struct drm_display_mode *mode)
{
	struct vc4_hdmi *vc4_hdmi = encoder_to_vc4_hdmi(encoder);
	const struct drm_connector *connector = &vc4_hdmi->connector;
	struct vc4_dev *vc4 = to_vc4_dev(connector->dev);

	if (vc4_hdmi->variant->unsupported_odd_h_timings &&
	    !(mode->flags & DRM_MODE_FLAG_DBLCLK) &&
	    ((mode->hdisplay % 2) || (mode->hsync_start % 2) ||
	     (mode->hsync_end % 2) || (mode->htotal % 2)))
		return MODE_H_ILLEGAL;

	if (mode->hdisplay > 3840 && mode->vdisplay >= 2160 &&
	    drm_mode_vrefresh(mode) >= 50 &&
	    !vc4->hvs->vc5_hdmi_enable_4096by2160)
		return MODE_CLOCK_HIGH;

	return vc4_hdmi_encoder_clock_valid(vc4_hdmi, mode->clock * 1000);
}

static const struct drm_encoder_helper_funcs vc4_hdmi_encoder_helper_funcs = {
	.atomic_check = vc4_hdmi_encoder_atomic_check,
	.atomic_mode_set = vc4_hdmi_encoder_atomic_mode_set,
	.mode_valid = vc4_hdmi_encoder_mode_valid,
};

static int vc4_hdmi_late_register(struct drm_encoder *encoder)
{
	struct drm_device *drm = encoder->dev;
	struct vc4_hdmi *vc4_hdmi = encoder_to_vc4_hdmi(encoder);
	const struct vc4_hdmi_variant *variant = vc4_hdmi->variant;
	int ret;

	ret = vc4_debugfs_add_file(drm->primary, variant->debugfs_name,
				   vc4_hdmi_debugfs_regs,
				   vc4_hdmi);
	if (ret)
		return ret;

	return 0;
}

static const struct drm_encoder_funcs vc4_hdmi_encoder_funcs = {
	.late_register = vc4_hdmi_late_register,
};

static u32 vc4_hdmi_channel_map(struct vc4_hdmi *vc4_hdmi, u32 channel_mask)
{
	int i;
	u32 channel_map = 0;

	for (i = 0; i < 8; i++) {
		if (channel_mask & BIT(i))
			channel_map |= i << (3 * i);
	}
	return channel_map;
}

static u32 vc5_hdmi_channel_map(struct vc4_hdmi *vc4_hdmi, u32 channel_mask)
{
	int i;
	u32 channel_map = 0;

	for (i = 0; i < 8; i++) {
		if (channel_mask & BIT(i))
			channel_map |= i << (4 * i);
	}
	return channel_map;
}

static bool vc5_hdmi_hp_detect(struct vc4_hdmi *vc4_hdmi)
{
	struct drm_device *drm = vc4_hdmi->connector.dev;
	unsigned long flags;
	u32 hotplug;
	int idx;

	if (!drm_dev_enter(drm, &idx))
		return false;

	spin_lock_irqsave(&vc4_hdmi->hw_lock, flags);
	hotplug = HDMI_READ(HDMI_HOTPLUG);
	spin_unlock_irqrestore(&vc4_hdmi->hw_lock, flags);

	drm_dev_exit(idx);

	return !!(hotplug & VC4_HDMI_HOTPLUG_CONNECTED);
}

/* HDMI audio codec callbacks */
static void vc4_hdmi_audio_set_mai_clock(struct vc4_hdmi *vc4_hdmi,
					 unsigned int samplerate)
{
	struct drm_device *drm = vc4_hdmi->connector.dev;
	u32 hsm_clock;
	unsigned long flags;
	unsigned long n, m;
	int idx;
<<<<<<< HEAD

	if (!drm_dev_enter(drm, &idx))
		return;

=======

	if (!drm_dev_enter(drm, &idx))
		return;

>>>>>>> 294b1446
	hsm_clock = clk_get_rate(vc4_hdmi->audio_clock);
	rational_best_approximation(hsm_clock, samplerate,
				    VC4_HD_MAI_SMP_N_MASK >>
				    VC4_HD_MAI_SMP_N_SHIFT,
				    (VC4_HD_MAI_SMP_M_MASK >>
				     VC4_HD_MAI_SMP_M_SHIFT) + 1,
				    &n, &m);

	spin_lock_irqsave(&vc4_hdmi->hw_lock, flags);
	HDMI_WRITE(HDMI_MAI_SMP,
		   VC4_SET_FIELD(n, VC4_HD_MAI_SMP_N) |
		   VC4_SET_FIELD(m - 1, VC4_HD_MAI_SMP_M));
	spin_unlock_irqrestore(&vc4_hdmi->hw_lock, flags);

	drm_dev_exit(idx);
}

static void vc4_hdmi_set_n_cts(struct vc4_hdmi *vc4_hdmi, unsigned int samplerate)
{
	const struct drm_display_mode *mode = &vc4_hdmi->saved_adjusted_mode;
	u32 n, cts;
	u64 tmp;

	lockdep_assert_held(&vc4_hdmi->mutex);
	lockdep_assert_held(&vc4_hdmi->hw_lock);

	n = 128 * samplerate / 1000;
	tmp = (u64)(mode->clock * 1000) * n;
	do_div(tmp, 128 * samplerate);
	cts = tmp;

	HDMI_WRITE(HDMI_CRP_CFG,
		   VC4_HDMI_CRP_CFG_EXTERNAL_CTS_EN |
		   VC4_SET_FIELD(n, VC4_HDMI_CRP_CFG_N));

	/*
	 * We could get slightly more accurate clocks in some cases by
	 * providing a CTS_1 value.  The two CTS values are alternated
	 * between based on the period fields
	 */
	HDMI_WRITE(HDMI_CTS_0, cts);
	HDMI_WRITE(HDMI_CTS_1, cts);
}

static inline struct vc4_hdmi *dai_to_hdmi(struct snd_soc_dai *dai)
{
	struct snd_soc_card *card = snd_soc_dai_get_drvdata(dai);

	return snd_soc_card_get_drvdata(card);
}

static bool vc4_hdmi_audio_can_stream(struct vc4_hdmi *vc4_hdmi)
{
<<<<<<< HEAD
=======
	struct drm_display_info *display = &vc4_hdmi->connector.display_info;

>>>>>>> 294b1446
	lockdep_assert_held(&vc4_hdmi->mutex);

	/*
	 * If the encoder is currently in DVI mode, treat the codec DAI
	 * as missing.
	 */
<<<<<<< HEAD
	if (!vc4_hdmi->encoder.hdmi_monitor)
=======
	if (!display->is_hdmi)
>>>>>>> 294b1446
		return false;

	return true;
}

static int vc4_hdmi_audio_startup(struct device *dev, void *data)
{
	struct vc4_hdmi *vc4_hdmi = dev_get_drvdata(dev);
	struct drm_device *drm = vc4_hdmi->connector.dev;
	unsigned long flags;
	int ret = 0;
	int idx;

	mutex_lock(&vc4_hdmi->mutex);

	if (!drm_dev_enter(drm, &idx)) {
		ret = -ENODEV;
		goto out;
	}

	if (!vc4_hdmi_audio_can_stream(vc4_hdmi)) {
		ret = -ENODEV;
		goto out_dev_exit;
	}

	vc4_hdmi->audio.streaming = true;

	spin_lock_irqsave(&vc4_hdmi->hw_lock, flags);
	HDMI_WRITE(HDMI_MAI_CTL,
		   VC4_HD_MAI_CTL_RESET |
		   VC4_HD_MAI_CTL_FLUSH |
		   VC4_HD_MAI_CTL_DLATE |
		   VC4_HD_MAI_CTL_ERRORE |
		   VC4_HD_MAI_CTL_ERRORF);
	spin_unlock_irqrestore(&vc4_hdmi->hw_lock, flags);

	if (vc4_hdmi->variant->phy_rng_enable)
		vc4_hdmi->variant->phy_rng_enable(vc4_hdmi);

out_dev_exit:
	drm_dev_exit(idx);
out:
	mutex_unlock(&vc4_hdmi->mutex);

	return ret;
}

static void vc4_hdmi_audio_reset(struct vc4_hdmi *vc4_hdmi)
{
	struct drm_encoder *encoder = &vc4_hdmi->encoder.base;
	struct device *dev = &vc4_hdmi->pdev->dev;
	unsigned long flags;
	int ret;

	lockdep_assert_held(&vc4_hdmi->mutex);

	vc4_hdmi->audio.streaming = false;
	ret = vc4_hdmi_stop_packet(encoder, HDMI_INFOFRAME_TYPE_AUDIO, false);
	if (ret)
		dev_err(dev, "Failed to stop audio infoframe: %d\n", ret);

	spin_lock_irqsave(&vc4_hdmi->hw_lock, flags);

	HDMI_WRITE(HDMI_MAI_CTL, VC4_HD_MAI_CTL_RESET);
	HDMI_WRITE(HDMI_MAI_CTL, VC4_HD_MAI_CTL_ERRORF);
	HDMI_WRITE(HDMI_MAI_CTL, VC4_HD_MAI_CTL_FLUSH);

	spin_unlock_irqrestore(&vc4_hdmi->hw_lock, flags);
}

static void vc4_hdmi_audio_shutdown(struct device *dev, void *data)
{
	struct vc4_hdmi *vc4_hdmi = dev_get_drvdata(dev);
	struct drm_device *drm = vc4_hdmi->connector.dev;
	unsigned long flags;
	int idx;

	mutex_lock(&vc4_hdmi->mutex);

	if (!drm_dev_enter(drm, &idx))
		goto out;

	spin_lock_irqsave(&vc4_hdmi->hw_lock, flags);

	HDMI_WRITE(HDMI_MAI_CTL,
		   VC4_HD_MAI_CTL_DLATE |
		   VC4_HD_MAI_CTL_ERRORE |
		   VC4_HD_MAI_CTL_ERRORF);

	spin_unlock_irqrestore(&vc4_hdmi->hw_lock, flags);

	if (vc4_hdmi->variant->phy_rng_disable)
		vc4_hdmi->variant->phy_rng_disable(vc4_hdmi);

	vc4_hdmi->audio.streaming = false;
	vc4_hdmi_audio_reset(vc4_hdmi);

	drm_dev_exit(idx);

out:
	mutex_unlock(&vc4_hdmi->mutex);
}

static int sample_rate_to_mai_fmt(int samplerate)
{
	switch (samplerate) {
	case 8000:
		return VC4_HDMI_MAI_SAMPLE_RATE_8000;
	case 11025:
		return VC4_HDMI_MAI_SAMPLE_RATE_11025;
	case 12000:
		return VC4_HDMI_MAI_SAMPLE_RATE_12000;
	case 16000:
		return VC4_HDMI_MAI_SAMPLE_RATE_16000;
	case 22050:
		return VC4_HDMI_MAI_SAMPLE_RATE_22050;
	case 24000:
		return VC4_HDMI_MAI_SAMPLE_RATE_24000;
	case 32000:
		return VC4_HDMI_MAI_SAMPLE_RATE_32000;
	case 44100:
		return VC4_HDMI_MAI_SAMPLE_RATE_44100;
	case 48000:
		return VC4_HDMI_MAI_SAMPLE_RATE_48000;
	case 64000:
		return VC4_HDMI_MAI_SAMPLE_RATE_64000;
	case 88200:
		return VC4_HDMI_MAI_SAMPLE_RATE_88200;
	case 96000:
		return VC4_HDMI_MAI_SAMPLE_RATE_96000;
	case 128000:
		return VC4_HDMI_MAI_SAMPLE_RATE_128000;
	case 176400:
		return VC4_HDMI_MAI_SAMPLE_RATE_176400;
	case 192000:
		return VC4_HDMI_MAI_SAMPLE_RATE_192000;
	default:
		return VC4_HDMI_MAI_SAMPLE_RATE_NOT_INDICATED;
	}
}

/* HDMI audio codec callbacks */
static int vc4_hdmi_audio_prepare(struct device *dev, void *data,
				  struct hdmi_codec_daifmt *daifmt,
				  struct hdmi_codec_params *params)
{
	struct vc4_hdmi *vc4_hdmi = dev_get_drvdata(dev);
	struct drm_device *drm = vc4_hdmi->connector.dev;
<<<<<<< HEAD
	struct drm_encoder *encoder = &vc4_hdmi->encoder.base.base;
=======
	struct drm_encoder *encoder = &vc4_hdmi->encoder.base;
>>>>>>> 294b1446
	unsigned int sample_rate = params->sample_rate;
	unsigned int channels = params->channels;
	unsigned long flags;
	u32 audio_packet_config, channel_mask;
	u32 channel_map;
	u32 mai_audio_format;
	u32 mai_sample_rate;
	int ret = 0;
	int idx;

	dev_dbg(dev, "%s: %u Hz, %d bit, %d channels\n", __func__,
		sample_rate, params->sample_width, channels);

	mutex_lock(&vc4_hdmi->mutex);

	if (!drm_dev_enter(drm, &idx)) {
		ret = -ENODEV;
		goto out;
	}

	if (!vc4_hdmi_audio_can_stream(vc4_hdmi)) {
		ret = -EINVAL;
		goto out_dev_exit;
	}

	vc4_hdmi_audio_set_mai_clock(vc4_hdmi, sample_rate);

	spin_lock_irqsave(&vc4_hdmi->hw_lock, flags);
	HDMI_WRITE(HDMI_MAI_CTL,
		   VC4_SET_FIELD(channels, VC4_HD_MAI_CTL_CHNUM) |
		   VC4_HD_MAI_CTL_WHOLSMP |
		   VC4_HD_MAI_CTL_CHALIGN |
		   VC4_HD_MAI_CTL_ENABLE);

	mai_sample_rate = sample_rate_to_mai_fmt(sample_rate);
	if (params->iec.status[0] & IEC958_AES0_NONAUDIO &&
	    params->channels == 8)
		mai_audio_format = VC4_HDMI_MAI_FORMAT_HBR;
	else
		mai_audio_format = VC4_HDMI_MAI_FORMAT_PCM;
	HDMI_WRITE(HDMI_MAI_FMT,
		   VC4_SET_FIELD(mai_sample_rate,
				 VC4_HDMI_MAI_FORMAT_SAMPLE_RATE) |
		   VC4_SET_FIELD(mai_audio_format,
				 VC4_HDMI_MAI_FORMAT_AUDIO_FORMAT));

	/* The B frame identifier should match the value used by alsa-lib (8) */
	audio_packet_config =
		VC4_HDMI_AUDIO_PACKET_ZERO_DATA_ON_SAMPLE_FLAT |
		VC4_HDMI_AUDIO_PACKET_ZERO_DATA_ON_INACTIVE_CHANNELS |
		VC4_SET_FIELD(0x8, VC4_HDMI_AUDIO_PACKET_B_FRAME_IDENTIFIER);

	channel_mask = GENMASK(channels - 1, 0);
	audio_packet_config |= VC4_SET_FIELD(channel_mask,
					     VC4_HDMI_AUDIO_PACKET_CEA_MASK);

	/* Set the MAI threshold */
	HDMI_WRITE(HDMI_MAI_THR,
		   VC4_SET_FIELD(0x08, VC4_HD_MAI_THR_PANICHIGH) |
		   VC4_SET_FIELD(0x08, VC4_HD_MAI_THR_PANICLOW) |
		   VC4_SET_FIELD(0x06, VC4_HD_MAI_THR_DREQHIGH) |
		   VC4_SET_FIELD(0x08, VC4_HD_MAI_THR_DREQLOW));

	HDMI_WRITE(HDMI_MAI_CONFIG,
		   VC4_HDMI_MAI_CONFIG_BIT_REVERSE |
		   VC4_HDMI_MAI_CONFIG_FORMAT_REVERSE |
		   VC4_SET_FIELD(channel_mask, VC4_HDMI_MAI_CHANNEL_MASK));

	channel_map = vc4_hdmi->variant->channel_map(vc4_hdmi, channel_mask);
	HDMI_WRITE(HDMI_MAI_CHANNEL_MAP, channel_map);
	HDMI_WRITE(HDMI_AUDIO_PACKET_CONFIG, audio_packet_config);

	vc4_hdmi_set_n_cts(vc4_hdmi, sample_rate);

	spin_unlock_irqrestore(&vc4_hdmi->hw_lock, flags);

	memcpy(&vc4_hdmi->audio.infoframe, &params->cea, sizeof(params->cea));
	if (vc4_hdmi->output_enabled)
		vc4_hdmi_set_audio_infoframe(encoder);

out_dev_exit:
	drm_dev_exit(idx);
out:
	mutex_unlock(&vc4_hdmi->mutex);

	return ret;
}

static const struct snd_soc_component_driver vc4_hdmi_audio_cpu_dai_comp = {
	.name = "vc4-hdmi-cpu-dai-component",
};

static int vc4_hdmi_audio_cpu_dai_probe(struct snd_soc_dai *dai)
{
	struct vc4_hdmi *vc4_hdmi = dai_to_hdmi(dai);

	snd_soc_dai_init_dma_data(dai, &vc4_hdmi->audio.dma_data, NULL);

	return 0;
}

static struct snd_soc_dai_driver vc4_hdmi_audio_cpu_dai_drv = {
	.name = "vc4-hdmi-cpu-dai",
	.probe  = vc4_hdmi_audio_cpu_dai_probe,
	.playback = {
		.stream_name = "Playback",
		.channels_min = 1,
		.channels_max = 8,
		.rates = SNDRV_PCM_RATE_32000 | SNDRV_PCM_RATE_44100 |
			 SNDRV_PCM_RATE_48000 | SNDRV_PCM_RATE_88200 |
			 SNDRV_PCM_RATE_96000 | SNDRV_PCM_RATE_176400 |
			 SNDRV_PCM_RATE_192000,
		.formats = SNDRV_PCM_FMTBIT_IEC958_SUBFRAME_LE,
	},
};

static const struct snd_dmaengine_pcm_config pcm_conf = {
	.chan_names[SNDRV_PCM_STREAM_PLAYBACK] = "audio-rx",
	.prepare_slave_config = snd_dmaengine_pcm_prepare_slave_config,
};

static int vc4_hdmi_audio_get_eld(struct device *dev, void *data,
				  uint8_t *buf, size_t len)
{
	struct vc4_hdmi *vc4_hdmi = dev_get_drvdata(dev);
	struct drm_connector *connector = &vc4_hdmi->connector;

	mutex_lock(&vc4_hdmi->mutex);
	memcpy(buf, connector->eld, min(sizeof(connector->eld), len));
	mutex_unlock(&vc4_hdmi->mutex);

	return 0;
}

static const struct hdmi_codec_ops vc4_hdmi_codec_ops = {
	.get_eld = vc4_hdmi_audio_get_eld,
	.prepare = vc4_hdmi_audio_prepare,
	.audio_shutdown = vc4_hdmi_audio_shutdown,
	.audio_startup = vc4_hdmi_audio_startup,
};

static struct hdmi_codec_pdata vc4_hdmi_codec_pdata = {
	.ops = &vc4_hdmi_codec_ops,
	.max_i2s_channels = 8,
	.i2s = 1,
};

static void vc4_hdmi_audio_codec_release(void *ptr)
{
	struct vc4_hdmi *vc4_hdmi = ptr;

	platform_device_unregister(vc4_hdmi->audio.codec_pdev);
	vc4_hdmi->audio.codec_pdev = NULL;
}

static int vc4_hdmi_audio_init(struct vc4_hdmi *vc4_hdmi)
{
	const struct vc4_hdmi_register *mai_data =
		&vc4_hdmi->variant->registers[HDMI_MAI_DATA];
	struct snd_soc_dai_link *dai_link = &vc4_hdmi->audio.link;
	struct snd_soc_card *card = &vc4_hdmi->audio.card;
	struct device *dev = &vc4_hdmi->pdev->dev;
	struct platform_device *codec_pdev;
	const __be32 *addr;
	int index;
	int ret;
	int len;
<<<<<<< HEAD

	/*
	 * ASoC makes it a bit hard to retrieve a pointer to the
	 * vc4_hdmi structure. Registering the card will overwrite our
	 * device drvdata with a pointer to the snd_soc_card structure,
	 * which can then be used to retrieve whatever drvdata we want
	 * to associate.
	 *
	 * However, that doesn't fly in the case where we wouldn't
	 * register an ASoC card (because of an old DT that is missing
	 * the dmas properties for example), then the card isn't
	 * registered and the device drvdata wouldn't be set.
	 *
	 * We can deal with both cases by making sure a snd_soc_card
	 * pointer and a vc4_hdmi structure are pointing to the same
	 * memory address, so we can treat them indistinctly without any
	 * issue.
	 */
	BUILD_BUG_ON(offsetof(struct vc4_hdmi_audio, card) != 0);
	BUILD_BUG_ON(offsetof(struct vc4_hdmi, audio) != 0);

=======

	/*
	 * ASoC makes it a bit hard to retrieve a pointer to the
	 * vc4_hdmi structure. Registering the card will overwrite our
	 * device drvdata with a pointer to the snd_soc_card structure,
	 * which can then be used to retrieve whatever drvdata we want
	 * to associate.
	 *
	 * However, that doesn't fly in the case where we wouldn't
	 * register an ASoC card (because of an old DT that is missing
	 * the dmas properties for example), then the card isn't
	 * registered and the device drvdata wouldn't be set.
	 *
	 * We can deal with both cases by making sure a snd_soc_card
	 * pointer and a vc4_hdmi structure are pointing to the same
	 * memory address, so we can treat them indistinctly without any
	 * issue.
	 */
	BUILD_BUG_ON(offsetof(struct vc4_hdmi_audio, card) != 0);
	BUILD_BUG_ON(offsetof(struct vc4_hdmi, audio) != 0);

>>>>>>> 294b1446
	if (!of_find_property(dev->of_node, "dmas", &len) ||
	    len == 0) {
		dev_warn(dev,
			 "'dmas' DT property is missing or empty, no HDMI audio\n");
		return 0;
	}

	if (mai_data->reg != VC4_HD) {
		WARN_ONCE(true, "MAI isn't in the HD block\n");
		return -EINVAL;
	}

	/*
	 * Get the physical address of VC4_HD_MAI_DATA. We need to retrieve
	 * the bus address specified in the DT, because the physical address
	 * (the one returned by platform_get_resource()) is not appropriate
	 * for DMA transfers.
	 * This VC/MMU should probably be exposed to avoid this kind of hacks.
	 */
	index = of_property_match_string(dev->of_node, "reg-names", "hd");
	/* Before BCM2711, we don't have a named register range */
	if (index < 0)
		index = 1;

	addr = of_get_address(dev->of_node, index, NULL, NULL);

	vc4_hdmi->audio.dma_data.addr = be32_to_cpup(addr) + mai_data->offset;
	vc4_hdmi->audio.dma_data.addr_width = DMA_SLAVE_BUSWIDTH_4_BYTES;
	vc4_hdmi->audio.dma_data.maxburst = 2;

	/*
	 * NOTE: Strictly speaking, we should probably use a DRM-managed
	 * registration there to avoid removing all the audio components
	 * by the time the driver doesn't have any user anymore.
	 *
	 * However, the ASoC core uses a number of devm_kzalloc calls
	 * when registering, even when using non-device-managed
	 * functions (such as in snd_soc_register_component()).
	 *
	 * If we call snd_soc_unregister_component() in a DRM-managed
	 * action, the device-managed actions have already been executed
	 * and thus we would access memory that has been freed.
	 *
	 * Using device-managed hooks here probably leaves us open to a
	 * bunch of issues if userspace still has a handle on the ALSA
	 * device when the device is removed. However, this is mitigated
	 * by the use of drm_dev_enter()/drm_dev_exit() in the audio
	 * path to prevent the access to the device resources if it
	 * isn't there anymore.
	 *
	 * Then, the vc4_hdmi structure is DRM-managed and thus only
	 * freed whenever the last user has closed the DRM device file.
	 * It should thus outlive ALSA in most situations.
	 */
	ret = devm_snd_dmaengine_pcm_register(dev, &pcm_conf, 0);
	if (ret) {
		dev_err(dev, "Could not register PCM component: %d\n", ret);
		return ret;
	}

	ret = devm_snd_soc_register_component(dev, &vc4_hdmi_audio_cpu_dai_comp,
					      &vc4_hdmi_audio_cpu_dai_drv, 1);
	if (ret) {
		dev_err(dev, "Could not register CPU DAI: %d\n", ret);
		return ret;
	}

	codec_pdev = platform_device_register_data(dev, HDMI_CODEC_DRV_NAME,
						   PLATFORM_DEVID_AUTO,
						   &vc4_hdmi_codec_pdata,
						   sizeof(vc4_hdmi_codec_pdata));
	if (IS_ERR(codec_pdev)) {
		dev_err(dev, "Couldn't register the HDMI codec: %ld\n", PTR_ERR(codec_pdev));
		return PTR_ERR(codec_pdev);
	}
	vc4_hdmi->audio.codec_pdev = codec_pdev;

	ret = devm_add_action_or_reset(dev, vc4_hdmi_audio_codec_release, vc4_hdmi);
	if (ret)
		return ret;

	dai_link->cpus		= &vc4_hdmi->audio.cpu;
	dai_link->codecs	= &vc4_hdmi->audio.codec;
	dai_link->platforms	= &vc4_hdmi->audio.platform;

	dai_link->num_cpus	= 1;
	dai_link->num_codecs	= 1;
	dai_link->num_platforms	= 1;

	dai_link->name = "MAI";
	dai_link->stream_name = "MAI PCM";
	dai_link->codecs->dai_name = "i2s-hifi";
	dai_link->cpus->dai_name = dev_name(dev);
	dai_link->codecs->name = dev_name(&codec_pdev->dev);
	dai_link->platforms->name = dev_name(dev);

	card->dai_link = dai_link;
	card->num_links = 1;
	card->name = vc4_hdmi->variant->card_name;
	card->driver_name = "vc4-hdmi";
	card->dev = dev;
	card->owner = THIS_MODULE;

	/*
	 * Be careful, snd_soc_register_card() calls dev_set_drvdata() and
	 * stores a pointer to the snd card object in dev->driver_data. This
	 * means we cannot use it for something else. The hdmi back-pointer is
	 * now stored in card->drvdata and should be retrieved with
	 * snd_soc_card_get_drvdata() if needed.
	 */
	snd_soc_card_set_drvdata(card, vc4_hdmi);
	ret = devm_snd_soc_register_card(dev, card);
	if (ret)
		dev_err_probe(dev, ret, "Could not register sound card\n");

	return ret;

<<<<<<< HEAD
=======
}

>>>>>>> 294b1446
static irqreturn_t vc4_hdmi_hpd_irq_thread(int irq, void *priv)
{
	struct vc4_hdmi *vc4_hdmi = priv;
	struct drm_connector *connector = &vc4_hdmi->connector;
	struct drm_device *dev = connector->dev;

	if (dev && dev->registered)
		drm_connector_helper_hpd_irq_event(connector);

	return IRQ_HANDLED;
}

static int vc4_hdmi_hotplug_init(struct vc4_hdmi *vc4_hdmi)
{
	struct drm_connector *connector = &vc4_hdmi->connector;
	struct platform_device *pdev = vc4_hdmi->pdev;
	int ret;

	if (vc4_hdmi->variant->external_irq_controller) {
		unsigned int hpd_con = platform_get_irq_byname(pdev, "hpd-connected");
		unsigned int hpd_rm = platform_get_irq_byname(pdev, "hpd-removed");

		ret = devm_request_threaded_irq(&pdev->dev, hpd_con,
						NULL,
						vc4_hdmi_hpd_irq_thread, IRQF_ONESHOT,
						"vc4 hdmi hpd connected", vc4_hdmi);
		if (ret)
			return ret;

		ret = devm_request_threaded_irq(&pdev->dev, hpd_rm,
						NULL,
						vc4_hdmi_hpd_irq_thread, IRQF_ONESHOT,
						"vc4 hdmi hpd disconnected", vc4_hdmi);
		if (ret)
			return ret;

		connector->polled = DRM_CONNECTOR_POLL_HPD;
	}

	return 0;
}

#ifdef CONFIG_DRM_VC4_HDMI_CEC
static irqreturn_t vc4_cec_irq_handler_rx_thread(int irq, void *priv)
{
	struct vc4_hdmi *vc4_hdmi = priv;

	if (vc4_hdmi->cec_rx_msg.len)
		cec_received_msg(vc4_hdmi->cec_adap,
				 &vc4_hdmi->cec_rx_msg);

	return IRQ_HANDLED;
}

static irqreturn_t vc4_cec_irq_handler_tx_thread(int irq, void *priv)
{
	struct vc4_hdmi *vc4_hdmi = priv;

	if (vc4_hdmi->cec_tx_ok) {
		cec_transmit_done(vc4_hdmi->cec_adap, CEC_TX_STATUS_OK,
				  0, 0, 0, 0);
	} else {
		/*
		 * This CEC implementation makes 1 retry, so if we
		 * get a NACK, then that means it made 2 attempts.
		 */
		cec_transmit_done(vc4_hdmi->cec_adap, CEC_TX_STATUS_NACK,
				  0, 2, 0, 0);
	}
	return IRQ_HANDLED;
}

static irqreturn_t vc4_cec_irq_handler_thread(int irq, void *priv)
{
	struct vc4_hdmi *vc4_hdmi = priv;
	irqreturn_t ret;

	if (vc4_hdmi->cec_irq_was_rx)
		ret = vc4_cec_irq_handler_rx_thread(irq, priv);
	else
		ret = vc4_cec_irq_handler_tx_thread(irq, priv);

	return ret;
}

static void vc4_cec_read_msg(struct vc4_hdmi *vc4_hdmi, u32 cntrl1)
{
	struct drm_device *dev = vc4_hdmi->connector.dev;
	struct cec_msg *msg = &vc4_hdmi->cec_rx_msg;
	unsigned int i;

	lockdep_assert_held(&vc4_hdmi->hw_lock);

	msg->len = 1 + ((cntrl1 & VC4_HDMI_CEC_REC_WRD_CNT_MASK) >>
					VC4_HDMI_CEC_REC_WRD_CNT_SHIFT);

	if (msg->len > 16) {
		drm_err(dev, "Attempting to read too much data (%d)\n", msg->len);
		return;
	}

	for (i = 0; i < msg->len; i += 4) {
		u32 val = HDMI_READ(HDMI_CEC_RX_DATA_1 + (i >> 2));

		msg->msg[i] = val & 0xff;
		msg->msg[i + 1] = (val >> 8) & 0xff;
		msg->msg[i + 2] = (val >> 16) & 0xff;
		msg->msg[i + 3] = (val >> 24) & 0xff;
	}
}

static irqreturn_t vc4_cec_irq_handler_tx_bare_locked(struct vc4_hdmi *vc4_hdmi)
{
	u32 cntrl1;

	/*
	 * We don't need to protect the register access using
	 * drm_dev_enter() there because the interrupt handler lifetime
	 * is tied to the device itself, and not to the DRM device.
	 *
	 * So when the device will be gone, one of the first thing we
	 * will be doing will be to unregister the interrupt handler,
	 * and then unregister the DRM device. drm_dev_enter() would
	 * thus always succeed if we are here.
	 */

	lockdep_assert_held(&vc4_hdmi->hw_lock);

	cntrl1 = HDMI_READ(HDMI_CEC_CNTRL_1);
	vc4_hdmi->cec_tx_ok = cntrl1 & VC4_HDMI_CEC_TX_STATUS_GOOD;
	cntrl1 &= ~VC4_HDMI_CEC_START_XMIT_BEGIN;
	HDMI_WRITE(HDMI_CEC_CNTRL_1, cntrl1);

	return IRQ_WAKE_THREAD;
}

static irqreturn_t vc4_cec_irq_handler_tx_bare(int irq, void *priv)
{
	struct vc4_hdmi *vc4_hdmi = priv;
	irqreturn_t ret;

	spin_lock(&vc4_hdmi->hw_lock);
	ret = vc4_cec_irq_handler_tx_bare_locked(vc4_hdmi);
	spin_unlock(&vc4_hdmi->hw_lock);

	return ret;
}

static irqreturn_t vc4_cec_irq_handler_rx_bare_locked(struct vc4_hdmi *vc4_hdmi)
{
	u32 cntrl1;

	lockdep_assert_held(&vc4_hdmi->hw_lock);

	/*
	 * We don't need to protect the register access using
	 * drm_dev_enter() there because the interrupt handler lifetime
	 * is tied to the device itself, and not to the DRM device.
	 *
	 * So when the device will be gone, one of the first thing we
	 * will be doing will be to unregister the interrupt handler,
	 * and then unregister the DRM device. drm_dev_enter() would
	 * thus always succeed if we are here.
	 */

	vc4_hdmi->cec_rx_msg.len = 0;
	cntrl1 = HDMI_READ(HDMI_CEC_CNTRL_1);
	vc4_cec_read_msg(vc4_hdmi, cntrl1);
	cntrl1 |= VC4_HDMI_CEC_CLEAR_RECEIVE_OFF;
	HDMI_WRITE(HDMI_CEC_CNTRL_1, cntrl1);
	cntrl1 &= ~VC4_HDMI_CEC_CLEAR_RECEIVE_OFF;

	HDMI_WRITE(HDMI_CEC_CNTRL_1, cntrl1);

	return IRQ_WAKE_THREAD;
}

static irqreturn_t vc4_cec_irq_handler_rx_bare(int irq, void *priv)
{
	struct vc4_hdmi *vc4_hdmi = priv;
	irqreturn_t ret;

	spin_lock(&vc4_hdmi->hw_lock);
	ret = vc4_cec_irq_handler_rx_bare_locked(vc4_hdmi);
	spin_unlock(&vc4_hdmi->hw_lock);

	return ret;
}

static irqreturn_t vc4_cec_irq_handler(int irq, void *priv)
{
	struct vc4_hdmi *vc4_hdmi = priv;
	u32 stat = HDMI_READ(HDMI_CEC_CPU_STATUS);
	irqreturn_t ret;
	u32 cntrl5;

	/*
	 * We don't need to protect the register access using
	 * drm_dev_enter() there because the interrupt handler lifetime
	 * is tied to the device itself, and not to the DRM device.
	 *
	 * So when the device will be gone, one of the first thing we
	 * will be doing will be to unregister the interrupt handler,
	 * and then unregister the DRM device. drm_dev_enter() would
	 * thus always succeed if we are here.
	 */

	if (!(stat & VC4_HDMI_CPU_CEC))
		return IRQ_NONE;

	spin_lock(&vc4_hdmi->hw_lock);
	cntrl5 = HDMI_READ(HDMI_CEC_CNTRL_5);
	vc4_hdmi->cec_irq_was_rx = cntrl5 & VC4_HDMI_CEC_RX_CEC_INT;
	if (vc4_hdmi->cec_irq_was_rx)
		ret = vc4_cec_irq_handler_rx_bare_locked(vc4_hdmi);
	else
		ret = vc4_cec_irq_handler_tx_bare_locked(vc4_hdmi);

	HDMI_WRITE(HDMI_CEC_CPU_CLEAR, VC4_HDMI_CPU_CEC);
	spin_unlock(&vc4_hdmi->hw_lock);

	return ret;
}

static int vc4_hdmi_cec_enable(struct cec_adapter *adap)
{
	struct vc4_hdmi *vc4_hdmi = cec_get_drvdata(adap);
	struct drm_device *drm = vc4_hdmi->connector.dev;
	/* clock period in microseconds */
	const u32 usecs = 1000000 / CEC_CLOCK_FREQ;
	unsigned long flags;
	u32 val;
	int ret;
	int idx;

<<<<<<< HEAD
	/*
	 * NOTE: This function should really take vc4_hdmi->mutex, but doing so
	 * results in a reentrancy since cec_s_phys_addr_from_edid() called in
	 * .detect or .get_modes might call .adap_enable, which leads to this
	 * function being called with that mutex held.
	 *
	 * Concurrency is not an issue for the moment since we don't share any
	 * state with KMS, so we can ignore the lock for now, but we need to
	 * keep it in mind if we were to change that assumption.
	 */

=======
>>>>>>> 294b1446
	if (!drm_dev_enter(drm, &idx))
		/*
		 * We can't return an error code, because the CEC
		 * framework will emit WARN_ON messages at unbind
		 * otherwise.
		 */
		return 0;

	ret = pm_runtime_resume_and_get(&vc4_hdmi->pdev->dev);
	if (ret) {
		drm_dev_exit(idx);
		return ret;
	}
<<<<<<< HEAD
=======

	mutex_lock(&vc4_hdmi->mutex);
>>>>>>> 294b1446

	spin_lock_irqsave(&vc4_hdmi->hw_lock, flags);

	val = HDMI_READ(HDMI_CEC_CNTRL_5);
	val &= ~(VC4_HDMI_CEC_TX_SW_RESET | VC4_HDMI_CEC_RX_SW_RESET |
		 VC4_HDMI_CEC_CNT_TO_4700_US_MASK |
		 VC4_HDMI_CEC_CNT_TO_4500_US_MASK);
	val |= ((4700 / usecs) << VC4_HDMI_CEC_CNT_TO_4700_US_SHIFT) |
	       ((4500 / usecs) << VC4_HDMI_CEC_CNT_TO_4500_US_SHIFT);

	HDMI_WRITE(HDMI_CEC_CNTRL_5, val |
		   VC4_HDMI_CEC_TX_SW_RESET | VC4_HDMI_CEC_RX_SW_RESET);
	HDMI_WRITE(HDMI_CEC_CNTRL_5, val);
	HDMI_WRITE(HDMI_CEC_CNTRL_2,
		   ((1500 / usecs) << VC4_HDMI_CEC_CNT_TO_1500_US_SHIFT) |
		   ((1300 / usecs) << VC4_HDMI_CEC_CNT_TO_1300_US_SHIFT) |
		   ((800 / usecs) << VC4_HDMI_CEC_CNT_TO_800_US_SHIFT) |
		   ((600 / usecs) << VC4_HDMI_CEC_CNT_TO_600_US_SHIFT) |
		   ((400 / usecs) << VC4_HDMI_CEC_CNT_TO_400_US_SHIFT));
	HDMI_WRITE(HDMI_CEC_CNTRL_3,
		   ((2750 / usecs) << VC4_HDMI_CEC_CNT_TO_2750_US_SHIFT) |
		   ((2400 / usecs) << VC4_HDMI_CEC_CNT_TO_2400_US_SHIFT) |
		   ((2050 / usecs) << VC4_HDMI_CEC_CNT_TO_2050_US_SHIFT) |
		   ((1700 / usecs) << VC4_HDMI_CEC_CNT_TO_1700_US_SHIFT));
	HDMI_WRITE(HDMI_CEC_CNTRL_4,
		   ((4300 / usecs) << VC4_HDMI_CEC_CNT_TO_4300_US_SHIFT) |
		   ((3900 / usecs) << VC4_HDMI_CEC_CNT_TO_3900_US_SHIFT) |
		   ((3600 / usecs) << VC4_HDMI_CEC_CNT_TO_3600_US_SHIFT) |
		   ((3500 / usecs) << VC4_HDMI_CEC_CNT_TO_3500_US_SHIFT));

	if (!vc4_hdmi->variant->external_irq_controller)
		HDMI_WRITE(HDMI_CEC_CPU_MASK_CLEAR, VC4_HDMI_CPU_CEC);

	spin_unlock_irqrestore(&vc4_hdmi->hw_lock, flags);

<<<<<<< HEAD
=======
	mutex_unlock(&vc4_hdmi->mutex);
>>>>>>> 294b1446
	drm_dev_exit(idx);

	return 0;
}

static int vc4_hdmi_cec_disable(struct cec_adapter *adap)
{
	struct vc4_hdmi *vc4_hdmi = cec_get_drvdata(adap);
	struct drm_device *drm = vc4_hdmi->connector.dev;
	unsigned long flags;
	int idx;

	if (!drm_dev_enter(drm, &idx))
		/*
		 * We can't return an error code, because the CEC
		 * framework will emit WARN_ON messages at unbind
		 * otherwise.
		 */
		return 0;

<<<<<<< HEAD
	/*
	 * NOTE: This function should really take vc4_hdmi->mutex, but doing so
	 * results in a reentrancy since cec_s_phys_addr_from_edid() called in
	 * .detect or .get_modes might call .adap_enable, which leads to this
	 * function being called with that mutex held.
	 *
	 * Concurrency is not an issue for the moment since we don't share any
	 * state with KMS, so we can ignore the lock for now, but we need to
	 * keep it in mind if we were to change that assumption.
	 */
=======
	mutex_lock(&vc4_hdmi->mutex);
>>>>>>> 294b1446

	spin_lock_irqsave(&vc4_hdmi->hw_lock, flags);

	if (!vc4_hdmi->variant->external_irq_controller)
		HDMI_WRITE(HDMI_CEC_CPU_MASK_SET, VC4_HDMI_CPU_CEC);

	HDMI_WRITE(HDMI_CEC_CNTRL_5, HDMI_READ(HDMI_CEC_CNTRL_5) |
		   VC4_HDMI_CEC_TX_SW_RESET | VC4_HDMI_CEC_RX_SW_RESET);

	spin_unlock_irqrestore(&vc4_hdmi->hw_lock, flags);

<<<<<<< HEAD
=======
	mutex_unlock(&vc4_hdmi->mutex);

>>>>>>> 294b1446
	pm_runtime_put(&vc4_hdmi->pdev->dev);

	drm_dev_exit(idx);

	return 0;
}

static int vc4_hdmi_cec_adap_enable(struct cec_adapter *adap, bool enable)
{
	if (enable)
		return vc4_hdmi_cec_enable(adap);
	else
		return vc4_hdmi_cec_disable(adap);
}

static int vc4_hdmi_cec_adap_log_addr(struct cec_adapter *adap, u8 log_addr)
{
	struct vc4_hdmi *vc4_hdmi = cec_get_drvdata(adap);
	struct drm_device *drm = vc4_hdmi->connector.dev;
	unsigned long flags;
	int idx;

<<<<<<< HEAD
	/*
	 * NOTE: This function should really take vc4_hdmi->mutex, but doing so
	 * results in a reentrancy since cec_s_phys_addr_from_edid() called in
	 * .detect or .get_modes might call .adap_enable, which leads to this
	 * function being called with that mutex held.
	 *
	 * Concurrency is not an issue for the moment since we don't share any
	 * state with KMS, so we can ignore the lock for now, but we need to
	 * keep it in mind if we were to change that assumption.
	 */

	if (!drm_dev_enter(drm, &idx))
		/*
		 * We can't return an error code, because the CEC
		 * framework will emit WARN_ON messages at unbind
		 * otherwise.
		 */
		return 0;

=======
	if (!drm_dev_enter(drm, &idx))
		/*
		 * We can't return an error code, because the CEC
		 * framework will emit WARN_ON messages at unbind
		 * otherwise.
		 */
		return 0;

	mutex_lock(&vc4_hdmi->mutex);
>>>>>>> 294b1446
	spin_lock_irqsave(&vc4_hdmi->hw_lock, flags);
	HDMI_WRITE(HDMI_CEC_CNTRL_1,
		   (HDMI_READ(HDMI_CEC_CNTRL_1) & ~VC4_HDMI_CEC_ADDR_MASK) |
		   (log_addr & 0xf) << VC4_HDMI_CEC_ADDR_SHIFT);
	spin_unlock_irqrestore(&vc4_hdmi->hw_lock, flags);
<<<<<<< HEAD
=======
	mutex_unlock(&vc4_hdmi->mutex);
>>>>>>> 294b1446

	drm_dev_exit(idx);

	return 0;
}

static int vc4_hdmi_cec_adap_transmit(struct cec_adapter *adap, u8 attempts,
				      u32 signal_free_time, struct cec_msg *msg)
{
	struct vc4_hdmi *vc4_hdmi = cec_get_drvdata(adap);
	struct drm_device *dev = vc4_hdmi->connector.dev;
	unsigned long flags;
	u32 val;
	unsigned int i;
	int idx;

<<<<<<< HEAD
	/*
	 * NOTE: This function should really take vc4_hdmi->mutex, but doing so
	 * results in a reentrancy since cec_s_phys_addr_from_edid() called in
	 * .detect or .get_modes might call .adap_enable, which leads to this
	 * function being called with that mutex held.
	 *
	 * Concurrency is not an issue for the moment since we don't share any
	 * state with KMS, so we can ignore the lock for now, but we need to
	 * keep it in mind if we were to change that assumption.
	 */

=======
>>>>>>> 294b1446
	if (!drm_dev_enter(dev, &idx))
		return -ENODEV;

	if (msg->len > 16) {
		drm_err(dev, "Attempting to transmit too much data (%d)\n", msg->len);
		drm_dev_exit(idx);
		return -ENOMEM;
	}

<<<<<<< HEAD
=======
	mutex_lock(&vc4_hdmi->mutex);

>>>>>>> 294b1446
	spin_lock_irqsave(&vc4_hdmi->hw_lock, flags);

	for (i = 0; i < msg->len; i += 4)
		HDMI_WRITE(HDMI_CEC_TX_DATA_1 + (i >> 2),
			   (msg->msg[i]) |
			   (msg->msg[i + 1] << 8) |
			   (msg->msg[i + 2] << 16) |
			   (msg->msg[i + 3] << 24));

	val = HDMI_READ(HDMI_CEC_CNTRL_1);
	val &= ~VC4_HDMI_CEC_START_XMIT_BEGIN;
	HDMI_WRITE(HDMI_CEC_CNTRL_1, val);
	val &= ~VC4_HDMI_CEC_MESSAGE_LENGTH_MASK;
	val |= (msg->len - 1) << VC4_HDMI_CEC_MESSAGE_LENGTH_SHIFT;
	val |= VC4_HDMI_CEC_START_XMIT_BEGIN;

	HDMI_WRITE(HDMI_CEC_CNTRL_1, val);

	spin_unlock_irqrestore(&vc4_hdmi->hw_lock, flags);
<<<<<<< HEAD

=======
	mutex_unlock(&vc4_hdmi->mutex);
>>>>>>> 294b1446
	drm_dev_exit(idx);

	return 0;
}

static const struct cec_adap_ops vc4_hdmi_cec_adap_ops = {
	.adap_enable = vc4_hdmi_cec_adap_enable,
	.adap_log_addr = vc4_hdmi_cec_adap_log_addr,
	.adap_transmit = vc4_hdmi_cec_adap_transmit,
};

static void vc4_hdmi_cec_release(void *ptr)
{
	struct vc4_hdmi *vc4_hdmi = ptr;

	cec_unregister_adapter(vc4_hdmi->cec_adap);
	vc4_hdmi->cec_adap = NULL;
}

static int vc4_hdmi_cec_init(struct vc4_hdmi *vc4_hdmi)
{
	struct cec_connector_info conn_info;
	struct platform_device *pdev = vc4_hdmi->pdev;
	struct device *dev = &pdev->dev;
	unsigned long flags;
	int ret;

	if (!of_find_property(dev->of_node, "interrupts", NULL)) {
		dev_warn(dev, "'interrupts' DT property is missing, no CEC\n");
		return 0;
	}

	vc4_hdmi->cec_adap = cec_allocate_adapter(&vc4_hdmi_cec_adap_ops,
						  vc4_hdmi, "vc4",
						  CEC_CAP_DEFAULTS |
						  CEC_CAP_CONNECTOR_INFO, 1);
	ret = PTR_ERR_OR_ZERO(vc4_hdmi->cec_adap);
	if (ret < 0)
		return ret;

	cec_fill_conn_info_from_drm(&conn_info, &vc4_hdmi->connector);
	cec_s_conn_info(vc4_hdmi->cec_adap, &conn_info);

	if (vc4_hdmi->variant->external_irq_controller) {
		ret = devm_request_threaded_irq(dev, platform_get_irq_byname(pdev, "cec-rx"),
						vc4_cec_irq_handler_rx_bare,
						vc4_cec_irq_handler_rx_thread, 0,
						"vc4 hdmi cec rx", vc4_hdmi);
		if (ret)
			goto err_delete_cec_adap;

		ret = devm_request_threaded_irq(dev, platform_get_irq_byname(pdev, "cec-tx"),
						vc4_cec_irq_handler_tx_bare,
						vc4_cec_irq_handler_tx_thread, 0,
						"vc4 hdmi cec tx", vc4_hdmi);
		if (ret)
			goto err_delete_cec_adap;
	} else {
		spin_lock_irqsave(&vc4_hdmi->hw_lock, flags);
		HDMI_WRITE(HDMI_CEC_CPU_MASK_SET, 0xffffffff);
		spin_unlock_irqrestore(&vc4_hdmi->hw_lock, flags);

		ret = devm_request_threaded_irq(dev, platform_get_irq(pdev, 0),
						vc4_cec_irq_handler,
						vc4_cec_irq_handler_thread, 0,
						"vc4 hdmi cec", vc4_hdmi);
		if (ret)
			goto err_delete_cec_adap;
	}

	ret = cec_register_adapter(vc4_hdmi->cec_adap, &pdev->dev);
	if (ret < 0)
		goto err_delete_cec_adap;

	/*
	 * NOTE: Strictly speaking, we should probably use a DRM-managed
	 * registration there to avoid removing the CEC adapter by the
	 * time the DRM driver doesn't have any user anymore.
	 *
	 * However, the CEC framework already cleans up the CEC adapter
	 * only when the last user has closed its file descriptor, so we
	 * don't need to handle it in DRM.
	 *
	 * By the time the device-managed hook is executed, we will give
	 * up our reference to the CEC adapter and therefore don't
	 * really care when it's actually freed.
	 *
	 * There's still a problematic sequence: if we unregister our
	 * CEC adapter, but the userspace keeps a handle on the CEC
	 * adapter but not the DRM device for some reason. In such a
	 * case, our vc4_hdmi structure will be freed, but the
	 * cec_adapter structure will have a dangling pointer to what
	 * used to be our HDMI controller. If we get a CEC call at that
	 * moment, we could end up with a use-after-free. Fortunately,
	 * the CEC framework already handles this too, by calling
	 * cec_is_registered() in cec_ioctl() and cec_poll().
	 */
	ret = devm_add_action_or_reset(dev, vc4_hdmi_cec_release, vc4_hdmi);
	if (ret)
		return ret;

	return 0;

err_delete_cec_adap:
	cec_delete_adapter(vc4_hdmi->cec_adap);

	return ret;
}

static int vc4_hdmi_cec_resume(struct vc4_hdmi *vc4_hdmi)
{
	unsigned long flags;
	u32 value;

	spin_lock_irqsave(&vc4_hdmi->hw_lock, flags);
	value = HDMI_READ(HDMI_CEC_CNTRL_1);
	/* Set the logical address to Unregistered */
	value |= VC4_HDMI_CEC_ADDR_MASK;
	HDMI_WRITE(HDMI_CEC_CNTRL_1, value);
	spin_unlock_irqrestore(&vc4_hdmi->hw_lock, flags);

	vc4_hdmi_cec_update_clk_div(vc4_hdmi);

	if (!vc4_hdmi->variant->external_irq_controller) {
		spin_lock_irqsave(&vc4_hdmi->hw_lock, flags);
		HDMI_WRITE(HDMI_CEC_CPU_MASK_SET, 0xffffffff);
		spin_unlock_irqrestore(&vc4_hdmi->hw_lock, flags);
	}

	return 0;
}
#else
static int vc4_hdmi_cec_init(struct vc4_hdmi *vc4_hdmi)
{
	return 0;
}

static int vc4_hdmi_cec_resume(struct vc4_hdmi *vc4_hdmi)
{
	return 0;
}
#endif

static void vc4_hdmi_free_regset(struct drm_device *drm, void *ptr)
{
	struct debugfs_reg32 *regs = ptr;

	kfree(regs);
}

static int vc4_hdmi_build_regset(struct drm_device *drm,
				 struct vc4_hdmi *vc4_hdmi,
				 struct debugfs_regset32 *regset,
				 enum vc4_hdmi_regs reg)
{
	const struct vc4_hdmi_variant *variant = vc4_hdmi->variant;
	struct debugfs_reg32 *regs, *new_regs;
	unsigned int count = 0;
	unsigned int i;
	int ret;

	regs = kcalloc(variant->num_registers, sizeof(*regs),
		       GFP_KERNEL);
	if (!regs)
		return -ENOMEM;

	for (i = 0; i < variant->num_registers; i++) {
		const struct vc4_hdmi_register *field =	&variant->registers[i];

		if (field->reg != reg)
			continue;

		regs[count].name = field->name;
		regs[count].offset = field->offset;
		count++;
	}

	new_regs = krealloc(regs, count * sizeof(*regs), GFP_KERNEL);
	if (!new_regs)
		return -ENOMEM;

	regset->base = __vc4_hdmi_get_field_base(vc4_hdmi, reg);
	regset->regs = new_regs;
	regset->nregs = count;

	ret = drmm_add_action_or_reset(drm, vc4_hdmi_free_regset, new_regs);
	if (ret)
		return ret;

	return 0;
}

static int vc4_hdmi_init_resources(struct drm_device *drm,
				   struct vc4_hdmi *vc4_hdmi)
{
	struct platform_device *pdev = vc4_hdmi->pdev;
	struct device *dev = &pdev->dev;
	int ret;

	vc4_hdmi->hdmicore_regs = vc4_ioremap_regs(pdev, 0);
	if (IS_ERR(vc4_hdmi->hdmicore_regs))
		return PTR_ERR(vc4_hdmi->hdmicore_regs);

	vc4_hdmi->hd_regs = vc4_ioremap_regs(pdev, 1);
	if (IS_ERR(vc4_hdmi->hd_regs))
		return PTR_ERR(vc4_hdmi->hd_regs);

	ret = vc4_hdmi_build_regset(drm, vc4_hdmi, &vc4_hdmi->hd_regset, VC4_HD);
	if (ret)
		return ret;

	ret = vc4_hdmi_build_regset(drm, vc4_hdmi, &vc4_hdmi->hdmi_regset, VC4_HDMI);
	if (ret)
		return ret;

	vc4_hdmi->pixel_clock = devm_clk_get(dev, "pixel");
	if (IS_ERR(vc4_hdmi->pixel_clock)) {
		ret = PTR_ERR(vc4_hdmi->pixel_clock);
		if (ret != -EPROBE_DEFER)
			DRM_ERROR("Failed to get pixel clock\n");
		return ret;
	}

	vc4_hdmi->hsm_clock = devm_clk_get(dev, "hdmi");
	if (IS_ERR(vc4_hdmi->hsm_clock)) {
		DRM_ERROR("Failed to get HDMI state machine clock\n");
		return PTR_ERR(vc4_hdmi->hsm_clock);
	}
	vc4_hdmi->audio_clock = vc4_hdmi->hsm_clock;
	vc4_hdmi->cec_clock = vc4_hdmi->hsm_clock;

	return 0;
}

static int vc5_hdmi_init_resources(struct drm_device *drm,
				   struct vc4_hdmi *vc4_hdmi)
{
	struct platform_device *pdev = vc4_hdmi->pdev;
	struct device *dev = &pdev->dev;
	struct resource *res;
	int ret;

	res = platform_get_resource_byname(pdev, IORESOURCE_MEM, "hdmi");
	if (!res)
		return -ENODEV;

	vc4_hdmi->hdmicore_regs = devm_ioremap(dev, res->start,
					       resource_size(res));
	if (!vc4_hdmi->hdmicore_regs)
		return -ENOMEM;

	res = platform_get_resource_byname(pdev, IORESOURCE_MEM, "hd");
	if (!res)
		return -ENODEV;

	vc4_hdmi->hd_regs = devm_ioremap(dev, res->start, resource_size(res));
	if (!vc4_hdmi->hd_regs)
		return -ENOMEM;

	res = platform_get_resource_byname(pdev, IORESOURCE_MEM, "cec");
	if (!res)
		return -ENODEV;

	vc4_hdmi->cec_regs = devm_ioremap(dev, res->start, resource_size(res));
	if (!vc4_hdmi->cec_regs)
		return -ENOMEM;

	res = platform_get_resource_byname(pdev, IORESOURCE_MEM, "csc");
	if (!res)
		return -ENODEV;

	vc4_hdmi->csc_regs = devm_ioremap(dev, res->start, resource_size(res));
	if (!vc4_hdmi->csc_regs)
		return -ENOMEM;

	res = platform_get_resource_byname(pdev, IORESOURCE_MEM, "dvp");
	if (!res)
		return -ENODEV;

	vc4_hdmi->dvp_regs = devm_ioremap(dev, res->start, resource_size(res));
	if (!vc4_hdmi->dvp_regs)
		return -ENOMEM;

	res = platform_get_resource_byname(pdev, IORESOURCE_MEM, "phy");
	if (!res)
		return -ENODEV;

	vc4_hdmi->phy_regs = devm_ioremap(dev, res->start, resource_size(res));
	if (!vc4_hdmi->phy_regs)
		return -ENOMEM;

	res = platform_get_resource_byname(pdev, IORESOURCE_MEM, "packet");
	if (!res)
		return -ENODEV;

	vc4_hdmi->ram_regs = devm_ioremap(dev, res->start, resource_size(res));
	if (!vc4_hdmi->ram_regs)
		return -ENOMEM;

	res = platform_get_resource_byname(pdev, IORESOURCE_MEM, "rm");
	if (!res)
		return -ENODEV;

	vc4_hdmi->rm_regs = devm_ioremap(dev, res->start, resource_size(res));
	if (!vc4_hdmi->rm_regs)
		return -ENOMEM;

	vc4_hdmi->hsm_clock = devm_clk_get(dev, "hdmi");
	if (IS_ERR(vc4_hdmi->hsm_clock)) {
		DRM_ERROR("Failed to get HDMI state machine clock\n");
		return PTR_ERR(vc4_hdmi->hsm_clock);
	}

	vc4_hdmi->pixel_bvb_clock = devm_clk_get(dev, "bvb");
	if (IS_ERR(vc4_hdmi->pixel_bvb_clock)) {
		DRM_ERROR("Failed to get pixel bvb clock\n");
		return PTR_ERR(vc4_hdmi->pixel_bvb_clock);
	}

	vc4_hdmi->audio_clock = devm_clk_get(dev, "audio");
	if (IS_ERR(vc4_hdmi->audio_clock)) {
		DRM_ERROR("Failed to get audio clock\n");
		return PTR_ERR(vc4_hdmi->audio_clock);
	}

	vc4_hdmi->cec_clock = devm_clk_get(dev, "cec");
	if (IS_ERR(vc4_hdmi->cec_clock)) {
		DRM_ERROR("Failed to get CEC clock\n");
		return PTR_ERR(vc4_hdmi->cec_clock);
	}

	vc4_hdmi->reset = devm_reset_control_get(dev, NULL);
	if (IS_ERR(vc4_hdmi->reset)) {
		DRM_ERROR("Failed to get HDMI reset line\n");
		return PTR_ERR(vc4_hdmi->reset);
	}

	ret = vc4_hdmi_build_regset(drm, vc4_hdmi, &vc4_hdmi->hdmi_regset, VC4_HDMI);
	if (ret)
		return ret;

	ret = vc4_hdmi_build_regset(drm, vc4_hdmi, &vc4_hdmi->hd_regset, VC4_HD);
	if (ret)
		return ret;

	ret = vc4_hdmi_build_regset(drm, vc4_hdmi, &vc4_hdmi->cec_regset, VC5_CEC);
	if (ret)
		return ret;

	ret = vc4_hdmi_build_regset(drm, vc4_hdmi, &vc4_hdmi->csc_regset, VC5_CSC);
	if (ret)
		return ret;

	ret = vc4_hdmi_build_regset(drm, vc4_hdmi, &vc4_hdmi->dvp_regset, VC5_DVP);
	if (ret)
		return ret;

	ret = vc4_hdmi_build_regset(drm, vc4_hdmi, &vc4_hdmi->phy_regset, VC5_PHY);
	if (ret)
		return ret;

	ret = vc4_hdmi_build_regset(drm, vc4_hdmi, &vc4_hdmi->ram_regset, VC5_RAM);
	if (ret)
		return ret;

	ret = vc4_hdmi_build_regset(drm, vc4_hdmi, &vc4_hdmi->rm_regset, VC5_RM);
	if (ret)
		return ret;

	return 0;
}

static int __maybe_unused vc4_hdmi_runtime_suspend(struct device *dev)
{
	struct vc4_hdmi *vc4_hdmi = dev_get_drvdata(dev);

	clk_disable_unprepare(vc4_hdmi->hsm_clock);

	return 0;
}

static int vc4_hdmi_runtime_resume(struct device *dev)
{
	struct vc4_hdmi *vc4_hdmi = dev_get_drvdata(dev);
	int ret;

	ret = clk_prepare_enable(vc4_hdmi->hsm_clock);
	if (ret)
		return ret;

	if (vc4_hdmi->variant->reset)
		vc4_hdmi->variant->reset(vc4_hdmi);

	ret = vc4_hdmi_cec_resume(vc4_hdmi);
	if (ret) {
		clk_disable_unprepare(vc4_hdmi->hsm_clock);
		return ret;
	}

	return 0;
}

static void vc4_hdmi_put_ddc_device(void *ptr)
{
	struct vc4_hdmi *vc4_hdmi = ptr;

	put_device(&vc4_hdmi->ddc->dev);
}

static int vc4_hdmi_bind(struct device *dev, struct device *master, void *data)
{
	const struct vc4_hdmi_variant *variant = of_device_get_match_data(dev);
	struct platform_device *pdev = to_platform_device(dev);
	struct drm_device *drm = dev_get_drvdata(master);
	struct vc4_hdmi *vc4_hdmi;
	struct drm_encoder *encoder;
	struct device_node *ddc_node;
	int ret;

	vc4_hdmi = drmm_kzalloc(drm, sizeof(*vc4_hdmi), GFP_KERNEL);
	if (!vc4_hdmi)
		return -ENOMEM;

	ret = drmm_mutex_init(drm, &vc4_hdmi->mutex);
	if (ret)
		return ret;

	spin_lock_init(&vc4_hdmi->hw_lock);
	INIT_DELAYED_WORK(&vc4_hdmi->scrambling_work, vc4_hdmi_scrambling_wq);

	dev_set_drvdata(dev, vc4_hdmi);
	encoder = &vc4_hdmi->encoder.base;
	vc4_hdmi->encoder.type = variant->encoder_type;
	vc4_hdmi->encoder.pre_crtc_configure = vc4_hdmi_encoder_pre_crtc_configure;
	vc4_hdmi->encoder.pre_crtc_enable = vc4_hdmi_encoder_pre_crtc_enable;
	vc4_hdmi->encoder.post_crtc_enable = vc4_hdmi_encoder_post_crtc_enable;
	vc4_hdmi->encoder.post_crtc_disable = vc4_hdmi_encoder_post_crtc_disable;
	vc4_hdmi->encoder.post_crtc_powerdown = vc4_hdmi_encoder_post_crtc_powerdown;
	vc4_hdmi->pdev = pdev;
	vc4_hdmi->variant = variant;

	/*
	 * Since we don't know the state of the controller and its
	 * display (if any), let's assume it's always enabled.
	 * vc4_hdmi_disable_scrambling() will thus run at boot, make
	 * sure it's disabled, and avoid any inconsistency.
	 */
	if (variant->max_pixel_clock > HDMI_14_MAX_TMDS_CLK)
		vc4_hdmi->scdc_enabled = true;

	ret = variant->init_resources(drm, vc4_hdmi);
	if (ret)
		return ret;

	ddc_node = of_parse_phandle(dev->of_node, "ddc", 0);
	if (!ddc_node) {
		DRM_ERROR("Failed to find ddc node in device tree\n");
		return -ENODEV;
	}

	vc4_hdmi->ddc = of_find_i2c_adapter_by_node(ddc_node);
	of_node_put(ddc_node);
	if (!vc4_hdmi->ddc) {
		DRM_DEBUG("Failed to get ddc i2c adapter by node\n");
		return -EPROBE_DEFER;
	}

	ret = devm_add_action_or_reset(dev, vc4_hdmi_put_ddc_device, vc4_hdmi);
	if (ret)
		return ret;

	/* Only use the GPIO HPD pin if present in the DT, otherwise
	 * we'll use the HDMI core's register.
	 */
	vc4_hdmi->hpd_gpio = devm_gpiod_get_optional(dev, "hpd", GPIOD_IN);
	if (IS_ERR(vc4_hdmi->hpd_gpio)) {
		return PTR_ERR(vc4_hdmi->hpd_gpio);
	}

	vc4_hdmi->disable_wifi_frequencies =
		of_property_read_bool(dev->of_node, "wifi-2.4ghz-coexistence");

	/*
	 * If we boot without any cable connected to the HDMI connector,
	 * the firmware will skip the HSM initialization and leave it
	 * with a rate of 0, resulting in a bus lockup when we're
	 * accessing the registers even if it's enabled.
	 *
	 * Let's put a sensible default at runtime_resume so that we
	 * don't end up in this situation.
	 */
	ret = clk_set_min_rate(vc4_hdmi->hsm_clock, HSM_MIN_CLOCK_FREQ);
	if (ret)
		return ret;

	ret = devm_pm_runtime_enable(dev);
	if (ret)
		return ret;

	ret = pm_runtime_resume_and_get(dev);
	if (ret)
		return ret;

	if ((of_device_is_compatible(dev->of_node, "brcm,bcm2711-hdmi0") ||
	     of_device_is_compatible(dev->of_node, "brcm,bcm2711-hdmi1")) &&
	    HDMI_READ(HDMI_VID_CTL) & VC4_HD_VID_CTL_ENABLE) {
		clk_prepare_enable(vc4_hdmi->pixel_clock);
		clk_prepare_enable(vc4_hdmi->hsm_clock);
		clk_prepare_enable(vc4_hdmi->pixel_bvb_clock);
	}

	ret = drmm_encoder_init(drm, encoder,
				&vc4_hdmi_encoder_funcs,
				DRM_MODE_ENCODER_TMDS,
				NULL);
	if (ret)
		goto err_put_runtime_pm;

	drm_encoder_helper_add(encoder, &vc4_hdmi_encoder_helper_funcs);

	ret = vc4_hdmi_connector_init(drm, vc4_hdmi);
	if (ret)
		goto err_put_runtime_pm;

	ret = vc4_hdmi_hotplug_init(vc4_hdmi);
	if (ret)
		goto err_put_runtime_pm;

	ret = vc4_hdmi_cec_init(vc4_hdmi);
	if (ret)
		goto err_put_runtime_pm;

	ret = vc4_hdmi_audio_init(vc4_hdmi);
	if (ret)
		goto err_put_runtime_pm;

	pm_runtime_put_sync(dev);

	return 0;

err_put_runtime_pm:
	pm_runtime_put_sync(dev);

	return ret;
}

static const struct component_ops vc4_hdmi_ops = {
	.bind   = vc4_hdmi_bind,
};

static int vc4_hdmi_dev_probe(struct platform_device *pdev)
{
	return component_add(&pdev->dev, &vc4_hdmi_ops);
}

static int vc4_hdmi_dev_remove(struct platform_device *pdev)
{
	component_del(&pdev->dev, &vc4_hdmi_ops);
	return 0;
}

static const struct vc4_hdmi_variant bcm2835_variant = {
	.encoder_type		= VC4_ENCODER_TYPE_HDMI0,
	.debugfs_name		= "hdmi_regs",
	.card_name		= "vc4-hdmi",
	.max_pixel_clock	= 162000000,
	.registers		= vc4_hdmi_fields,
	.num_registers		= ARRAY_SIZE(vc4_hdmi_fields),

	.init_resources		= vc4_hdmi_init_resources,
	.csc_setup		= vc4_hdmi_csc_setup,
	.reset			= vc4_hdmi_reset,
	.set_timings		= vc4_hdmi_set_timings,
	.phy_init		= vc4_hdmi_phy_init,
	.phy_disable		= vc4_hdmi_phy_disable,
	.phy_rng_enable		= vc4_hdmi_phy_rng_enable,
	.phy_rng_disable	= vc4_hdmi_phy_rng_disable,
	.channel_map		= vc4_hdmi_channel_map,
	.supports_hdr		= false,
};

static const struct vc4_hdmi_variant bcm2711_hdmi0_variant = {
	.encoder_type		= VC4_ENCODER_TYPE_HDMI0,
	.debugfs_name		= "hdmi0_regs",
	.card_name		= "vc4-hdmi-0",
	.max_pixel_clock	= 600000000,
	.registers		= vc5_hdmi_hdmi0_fields,
	.num_registers		= ARRAY_SIZE(vc5_hdmi_hdmi0_fields),
	.phy_lane_mapping	= {
		PHY_LANE_0,
		PHY_LANE_1,
		PHY_LANE_2,
		PHY_LANE_CK,
	},
	.unsupported_odd_h_timings	= true,
	.external_irq_controller	= true,

	.init_resources		= vc5_hdmi_init_resources,
	.csc_setup		= vc5_hdmi_csc_setup,
	.reset			= vc5_hdmi_reset,
	.set_timings		= vc5_hdmi_set_timings,
	.phy_init		= vc5_hdmi_phy_init,
	.phy_disable		= vc5_hdmi_phy_disable,
	.phy_rng_enable		= vc5_hdmi_phy_rng_enable,
	.phy_rng_disable	= vc5_hdmi_phy_rng_disable,
	.channel_map		= vc5_hdmi_channel_map,
	.supports_hdr		= true,
	.hp_detect		= vc5_hdmi_hp_detect,
};

static const struct vc4_hdmi_variant bcm2711_hdmi1_variant = {
	.encoder_type		= VC4_ENCODER_TYPE_HDMI1,
	.debugfs_name		= "hdmi1_regs",
	.card_name		= "vc4-hdmi-1",
	.max_pixel_clock	= HDMI_14_MAX_TMDS_CLK,
	.registers		= vc5_hdmi_hdmi1_fields,
	.num_registers		= ARRAY_SIZE(vc5_hdmi_hdmi1_fields),
	.phy_lane_mapping	= {
		PHY_LANE_1,
		PHY_LANE_0,
		PHY_LANE_CK,
		PHY_LANE_2,
	},
	.unsupported_odd_h_timings	= true,
	.external_irq_controller	= true,

	.init_resources		= vc5_hdmi_init_resources,
	.csc_setup		= vc5_hdmi_csc_setup,
	.reset			= vc5_hdmi_reset,
	.set_timings		= vc5_hdmi_set_timings,
	.phy_init		= vc5_hdmi_phy_init,
	.phy_disable		= vc5_hdmi_phy_disable,
	.phy_rng_enable		= vc5_hdmi_phy_rng_enable,
	.phy_rng_disable	= vc5_hdmi_phy_rng_disable,
	.channel_map		= vc5_hdmi_channel_map,
	.supports_hdr		= true,
	.hp_detect		= vc5_hdmi_hp_detect,
};

static const struct of_device_id vc4_hdmi_dt_match[] = {
	{ .compatible = "brcm,bcm2835-hdmi", .data = &bcm2835_variant },
	{ .compatible = "brcm,bcm2711-hdmi0", .data = &bcm2711_hdmi0_variant },
	{ .compatible = "brcm,bcm2711-hdmi1", .data = &bcm2711_hdmi1_variant },
	{}
};

static const struct dev_pm_ops vc4_hdmi_pm_ops = {
	SET_RUNTIME_PM_OPS(vc4_hdmi_runtime_suspend,
			   vc4_hdmi_runtime_resume,
			   NULL)
};

struct platform_driver vc4_hdmi_driver = {
	.probe = vc4_hdmi_dev_probe,
	.remove = vc4_hdmi_dev_remove,
	.driver = {
		.name = "vc4_hdmi",
		.of_match_table = vc4_hdmi_dt_match,
		.pm = &vc4_hdmi_pm_ops,
	},
};<|MERGE_RESOLUTION|>--- conflicted
+++ resolved
@@ -128,7 +128,6 @@
 };
 
 static const char *vc4_hdmi_output_fmt_str(enum vc4_hdmi_output_format fmt)
-<<<<<<< HEAD
 {
 	if (fmt >= ARRAY_SIZE(output_format_str))
 		return "invalid";
@@ -140,6 +139,23 @@
 vc4_hdmi_encoder_compute_mode_clock(const struct drm_display_mode *mode,
 				    unsigned int bpc, enum vc4_hdmi_output_format fmt);
 
+static bool vc4_hdmi_supports_scrambling(struct drm_encoder *encoder)
+{
+	struct vc4_hdmi *vc4_hdmi = encoder_to_vc4_hdmi(encoder);
+	struct drm_display_info *display = &vc4_hdmi->connector.display_info;
+
+	lockdep_assert_held(&vc4_hdmi->mutex);
+
+	if (!display->is_hdmi)
+		return false;
+
+	if (!display->hdmi.scdc.supported ||
+	    !display->hdmi.scdc.scrambling.supported)
+		return false;
+
+	return true;
+}
+
 static bool vc4_hdmi_mode_needs_scrambling(const struct drm_display_mode *mode,
 					   unsigned int bpc,
 					   enum vc4_hdmi_output_format fmt)
@@ -152,60 +168,13 @@
 static bool vc4_hdmi_is_full_range(struct vc4_hdmi *vc4_hdmi,
 				   const struct drm_display_mode *mode)
 {
-	struct vc4_hdmi_encoder *vc4_encoder = &vc4_hdmi->encoder;
-=======
-{
-	if (fmt >= ARRAY_SIZE(output_format_str))
-		return "invalid";
-
-	return output_format_str[fmt];
-}
-
-static unsigned long long
-vc4_hdmi_encoder_compute_mode_clock(const struct drm_display_mode *mode,
-				    unsigned int bpc, enum vc4_hdmi_output_format fmt);
-
-static bool vc4_hdmi_supports_scrambling(struct drm_encoder *encoder)
-{
-	struct vc4_hdmi *vc4_hdmi = encoder_to_vc4_hdmi(encoder);
 	struct drm_display_info *display = &vc4_hdmi->connector.display_info;
-
-	lockdep_assert_held(&vc4_hdmi->mutex);
-
-	if (!display->is_hdmi)
-		return false;
-
-	if (!display->hdmi.scdc.supported ||
-	    !display->hdmi.scdc.scrambling.supported)
-		return false;
-
-	return true;
-}
-
-static bool vc4_hdmi_mode_needs_scrambling(const struct drm_display_mode *mode,
-					   unsigned int bpc,
-					   enum vc4_hdmi_output_format fmt)
-{
-	unsigned long long clock = vc4_hdmi_encoder_compute_mode_clock(mode, bpc, fmt);
-
-	return clock > HDMI_14_MAX_TMDS_CLK;
-}
-
-static bool vc4_hdmi_is_full_range(struct vc4_hdmi *vc4_hdmi,
-				   const struct drm_display_mode *mode)
-{
-	struct drm_display_info *display = &vc4_hdmi->connector.display_info;
->>>>>>> 294b1446
 
 	if (vc4_hdmi->broadcast_rgb == VC4_BROADCAST_RGB_LIMITED)
 		return false;
 	else if (vc4_hdmi->broadcast_rgb == VC4_BROADCAST_RGB_FULL)
 		return true;
-<<<<<<< HEAD
-	return !vc4_encoder->hdmi_monitor ||
-=======
 	return !display->is_hdmi ||
->>>>>>> 294b1446
 		drm_default_rgb_quant_range(mode) == HDMI_QUANTIZATION_RANGE_FULL;
 }
 
@@ -379,21 +348,6 @@
 	u8 config;
 	int ret;
 
-<<<<<<< HEAD
-	mutex_lock(&vc4_hdmi->mutex);
-
-	WARN_ON(pm_runtime_resume_and_get(&vc4_hdmi->pdev->dev));
-
-	if (force_hotplug & BIT(vc4_hdmi->encoder.base.type - VC4_ENCODER_TYPE_HDMI0))
-		connected = true;
-	else if (vc4_hdmi->hpd_gpio) {
-		if (gpiod_get_value_cansleep(vc4_hdmi->hpd_gpio))
-			connected = true;
-	} else {
-		if (vc4_hdmi->variant->hp_detect &&
-		    vc4_hdmi->variant->hp_detect(vc4_hdmi))
-			connected = true;
-=======
 	if (!connector)
 		return 0;
 
@@ -431,41 +385,11 @@
 	if (ret < 0) {
 		drm_err(drm, "Failed to read TMDS config: %d\n", ret);
 		return 0;
->>>>>>> 294b1446
 	}
 
 	if (!!(config & SCDC_SCRAMBLING_ENABLE) == scrambling_needed)
 		return 0;
 
-<<<<<<< HEAD
-			if (edid) {
-				cec_s_phys_addr_from_edid(vc4_hdmi->cec_adap, edid);
-				vc4_hdmi->encoder.hdmi_monitor = drm_detect_hdmi_monitor(edid);
-				kfree(edid);
-			} else {
-				vc4_hdmi->encoder.hdmi_monitor = false;
-			}
-		}
-
-		vc4_hdmi_enable_scrambling(&vc4_hdmi->encoder.base.base);
-		pm_runtime_put(&vc4_hdmi->pdev->dev);
-		mutex_unlock(&vc4_hdmi->mutex);
-		return connector_status_connected;
-	}
-
-	vc4_hdmi->encoder.hdmi_monitor = false;
-
-	cec_phys_addr_invalidate(vc4_hdmi->cec_adap);
-	pm_runtime_put(&vc4_hdmi->pdev->dev);
-	mutex_unlock(&vc4_hdmi->mutex);
-	return connector_status_disconnected;
-}
-
-static int vc4_hdmi_connector_get_modes(struct drm_connector *connector)
-{
-	struct vc4_hdmi *vc4_hdmi = connector_to_vc4_hdmi(connector);
-	struct vc4_hdmi_encoder *vc4_encoder = &vc4_hdmi->encoder;
-=======
 	/*
 	 * HDMI 2.0 says that one should not send scrambled data
 	 * prior to configuring the sink scrambling, and that
@@ -559,14 +483,10 @@
 static int vc4_hdmi_connector_get_modes(struct drm_connector *connector)
 {
 	struct vc4_hdmi *vc4_hdmi = connector_to_vc4_hdmi(connector);
->>>>>>> 294b1446
 	struct vc4_dev *vc4 = to_vc4_dev(connector->dev);
 	int ret = 0;
 	struct edid *edid;
 
-<<<<<<< HEAD
-	mutex_lock(&vc4_hdmi->mutex);
-=======
 	/*
 	 * NOTE: This function should really take vc4_hdmi->mutex, but
 	 * doing so results in reentrancy issues since
@@ -577,14 +497,11 @@
 	 * any state with any of the other frameworks so we can ignore
 	 * the lock for now.
 	 */
->>>>>>> 294b1446
 
 	edid = drm_get_edid(connector, vc4_hdmi->ddc);
 	cec_s_phys_addr_from_edid(vc4_hdmi->cec_adap, edid);
-	if (!edid) {
-		ret = -ENODEV;
-		goto out;
-	}
+	if (!edid)
+		return -ENODEV;
 
 	drm_connector_update_edid_property(connector, edid);
 	ret = drm_add_edid_modes(connector, edid);
@@ -601,9 +518,6 @@
 			}
 		}
 	}
-
-out:
-	mutex_unlock(&vc4_hdmi->mutex);
 
 	return ret;
 }
@@ -1056,63 +970,26 @@
 	vc4_hdmi_set_hdr_infoframe(encoder);
 }
 
-<<<<<<< HEAD
-static bool vc4_hdmi_supports_scrambling(struct drm_encoder *encoder,
-					 struct drm_display_mode *mode)
-{
-	struct vc4_hdmi_encoder *vc4_encoder = to_vc4_hdmi_encoder(encoder);
-	struct vc4_hdmi *vc4_hdmi = encoder_to_vc4_hdmi(encoder);
-	struct drm_display_info *display = &vc4_hdmi->connector.display_info;
-
-	lockdep_assert_held(&vc4_hdmi->mutex);
-
-	if (!vc4_encoder->hdmi_monitor)
-		return false;
-
-	if (!display->hdmi.scdc.supported ||
-	    !display->hdmi.scdc.scrambling.supported)
-		return false;
-
-	return true;
-}
-
-=======
->>>>>>> 294b1446
 #define SCRAMBLING_POLLING_DELAY_MS	1000
 
 static void vc4_hdmi_enable_scrambling(struct drm_encoder *encoder)
 {
 	struct vc4_hdmi *vc4_hdmi = encoder_to_vc4_hdmi(encoder);
 	struct drm_device *drm = vc4_hdmi->connector.dev;
-<<<<<<< HEAD
-	struct drm_display_mode *mode = &vc4_hdmi->saved_adjusted_mode;
-=======
 	const struct drm_display_mode *mode = &vc4_hdmi->saved_adjusted_mode;
->>>>>>> 294b1446
 	unsigned long flags;
 	int idx;
 
 	lockdep_assert_held(&vc4_hdmi->mutex);
-<<<<<<< HEAD
-=======
 
 	if (!vc4_hdmi_supports_scrambling(encoder))
 		return;
->>>>>>> 294b1446
 
 	if (!vc4_hdmi_mode_needs_scrambling(mode,
 					    vc4_hdmi->output_bpc,
 					    vc4_hdmi->output_format))
 		return;
 
-<<<<<<< HEAD
-	if (!vc4_hdmi_mode_needs_scrambling(mode,
-					    vc4_hdmi->output_bpc,
-					    vc4_hdmi->output_format))
-		return;
-
-=======
->>>>>>> 294b1446
 	if (!drm_dev_enter(drm, &idx))
 		return;
 
@@ -1225,15 +1102,9 @@
 	unsigned long flags;
 	int ret;
 	int idx;
-<<<<<<< HEAD
 
 	mutex_lock(&vc4_hdmi->mutex);
 
-=======
-
-	mutex_lock(&vc4_hdmi->mutex);
-
->>>>>>> 294b1446
 	if (!drm_dev_enter(drm, &idx))
 		goto out;
 
@@ -1771,11 +1642,7 @@
 		drm_atomic_get_new_connector_state(state, connector);
 	struct vc4_hdmi_connector_state *vc4_conn_state =
 		conn_state_to_vc4_hdmi_conn_state(conn_state);
-<<<<<<< HEAD
-	struct drm_display_mode *mode = &vc4_hdmi->saved_adjusted_mode;
-=======
 	const struct drm_display_mode *mode = &vc4_hdmi->saved_adjusted_mode;
->>>>>>> 294b1446
 	unsigned long pixel_rate = vc4_conn_state->pixel_rate;
 	unsigned long bvb_rate, hsm_rate;
 	unsigned long flags;
@@ -1888,11 +1755,7 @@
 	struct vc4_hdmi *vc4_hdmi = encoder_to_vc4_hdmi(encoder);
 	struct drm_device *drm = vc4_hdmi->connector.dev;
 	struct drm_connector *connector = &vc4_hdmi->connector;
-<<<<<<< HEAD
-	struct drm_display_mode *mode = &vc4_hdmi->saved_adjusted_mode;
-=======
 	const struct drm_display_mode *mode = &vc4_hdmi->saved_adjusted_mode;
->>>>>>> 294b1446
 	struct drm_connector_state *conn_state =
 		drm_atomic_get_new_connector_state(state, connector);
 	unsigned long flags;
@@ -1920,13 +1783,8 @@
 {
 	struct vc4_hdmi *vc4_hdmi = encoder_to_vc4_hdmi(encoder);
 	struct drm_device *drm = vc4_hdmi->connector.dev;
-<<<<<<< HEAD
-	struct drm_display_mode *mode = &vc4_hdmi->saved_adjusted_mode;
-	struct vc4_hdmi_encoder *vc4_encoder = to_vc4_hdmi_encoder(encoder);
-=======
 	const struct drm_display_mode *mode = &vc4_hdmi->saved_adjusted_mode;
 	struct drm_display_info *display = &vc4_hdmi->connector.display_info;
->>>>>>> 294b1446
 	bool hsync_pos = mode->flags & DRM_MODE_FLAG_PHSYNC;
 	bool vsync_pos = mode->flags & DRM_MODE_FLAG_PVSYNC;
 	unsigned long flags;
@@ -1978,11 +1836,7 @@
 			  "!VC4_HDMI_SCHEDULER_CONTROL_HDMI_ACTIVE\n");
 	}
 
-<<<<<<< HEAD
-	if (vc4_encoder->hdmi_monitor) {
-=======
 	if (display->is_hdmi) {
->>>>>>> 294b1446
 		spin_lock_irqsave(&vc4_hdmi->hw_lock, flags);
 
 		WARN_ON(!(HDMI_READ(HDMI_SCHEDULER_CONTROL) &
@@ -2137,7 +1991,6 @@
 		bpc = 8;
 
 	return clock * bpc / 8;
-<<<<<<< HEAD
 }
 
 static int
@@ -2206,76 +2059,6 @@
 				struct vc4_hdmi_connector_state *vc4_state,
 				const struct drm_display_mode *mode)
 {
-=======
-}
-
-static int
-vc4_hdmi_encoder_compute_clock(const struct vc4_hdmi *vc4_hdmi,
-			       struct vc4_hdmi_connector_state *vc4_state,
-			       const struct drm_display_mode *mode,
-			       unsigned int bpc, unsigned int fmt)
-{
-	unsigned long long clock;
-
-	clock = vc4_hdmi_encoder_compute_mode_clock(mode, bpc, fmt);
-	if (vc4_hdmi_encoder_clock_valid(vc4_hdmi, clock) != MODE_OK)
-		return -EINVAL;
-
-	vc4_state->pixel_rate = clock;
-
-	return 0;
-}
-
-static int
-vc4_hdmi_encoder_compute_format(const struct vc4_hdmi *vc4_hdmi,
-				struct vc4_hdmi_connector_state *vc4_state,
-				const struct drm_display_mode *mode,
-				unsigned int bpc)
-{
-	struct drm_device *dev = vc4_hdmi->connector.dev;
-	const struct drm_connector *connector = &vc4_hdmi->connector;
-	const struct drm_display_info *info = &connector->display_info;
-	unsigned int format;
-
-	drm_dbg(dev, "Trying with an RGB output\n");
-
-	format = VC4_HDMI_OUTPUT_RGB;
-	if (vc4_hdmi_sink_supports_format_bpc(vc4_hdmi, info, mode, format, bpc)) {
-		int ret;
-
-		ret = vc4_hdmi_encoder_compute_clock(vc4_hdmi, vc4_state,
-						     mode, bpc, format);
-		if (!ret) {
-			vc4_state->output_format = format;
-			return 0;
-		}
-	}
-
-	drm_dbg(dev, "Failed, Trying with an YUV422 output\n");
-
-	format = VC4_HDMI_OUTPUT_YUV422;
-	if (vc4_hdmi_sink_supports_format_bpc(vc4_hdmi, info, mode, format, bpc)) {
-		int ret;
-
-		ret = vc4_hdmi_encoder_compute_clock(vc4_hdmi, vc4_state,
-						     mode, bpc, format);
-		if (!ret) {
-			vc4_state->output_format = format;
-			return 0;
-		}
-	}
-
-	drm_dbg(dev, "Failed. No Format Supported for that bpc count.\n");
-
-	return -EINVAL;
-}
-
-static int
-vc4_hdmi_encoder_compute_config(const struct vc4_hdmi *vc4_hdmi,
-				struct vc4_hdmi_connector_state *vc4_state,
-				const struct drm_display_mode *mode)
-{
->>>>>>> 294b1446
 	struct drm_device *dev = vc4_hdmi->connector.dev;
 	struct drm_connector_state *conn_state = &vc4_state->base;
 	unsigned int max_bpc = clamp_t(unsigned int, conn_state->max_bpc, 8, 12);
@@ -2475,17 +2258,10 @@
 	unsigned long flags;
 	unsigned long n, m;
 	int idx;
-<<<<<<< HEAD
 
 	if (!drm_dev_enter(drm, &idx))
 		return;
 
-=======
-
-	if (!drm_dev_enter(drm, &idx))
-		return;
-
->>>>>>> 294b1446
 	hsm_clock = clk_get_rate(vc4_hdmi->audio_clock);
 	rational_best_approximation(hsm_clock, samplerate,
 				    VC4_HD_MAI_SMP_N_MASK >>
@@ -2539,22 +2315,15 @@
 
 static bool vc4_hdmi_audio_can_stream(struct vc4_hdmi *vc4_hdmi)
 {
-<<<<<<< HEAD
-=======
 	struct drm_display_info *display = &vc4_hdmi->connector.display_info;
 
->>>>>>> 294b1446
 	lockdep_assert_held(&vc4_hdmi->mutex);
 
 	/*
 	 * If the encoder is currently in DVI mode, treat the codec DAI
 	 * as missing.
 	 */
-<<<<<<< HEAD
-	if (!vc4_hdmi->encoder.hdmi_monitor)
-=======
 	if (!display->is_hdmi)
->>>>>>> 294b1446
 		return false;
 
 	return true;
@@ -2703,11 +2472,7 @@
 {
 	struct vc4_hdmi *vc4_hdmi = dev_get_drvdata(dev);
 	struct drm_device *drm = vc4_hdmi->connector.dev;
-<<<<<<< HEAD
-	struct drm_encoder *encoder = &vc4_hdmi->encoder.base.base;
-=======
 	struct drm_encoder *encoder = &vc4_hdmi->encoder.base;
->>>>>>> 294b1446
 	unsigned int sample_rate = params->sample_rate;
 	unsigned int channels = params->channels;
 	unsigned long flags;
@@ -2875,7 +2640,6 @@
 	int index;
 	int ret;
 	int len;
-<<<<<<< HEAD
 
 	/*
 	 * ASoC makes it a bit hard to retrieve a pointer to the
@@ -2897,29 +2661,6 @@
 	BUILD_BUG_ON(offsetof(struct vc4_hdmi_audio, card) != 0);
 	BUILD_BUG_ON(offsetof(struct vc4_hdmi, audio) != 0);
 
-=======
-
-	/*
-	 * ASoC makes it a bit hard to retrieve a pointer to the
-	 * vc4_hdmi structure. Registering the card will overwrite our
-	 * device drvdata with a pointer to the snd_soc_card structure,
-	 * which can then be used to retrieve whatever drvdata we want
-	 * to associate.
-	 *
-	 * However, that doesn't fly in the case where we wouldn't
-	 * register an ASoC card (because of an old DT that is missing
-	 * the dmas properties for example), then the card isn't
-	 * registered and the device drvdata wouldn't be set.
-	 *
-	 * We can deal with both cases by making sure a snd_soc_card
-	 * pointer and a vc4_hdmi structure are pointing to the same
-	 * memory address, so we can treat them indistinctly without any
-	 * issue.
-	 */
-	BUILD_BUG_ON(offsetof(struct vc4_hdmi_audio, card) != 0);
-	BUILD_BUG_ON(offsetof(struct vc4_hdmi, audio) != 0);
-
->>>>>>> 294b1446
 	if (!of_find_property(dev->of_node, "dmas", &len) ||
 	    len == 0) {
 		dev_warn(dev,
@@ -3037,11 +2778,8 @@
 
 	return ret;
 
-<<<<<<< HEAD
-=======
-}
-
->>>>>>> 294b1446
+}
+
 static irqreturn_t vc4_hdmi_hpd_irq_thread(int irq, void *priv)
 {
 	struct vc4_hdmi *vc4_hdmi = priv;
@@ -3277,20 +3015,6 @@
 	int ret;
 	int idx;
 
-<<<<<<< HEAD
-	/*
-	 * NOTE: This function should really take vc4_hdmi->mutex, but doing so
-	 * results in a reentrancy since cec_s_phys_addr_from_edid() called in
-	 * .detect or .get_modes might call .adap_enable, which leads to this
-	 * function being called with that mutex held.
-	 *
-	 * Concurrency is not an issue for the moment since we don't share any
-	 * state with KMS, so we can ignore the lock for now, but we need to
-	 * keep it in mind if we were to change that assumption.
-	 */
-
-=======
->>>>>>> 294b1446
 	if (!drm_dev_enter(drm, &idx))
 		/*
 		 * We can't return an error code, because the CEC
@@ -3304,11 +3028,8 @@
 		drm_dev_exit(idx);
 		return ret;
 	}
-<<<<<<< HEAD
-=======
 
 	mutex_lock(&vc4_hdmi->mutex);
->>>>>>> 294b1446
 
 	spin_lock_irqsave(&vc4_hdmi->hw_lock, flags);
 
@@ -3344,10 +3065,7 @@
 
 	spin_unlock_irqrestore(&vc4_hdmi->hw_lock, flags);
 
-<<<<<<< HEAD
-=======
 	mutex_unlock(&vc4_hdmi->mutex);
->>>>>>> 294b1446
 	drm_dev_exit(idx);
 
 	return 0;
@@ -3368,20 +3086,7 @@
 		 */
 		return 0;
 
-<<<<<<< HEAD
-	/*
-	 * NOTE: This function should really take vc4_hdmi->mutex, but doing so
-	 * results in a reentrancy since cec_s_phys_addr_from_edid() called in
-	 * .detect or .get_modes might call .adap_enable, which leads to this
-	 * function being called with that mutex held.
-	 *
-	 * Concurrency is not an issue for the moment since we don't share any
-	 * state with KMS, so we can ignore the lock for now, but we need to
-	 * keep it in mind if we were to change that assumption.
-	 */
-=======
 	mutex_lock(&vc4_hdmi->mutex);
->>>>>>> 294b1446
 
 	spin_lock_irqsave(&vc4_hdmi->hw_lock, flags);
 
@@ -3393,11 +3098,8 @@
 
 	spin_unlock_irqrestore(&vc4_hdmi->hw_lock, flags);
 
-<<<<<<< HEAD
-=======
 	mutex_unlock(&vc4_hdmi->mutex);
 
->>>>>>> 294b1446
 	pm_runtime_put(&vc4_hdmi->pdev->dev);
 
 	drm_dev_exit(idx);
@@ -3419,18 +3121,6 @@
 	struct drm_device *drm = vc4_hdmi->connector.dev;
 	unsigned long flags;
 	int idx;
-
-<<<<<<< HEAD
-	/*
-	 * NOTE: This function should really take vc4_hdmi->mutex, but doing so
-	 * results in a reentrancy since cec_s_phys_addr_from_edid() called in
-	 * .detect or .get_modes might call .adap_enable, which leads to this
-	 * function being called with that mutex held.
-	 *
-	 * Concurrency is not an issue for the moment since we don't share any
-	 * state with KMS, so we can ignore the lock for now, but we need to
-	 * keep it in mind if we were to change that assumption.
-	 */
 
 	if (!drm_dev_enter(drm, &idx))
 		/*
@@ -3440,26 +3130,13 @@
 		 */
 		return 0;
 
-=======
-	if (!drm_dev_enter(drm, &idx))
-		/*
-		 * We can't return an error code, because the CEC
-		 * framework will emit WARN_ON messages at unbind
-		 * otherwise.
-		 */
-		return 0;
-
 	mutex_lock(&vc4_hdmi->mutex);
->>>>>>> 294b1446
 	spin_lock_irqsave(&vc4_hdmi->hw_lock, flags);
 	HDMI_WRITE(HDMI_CEC_CNTRL_1,
 		   (HDMI_READ(HDMI_CEC_CNTRL_1) & ~VC4_HDMI_CEC_ADDR_MASK) |
 		   (log_addr & 0xf) << VC4_HDMI_CEC_ADDR_SHIFT);
 	spin_unlock_irqrestore(&vc4_hdmi->hw_lock, flags);
-<<<<<<< HEAD
-=======
 	mutex_unlock(&vc4_hdmi->mutex);
->>>>>>> 294b1446
 
 	drm_dev_exit(idx);
 
@@ -3476,20 +3153,6 @@
 	unsigned int i;
 	int idx;
 
-<<<<<<< HEAD
-	/*
-	 * NOTE: This function should really take vc4_hdmi->mutex, but doing so
-	 * results in a reentrancy since cec_s_phys_addr_from_edid() called in
-	 * .detect or .get_modes might call .adap_enable, which leads to this
-	 * function being called with that mutex held.
-	 *
-	 * Concurrency is not an issue for the moment since we don't share any
-	 * state with KMS, so we can ignore the lock for now, but we need to
-	 * keep it in mind if we were to change that assumption.
-	 */
-
-=======
->>>>>>> 294b1446
 	if (!drm_dev_enter(dev, &idx))
 		return -ENODEV;
 
@@ -3499,11 +3162,8 @@
 		return -ENOMEM;
 	}
 
-<<<<<<< HEAD
-=======
 	mutex_lock(&vc4_hdmi->mutex);
 
->>>>>>> 294b1446
 	spin_lock_irqsave(&vc4_hdmi->hw_lock, flags);
 
 	for (i = 0; i < msg->len; i += 4)
@@ -3523,11 +3183,7 @@
 	HDMI_WRITE(HDMI_CEC_CNTRL_1, val);
 
 	spin_unlock_irqrestore(&vc4_hdmi->hw_lock, flags);
-<<<<<<< HEAD
-
-=======
 	mutex_unlock(&vc4_hdmi->mutex);
->>>>>>> 294b1446
 	drm_dev_exit(idx);
 
 	return 0;
