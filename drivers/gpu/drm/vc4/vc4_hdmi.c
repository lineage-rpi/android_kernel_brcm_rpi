// SPDX-License-Identifier: GPL-2.0-only
/*
 * Copyright (C) 2015 Broadcom
 * Copyright (c) 2014 The Linux Foundation. All rights reserved.
 * Copyright (C) 2013 Red Hat
 * Author: Rob Clark <robdclark@gmail.com>
 */

/**
 * DOC: VC4 Falcon HDMI module
 *
 * The HDMI core has a state machine and a PHY.  On BCM2835, most of
 * the unit operates off of the HSM clock from CPRMAN.  It also
 * internally uses the PLLH_PIX clock for the PHY.
 *
 * HDMI infoframes are kept within a small packet ram, where each
 * packet can be individually enabled for including in a frame.
 *
 * HDMI audio is implemented entirely within the HDMI IP block.  A
 * register in the HDMI encoder takes SPDIF frames from the DMA engine
 * and transfers them over an internal MAI (multi-channel audio
 * interconnect) bus to the encoder side for insertion into the video
 * blank regions.
 *
 * The driver's HDMI encoder does not yet support power management.
 * The HDMI encoder's power domain and the HSM/pixel clocks are kept
 * continuously running, and only the HDMI logic and packet ram are
 * powered off/on at disable/enable time.
 *
 * The driver does not yet support CEC control, though the HDMI
 * encoder block has CEC support.
 */

#include <drm/drm_atomic_helper.h>
#include <drm/drm_drv.h>
#include <drm/drm_edid.h>
#include <drm/drm_probe_helper.h>
#include <drm/drm_simple_kms_helper.h>
#include <drm/drm_scdc_helper.h>
#include <linux/clk.h>
#include <linux/component.h>
#include <linux/gpio/consumer.h>
#include <linux/i2c.h>
#include <linux/module.h>
#include <linux/moduleparam.h>
#include <linux/of_address.h>
#include <linux/of_gpio.h>
#include <linux/of_platform.h>
#include <linux/pm_runtime.h>
#include <linux/rational.h>
#include <linux/reset.h>
#include <sound/dmaengine_pcm.h>
#include <sound/hdmi-codec.h>
#include <sound/pcm_drm_eld.h>
#include <sound/pcm_params.h>
#include <sound/soc.h>
#include "media/cec.h"
#include "vc4_drv.h"
#include "vc4_hdmi.h"
#include "vc4_hdmi_regs.h"
#include "vc4_regs.h"

/*
 * "Broadcast RGB" property.
 * Allows overriding of HDMI full or limited range RGB
 */
#define VC4_BROADCAST_RGB_AUTO 0
#define VC4_BROADCAST_RGB_FULL 1
#define VC4_BROADCAST_RGB_LIMITED 2

#define VC5_HDMI_HORZA_HFP_SHIFT		16
#define VC5_HDMI_HORZA_HFP_MASK			VC4_MASK(28, 16)
#define VC5_HDMI_HORZA_VPOS			BIT(15)
#define VC5_HDMI_HORZA_HPOS			BIT(14)
#define VC5_HDMI_HORZA_HAP_SHIFT		0
#define VC5_HDMI_HORZA_HAP_MASK			VC4_MASK(13, 0)

#define VC5_HDMI_HORZB_HBP_SHIFT		16
#define VC5_HDMI_HORZB_HBP_MASK			VC4_MASK(26, 16)
#define VC5_HDMI_HORZB_HSP_SHIFT		0
#define VC5_HDMI_HORZB_HSP_MASK			VC4_MASK(10, 0)

#define VC5_HDMI_VERTA_VSP_SHIFT		24
#define VC5_HDMI_VERTA_VSP_MASK			VC4_MASK(28, 24)
#define VC5_HDMI_VERTA_VFP_SHIFT		16
#define VC5_HDMI_VERTA_VFP_MASK			VC4_MASK(22, 16)
#define VC5_HDMI_VERTA_VAL_SHIFT		0
#define VC5_HDMI_VERTA_VAL_MASK			VC4_MASK(12, 0)

#define VC5_HDMI_VERTB_VSPO_SHIFT		16
#define VC5_HDMI_VERTB_VSPO_MASK		VC4_MASK(29, 16)

#define VC4_HDMI_MISC_CONTROL_PIXEL_REP_SHIFT	0
#define VC4_HDMI_MISC_CONTROL_PIXEL_REP_MASK	VC4_MASK(3, 0)
#define VC5_HDMI_MISC_CONTROL_PIXEL_REP_SHIFT	0
#define VC5_HDMI_MISC_CONTROL_PIXEL_REP_MASK	VC4_MASK(3, 0)

#define VC5_HDMI_SCRAMBLER_CTL_ENABLE		BIT(0)

#define VC5_HDMI_DEEP_COLOR_CONFIG_1_INIT_PACK_PHASE_SHIFT	8
#define VC5_HDMI_DEEP_COLOR_CONFIG_1_INIT_PACK_PHASE_MASK	VC4_MASK(10, 8)

#define VC5_HDMI_DEEP_COLOR_CONFIG_1_COLOR_DEPTH_SHIFT		0
#define VC5_HDMI_DEEP_COLOR_CONFIG_1_COLOR_DEPTH_MASK		VC4_MASK(3, 0)

#define VC5_HDMI_GCP_CONFIG_GCP_ENABLE		BIT(31)

#define VC5_HDMI_GCP_WORD_1_GCP_SUBPACKET_BYTE_1_SHIFT	8
#define VC5_HDMI_GCP_WORD_1_GCP_SUBPACKET_BYTE_1_MASK	VC4_MASK(15, 8)

# define VC4_HD_M_SW_RST			BIT(2)
# define VC4_HD_M_ENABLE			BIT(0)

#define HSM_MIN_CLOCK_FREQ	120000000
#define CEC_CLOCK_FREQ 40000

#define HDMI_14_MAX_TMDS_CLK   (340 * 1000 * 1000)

/* bit field to force hotplug detection. bit0 = HDMI0 */
static int force_hotplug = 0;
module_param(force_hotplug, int, 0644);

static const char * const output_format_str[] = {
	[VC4_HDMI_OUTPUT_RGB]		= "RGB",
	[VC4_HDMI_OUTPUT_YUV420]	= "YUV 4:2:0",
	[VC4_HDMI_OUTPUT_YUV422]	= "YUV 4:2:2",
	[VC4_HDMI_OUTPUT_YUV444]	= "YUV 4:4:4",
};

static const char *vc4_hdmi_output_fmt_str(enum vc4_hdmi_output_format fmt)
<<<<<<< HEAD
{
	if (fmt >= ARRAY_SIZE(output_format_str))
		return "invalid";

	return output_format_str[fmt];
}

static unsigned long long
vc4_hdmi_encoder_compute_mode_clock(const struct drm_display_mode *mode,
				    unsigned int bpc, enum vc4_hdmi_output_format fmt);

static bool vc4_hdmi_supports_scrambling(struct drm_encoder *encoder)
{
	struct vc4_hdmi *vc4_hdmi = encoder_to_vc4_hdmi(encoder);
	struct drm_display_info *display = &vc4_hdmi->connector.display_info;

	lockdep_assert_held(&vc4_hdmi->mutex);

	if (!display->is_hdmi)
		return false;

	if (!display->hdmi.scdc.supported ||
	    !display->hdmi.scdc.scrambling.supported)
		return false;

	return true;
}

static bool vc4_hdmi_mode_needs_scrambling(const struct drm_display_mode *mode,
					   unsigned int bpc,
					   enum vc4_hdmi_output_format fmt)
{
	unsigned long long clock = vc4_hdmi_encoder_compute_mode_clock(mode, bpc, fmt);

	return clock > HDMI_14_MAX_TMDS_CLK;
}

static bool vc4_hdmi_is_full_range(struct vc4_hdmi *vc4_hdmi,
				   const struct drm_display_mode *mode)
{
=======
{
	if (fmt >= ARRAY_SIZE(output_format_str))
		return "invalid";

	return output_format_str[fmt];
}

static unsigned long long
vc4_hdmi_encoder_compute_mode_clock(const struct drm_display_mode *mode,
				    unsigned int bpc, enum vc4_hdmi_output_format fmt);

static bool vc4_hdmi_supports_scrambling(struct drm_encoder *encoder)
{
	struct vc4_hdmi *vc4_hdmi = encoder_to_vc4_hdmi(encoder);
	struct drm_display_info *display = &vc4_hdmi->connector.display_info;

	lockdep_assert_held(&vc4_hdmi->mutex);

	if (!display->is_hdmi)
		return false;

	if (!display->hdmi.scdc.supported ||
	    !display->hdmi.scdc.scrambling.supported)
		return false;

	return true;
}

static bool vc4_hdmi_mode_needs_scrambling(const struct drm_display_mode *mode,
					   unsigned int bpc,
					   enum vc4_hdmi_output_format fmt)
{
	unsigned long long clock = vc4_hdmi_encoder_compute_mode_clock(mode, bpc, fmt);

	return clock > HDMI_14_MAX_TMDS_CLK;
}

static bool vc4_hdmi_is_full_range(struct vc4_hdmi *vc4_hdmi,
				   const struct drm_display_mode *mode)
{
>>>>>>> 46937443
	struct drm_display_info *display = &vc4_hdmi->connector.display_info;

	if (vc4_hdmi->broadcast_rgb == VC4_BROADCAST_RGB_LIMITED)
		return false;
	else if (vc4_hdmi->broadcast_rgb == VC4_BROADCAST_RGB_FULL)
		return true;
	return !display->is_hdmi ||
		drm_default_rgb_quant_range(mode) == HDMI_QUANTIZATION_RANGE_FULL;
}

static int vc4_hdmi_debugfs_regs(struct seq_file *m, void *unused)
{
	struct drm_info_node *node = (struct drm_info_node *)m->private;
	struct vc4_hdmi *vc4_hdmi = node->info_ent->data;
	struct drm_device *drm = vc4_hdmi->connector.dev;
	struct drm_printer p = drm_seq_file_printer(m);
	int idx;

	if (!drm_dev_enter(drm, &idx))
		return -ENODEV;

	drm_print_regset32(&p, &vc4_hdmi->hdmi_regset);
	drm_print_regset32(&p, &vc4_hdmi->hd_regset);
	drm_print_regset32(&p, &vc4_hdmi->cec_regset);
	drm_print_regset32(&p, &vc4_hdmi->csc_regset);
	drm_print_regset32(&p, &vc4_hdmi->dvp_regset);
	drm_print_regset32(&p, &vc4_hdmi->phy_regset);
	drm_print_regset32(&p, &vc4_hdmi->ram_regset);
	drm_print_regset32(&p, &vc4_hdmi->rm_regset);

	drm_dev_exit(idx);

	return 0;
}

static void vc4_hdmi_reset(struct vc4_hdmi *vc4_hdmi)
{
	struct drm_device *drm = vc4_hdmi->connector.dev;
	unsigned long flags;
	int idx;

	/*
	 * We can be called by our bind callback, when the
	 * connector->dev pointer might not be initialised yet.
	 */
	if (drm && !drm_dev_enter(drm, &idx))
		return;

	spin_lock_irqsave(&vc4_hdmi->hw_lock, flags);

	HDMI_WRITE(HDMI_M_CTL, VC4_HD_M_SW_RST);
	udelay(1);
	HDMI_WRITE(HDMI_M_CTL, 0);

	HDMI_WRITE(HDMI_M_CTL, VC4_HD_M_ENABLE);

	HDMI_WRITE(HDMI_SW_RESET_CONTROL,
		   VC4_HDMI_SW_RESET_HDMI |
		   VC4_HDMI_SW_RESET_FORMAT_DETECT);

	HDMI_WRITE(HDMI_SW_RESET_CONTROL, 0);

	spin_unlock_irqrestore(&vc4_hdmi->hw_lock, flags);

	if (drm)
		drm_dev_exit(idx);
}

static void vc5_hdmi_reset(struct vc4_hdmi *vc4_hdmi)
{
	struct drm_device *drm = vc4_hdmi->connector.dev;
	unsigned long flags;
	int idx;

	/*
	 * We can be called by our bind callback, when the
	 * connector->dev pointer might not be initialised yet.
	 */
	if (drm && !drm_dev_enter(drm, &idx))
		return;

	reset_control_reset(vc4_hdmi->reset);

	spin_lock_irqsave(&vc4_hdmi->hw_lock, flags);

	HDMI_WRITE(HDMI_DVP_CTL, 0);

	HDMI_WRITE(HDMI_CLOCK_STOP,
		   HDMI_READ(HDMI_CLOCK_STOP) | VC4_DVP_HT_CLOCK_STOP_PIXEL);

	spin_unlock_irqrestore(&vc4_hdmi->hw_lock, flags);

	if (drm)
		drm_dev_exit(idx);
}

#ifdef CONFIG_DRM_VC4_HDMI_CEC
static void vc4_hdmi_cec_update_clk_div(struct vc4_hdmi *vc4_hdmi)
{
	struct drm_device *drm = vc4_hdmi->connector.dev;
	unsigned long cec_rate;
	unsigned long flags;
	u16 clk_cnt;
	u32 value;
	int idx;

	/*
	 * This function is called by our runtime_resume implementation
	 * and thus at bind time, when we haven't registered our
	 * connector yet and thus don't have a pointer to the DRM
	 * device.
	 */
	if (drm && !drm_dev_enter(drm, &idx))
		return;

	cec_rate = clk_get_rate(vc4_hdmi->cec_clock);

	spin_lock_irqsave(&vc4_hdmi->hw_lock, flags);

	value = HDMI_READ(HDMI_CEC_CNTRL_1);
	value &= ~VC4_HDMI_CEC_DIV_CLK_CNT_MASK;

	/*
	 * Set the clock divider: the hsm_clock rate and this divider
	 * setting will give a 40 kHz CEC clock.
	 */
	clk_cnt = cec_rate / CEC_CLOCK_FREQ;
	value |= clk_cnt << VC4_HDMI_CEC_DIV_CLK_CNT_SHIFT;
	HDMI_WRITE(HDMI_CEC_CNTRL_1, value);

	spin_unlock_irqrestore(&vc4_hdmi->hw_lock, flags);

	if (drm)
		drm_dev_exit(idx);
}
#else
static void vc4_hdmi_cec_update_clk_div(struct vc4_hdmi *vc4_hdmi) {}
#endif

static int reset_pipe(struct drm_crtc *crtc,
			struct drm_modeset_acquire_ctx *ctx)
{
	struct drm_atomic_state *state;
	struct drm_crtc_state *crtc_state;
	int ret;

	state = drm_atomic_state_alloc(crtc->dev);
	if (!state)
		return -ENOMEM;

	state->acquire_ctx = ctx;
<<<<<<< HEAD

	crtc_state = drm_atomic_get_crtc_state(state, crtc);
	if (IS_ERR(crtc_state)) {
		ret = PTR_ERR(crtc_state);
		goto out;
	}

	crtc_state->connectors_changed = true;

	ret = drm_atomic_commit(state);
out:
	drm_atomic_state_put(state);

	return ret;
}

=======

	crtc_state = drm_atomic_get_crtc_state(state, crtc);
	if (IS_ERR(crtc_state)) {
		ret = PTR_ERR(crtc_state);
		goto out;
	}

	crtc_state->connectors_changed = true;

	ret = drm_atomic_commit(state);
out:
	drm_atomic_state_put(state);

	return ret;
}

>>>>>>> 46937443
static int vc4_hdmi_reset_link(struct drm_connector *connector,
			       struct drm_modeset_acquire_ctx *ctx)
{
	struct drm_device *drm = connector->dev;
	struct vc4_hdmi *vc4_hdmi = connector_to_vc4_hdmi(connector);
	struct drm_encoder *encoder = &vc4_hdmi->encoder.base;
	struct drm_connector_state *conn_state;
	struct drm_crtc_state *crtc_state;
	struct drm_crtc *crtc;
	bool scrambling_needed;
	u8 config;
	int ret;

	if (!connector)
		return 0;

	ret = drm_modeset_lock(&drm->mode_config.connection_mutex, ctx);
	if (ret)
		return ret;

	conn_state = connector->state;
	crtc = conn_state->crtc;
	if (!crtc)
		return 0;

	ret = drm_modeset_lock(&crtc->mutex, ctx);
	if (ret)
		return ret;

	crtc_state = crtc->state;
	if (!crtc_state->active)
		return 0;

	if (!vc4_hdmi_supports_scrambling(encoder))
		return 0;

	scrambling_needed = vc4_hdmi_mode_needs_scrambling(&vc4_hdmi->saved_adjusted_mode,
							   vc4_hdmi->output_bpc,
							   vc4_hdmi->output_format);
	if (!scrambling_needed)
		return 0;

	if (conn_state->commit &&
	    !try_wait_for_completion(&conn_state->commit->hw_done))
		return 0;

	ret = drm_scdc_readb(connector->ddc, SCDC_TMDS_CONFIG, &config);
	if (ret < 0) {
		drm_err(drm, "Failed to read TMDS config: %d\n", ret);
		return 0;
	}

	if (!!(config & SCDC_SCRAMBLING_ENABLE) == scrambling_needed)
		return 0;
<<<<<<< HEAD

	/*
	 * HDMI 2.0 says that one should not send scrambled data
	 * prior to configuring the sink scrambling, and that
	 * TMDS clock/data transmission should be suspended when
	 * changing the TMDS clock rate in the sink. So let's
	 * just do a full modeset here, even though some sinks
	 * would be perfectly happy if were to just reconfigure
	 * the SCDC settings on the fly.
	 */
	return reset_pipe(crtc, ctx);
}

=======

	/*
	 * HDMI 2.0 says that one should not send scrambled data
	 * prior to configuring the sink scrambling, and that
	 * TMDS clock/data transmission should be suspended when
	 * changing the TMDS clock rate in the sink. So let's
	 * just do a full modeset here, even though some sinks
	 * would be perfectly happy if were to just reconfigure
	 * the SCDC settings on the fly.
	 */
	return reset_pipe(crtc, ctx);
}

>>>>>>> 46937443
static void vc4_hdmi_handle_hotplug(struct vc4_hdmi *vc4_hdmi,
				    struct drm_modeset_acquire_ctx *ctx,
				    enum drm_connector_status status)
{
	struct drm_connector *connector = &vc4_hdmi->connector;
	struct edid *edid;
<<<<<<< HEAD

	/*
	 * NOTE: This function should really be called with
	 * vc4_hdmi->mutex held, but doing so results in reentrancy
	 * issues since cec_s_phys_addr_from_edid might call
	 * .adap_enable, which leads to that funtion being called with
	 * our mutex held.
	 *
	 * A similar situation occurs with
	 * drm_atomic_helper_connector_hdmi_reset_link() that will call
	 * into our KMS hooks if the scrambling was enabled.
	 *
	 * Concurrency isn't an issue at the moment since we don't share
	 * any state with any of the other frameworks so we can ignore
	 * the lock for now.
	 */

	if (status == connector->status)
		return;

=======

	/*
	 * NOTE: This function should really be called with
	 * vc4_hdmi->mutex held, but doing so results in reentrancy
	 * issues since cec_s_phys_addr_from_edid might call
	 * .adap_enable, which leads to that funtion being called with
	 * our mutex held.
	 *
	 * A similar situation occurs with
	 * drm_atomic_helper_connector_hdmi_reset_link() that will call
	 * into our KMS hooks if the scrambling was enabled.
	 *
	 * Concurrency isn't an issue at the moment since we don't share
	 * any state with any of the other frameworks so we can ignore
	 * the lock for now.
	 */

	if (status == connector->status)
		return;

>>>>>>> 46937443
	if (status == connector_status_disconnected) {
		cec_phys_addr_invalidate(vc4_hdmi->cec_adap);
		return;
	}

	edid = drm_get_edid(connector, vc4_hdmi->ddc);
	if (!edid)
		return;

	cec_s_phys_addr_from_edid(vc4_hdmi->cec_adap, edid);
	kfree(edid);

	vc4_hdmi_reset_link(connector, ctx);
}

static int vc4_hdmi_connector_detect_ctx(struct drm_connector *connector,
					 struct drm_modeset_acquire_ctx *ctx,
					 bool force)
{
	struct vc4_hdmi *vc4_hdmi = connector_to_vc4_hdmi(connector);
	enum drm_connector_status status = connector_status_disconnected;

	/*
	 * NOTE: This function should really take vc4_hdmi->mutex, but
	 * doing so results in reentrancy issues since
	 * vc4_hdmi_handle_hotplug() can call into other functions that
	 * would take the mutex while it's held here.
	 *
	 * Concurrency isn't an issue at the moment since we don't share
	 * any state with any of the other frameworks so we can ignore
	 * the lock for now.
	 */

	WARN_ON(pm_runtime_resume_and_get(&vc4_hdmi->pdev->dev));

	if (force_hotplug & BIT(vc4_hdmi->encoder.type - VC4_ENCODER_TYPE_HDMI0))
		status = connector_status_connected;
	else if (vc4_hdmi->hpd_gpio) {
		if (gpiod_get_value_cansleep(vc4_hdmi->hpd_gpio))
			status = connector_status_connected;
	} else {
		if (vc4_hdmi->variant->hp_detect &&
		    vc4_hdmi->variant->hp_detect(vc4_hdmi))
			status = connector_status_connected;
	}

	vc4_hdmi_handle_hotplug(vc4_hdmi, ctx, status);
	pm_runtime_put(&vc4_hdmi->pdev->dev);

	return status;
}

static int vc4_hdmi_connector_get_modes(struct drm_connector *connector)
{
	struct vc4_hdmi *vc4_hdmi = connector_to_vc4_hdmi(connector);
	struct vc4_dev *vc4 = to_vc4_dev(connector->dev);
	int ret = 0;
	struct edid *edid;

	/*
	 * NOTE: This function should really take vc4_hdmi->mutex, but
	 * doing so results in reentrancy issues since
	 * cec_s_phys_addr_from_edid might call .adap_enable, which
	 * leads to that funtion being called with our mutex held.
	 *
	 * Concurrency isn't an issue at the moment since we don't share
	 * any state with any of the other frameworks so we can ignore
	 * the lock for now.
	 */

	edid = drm_get_edid(connector, vc4_hdmi->ddc);
	cec_s_phys_addr_from_edid(vc4_hdmi->cec_adap, edid);
	if (!edid)
		return -ENODEV;

	drm_connector_update_edid_property(connector, edid);
	ret = drm_add_edid_modes(connector, edid);
	kfree(edid);

<<<<<<< HEAD
	if (!vc4->hvs->vc5_hdmi_enable_scrambling) {
=======
	if (!vc4->hvs->vc5_hdmi_enable_hdmi_20) {
>>>>>>> 46937443
		struct drm_device *drm = connector->dev;
		const struct drm_display_mode *mode;

		list_for_each_entry(mode, &connector->probed_modes, head) {
			if (vc4_hdmi_mode_needs_scrambling(mode, 8, VC4_HDMI_OUTPUT_RGB)) {
				drm_warn_once(drm, "The core clock cannot reach frequencies high enough to support 4k @ 60Hz.");
				drm_warn_once(drm, "Please change your config.txt file to add hdmi_enable_4kp60.");
			}
		}
	}

	return ret;
}

static int vc4_hdmi_connector_atomic_check(struct drm_connector *connector,
					   struct drm_atomic_state *state)
{
	struct drm_connector_state *old_state =
		drm_atomic_get_old_connector_state(state, connector);
	struct vc4_hdmi_connector_state *old_vc4_state = conn_state_to_vc4_hdmi_conn_state(old_state);
	struct drm_connector_state *new_state =
		drm_atomic_get_new_connector_state(state, connector);
	struct vc4_hdmi_connector_state *new_vc4_state = conn_state_to_vc4_hdmi_conn_state(new_state);
	struct drm_crtc *crtc = new_state->crtc;

	if (!crtc)
		return 0;

	if (old_state->colorspace != new_state->colorspace ||
	    old_vc4_state->broadcast_rgb != new_vc4_state->broadcast_rgb ||
	    !drm_connector_atomic_hdr_metadata_equal(old_state, new_state)) {
		struct drm_crtc_state *crtc_state;

		crtc_state = drm_atomic_get_crtc_state(state, crtc);
		if (IS_ERR(crtc_state))
			return PTR_ERR(crtc_state);

		crtc_state->mode_changed = true;
	}

	return 0;
}

/**
 * vc4_hdmi_connector_atomic_get_property - hook for
 *						connector->atomic_get_property.
 * @connector: Connector to get the property for.
 * @state: Connector state to retrieve the property from.
 * @property: Property to retrieve.
 * @val: Return value for the property.
 *
 * Returns the atomic property value for a digital connector.
 */
int vc4_hdmi_connector_get_property(struct drm_connector *connector,
				    const struct drm_connector_state *state,
				    struct drm_property *property,
				    uint64_t *val)
{
	struct vc4_hdmi *vc4_hdmi = connector_to_vc4_hdmi(connector);
	const struct vc4_hdmi_connector_state *vc4_conn_state =
				const_conn_state_to_vc4_hdmi_conn_state(state);

	if (property == vc4_hdmi->broadcast_rgb_property) {
		*val = vc4_conn_state->broadcast_rgb;
	} else {
		DRM_DEBUG_ATOMIC("Unknown property [PROP:%d:%s]\n",
				 property->base.id, property->name);
		return -EINVAL;
	}

	return 0;
}

/**
 * vc4_hdmi_connector_atomic_set_property - hook for
 *						connector->atomic_set_property.
 * @connector: Connector to set the property for.
 * @state: Connector state to set the property on.
 * @property: Property to set.
 * @val: New value for the property.
 *
 * Sets the atomic property value for a digital connector.
 */
int vc4_hdmi_connector_set_property(struct drm_connector *connector,
				    struct drm_connector_state *state,
				    struct drm_property *property,
				    uint64_t val)
{
	struct vc4_hdmi *vc4_hdmi = connector_to_vc4_hdmi(connector);
	struct vc4_hdmi_connector_state *vc4_conn_state =
				conn_state_to_vc4_hdmi_conn_state(state);

	if (property == vc4_hdmi->broadcast_rgb_property) {
		vc4_conn_state->broadcast_rgb = val;
		return 0;
	}

	DRM_DEBUG_ATOMIC("Unknown property [PROP:%d:%s]\n",
			 property->base.id, property->name);
	return -EINVAL;
}

static void vc4_hdmi_connector_reset(struct drm_connector *connector)
{
	struct vc4_hdmi_connector_state *old_state =
		conn_state_to_vc4_hdmi_conn_state(connector->state);
	struct vc4_hdmi_connector_state *new_state =
		kzalloc(sizeof(*new_state), GFP_KERNEL);

	if (connector->state)
		__drm_atomic_helper_connector_destroy_state(connector->state);

	kfree(old_state);
	__drm_atomic_helper_connector_reset(connector, &new_state->base);

	if (!new_state)
		return;

	new_state->base.max_bpc = 8;
	new_state->base.max_requested_bpc = 8;
	new_state->output_format = VC4_HDMI_OUTPUT_RGB;
	drm_atomic_helper_connector_tv_reset(connector);
}

static struct drm_connector_state *
vc4_hdmi_connector_duplicate_state(struct drm_connector *connector)
{
	struct drm_connector_state *conn_state = connector->state;
	struct vc4_hdmi_connector_state *vc4_state = conn_state_to_vc4_hdmi_conn_state(conn_state);
	struct vc4_hdmi_connector_state *new_state;

	new_state = kzalloc(sizeof(*new_state), GFP_KERNEL);
	if (!new_state)
		return NULL;

	new_state->pixel_rate = vc4_state->pixel_rate;
	new_state->output_bpc = vc4_state->output_bpc;
	new_state->output_format = vc4_state->output_format;
	new_state->broadcast_rgb = vc4_state->broadcast_rgb;
	__drm_atomic_helper_connector_duplicate_state(connector, &new_state->base);

	return &new_state->base;
}

static const struct drm_connector_funcs vc4_hdmi_connector_funcs = {
	.fill_modes = drm_helper_probe_single_connector_modes,
	.reset = vc4_hdmi_connector_reset,
	.atomic_duplicate_state = vc4_hdmi_connector_duplicate_state,
	.atomic_destroy_state = drm_atomic_helper_connector_destroy_state,
	.atomic_get_property = vc4_hdmi_connector_get_property,
	.atomic_set_property = vc4_hdmi_connector_set_property,
};

static const struct drm_connector_helper_funcs vc4_hdmi_connector_helper_funcs = {
	.detect_ctx = vc4_hdmi_connector_detect_ctx,
	.get_modes = vc4_hdmi_connector_get_modes,
	.atomic_check = vc4_hdmi_connector_atomic_check,
};

static const struct drm_prop_enum_list broadcast_rgb_names[] = {
	{ VC4_BROADCAST_RGB_AUTO, "Automatic" },
	{ VC4_BROADCAST_RGB_FULL, "Full" },
	{ VC4_BROADCAST_RGB_LIMITED, "Limited 16:235" },
};

static void
vc4_hdmi_attach_broadcast_rgb_property(struct drm_device *dev,
				       struct vc4_hdmi *vc4_hdmi)
{
	struct drm_property *prop = vc4_hdmi->broadcast_rgb_property;

	if (!prop) {
		prop = drm_property_create_enum(dev, DRM_MODE_PROP_ENUM,
						"Broadcast RGB",
						broadcast_rgb_names,
						ARRAY_SIZE(broadcast_rgb_names));
		if (!prop)
			return;

		vc4_hdmi->broadcast_rgb_property = prop;
	}

	drm_object_attach_property(&vc4_hdmi->connector.base, prop, 0);
}

static int vc4_hdmi_connector_init(struct drm_device *dev,
				   struct vc4_hdmi *vc4_hdmi)
{
	struct drm_connector *connector = &vc4_hdmi->connector;
	struct drm_encoder *encoder = &vc4_hdmi->encoder.base;
	int ret;

	ret = drmm_connector_init(dev, connector,
				  &vc4_hdmi_connector_funcs,
				  DRM_MODE_CONNECTOR_HDMIA,
				  vc4_hdmi->ddc);
	if (ret)
		return ret;

	drm_connector_helper_add(connector, &vc4_hdmi_connector_helper_funcs);

	/*
	 * Some of the properties below require access to state, like bpc.
	 * Allocate some default initial connector state with our reset helper.
	 */
	if (connector->funcs->reset)
		connector->funcs->reset(connector);

	/* Create and attach TV margin props to this connector. */
	ret = drm_mode_create_tv_margin_properties(dev);
	if (ret)
		return ret;

	ret = drm_mode_create_hdmi_colorspace_property(connector);
	if (ret)
		return ret;

	drm_connector_attach_colorspace_property(connector);
	drm_connector_attach_tv_margin_properties(connector);
	drm_connector_attach_max_bpc_property(connector, 8, 12);

	connector->polled = (DRM_CONNECTOR_POLL_CONNECT |
			     DRM_CONNECTOR_POLL_DISCONNECT);

	connector->interlace_allowed = 1;
	connector->doublescan_allowed = 0;
	connector->stereo_allowed = 1;

	if (vc4_hdmi->variant->supports_hdr)
		drm_connector_attach_hdr_output_metadata_property(connector);

	vc4_hdmi_attach_broadcast_rgb_property(dev, vc4_hdmi);

	drm_connector_attach_encoder(connector, encoder);

	return 0;
}

static int vc4_hdmi_stop_packet(struct drm_encoder *encoder,
				enum hdmi_infoframe_type type,
				bool poll)
{
	struct vc4_hdmi *vc4_hdmi = encoder_to_vc4_hdmi(encoder);
	struct drm_device *drm = vc4_hdmi->connector.dev;
	u32 packet_id = type - 0x80;
	unsigned long flags;
	int ret = 0;
	int idx;

	if (!drm_dev_enter(drm, &idx))
		return -ENODEV;

	spin_lock_irqsave(&vc4_hdmi->hw_lock, flags);
	HDMI_WRITE(HDMI_RAM_PACKET_CONFIG,
		   HDMI_READ(HDMI_RAM_PACKET_CONFIG) & ~BIT(packet_id));
	spin_unlock_irqrestore(&vc4_hdmi->hw_lock, flags);

	if (poll) {
		ret = wait_for(!(HDMI_READ(HDMI_RAM_PACKET_STATUS) &
				 BIT(packet_id)), 100);
	}

	drm_dev_exit(idx);
	return ret;
}

static void vc4_hdmi_write_infoframe(struct drm_encoder *encoder,
				     union hdmi_infoframe *frame)
{
	struct vc4_hdmi *vc4_hdmi = encoder_to_vc4_hdmi(encoder);
	struct drm_device *drm = vc4_hdmi->connector.dev;
	u32 packet_id = frame->any.type - 0x80;
	const struct vc4_hdmi_register *ram_packet_start =
		&vc4_hdmi->variant->registers[HDMI_RAM_PACKET_START];
	u32 packet_reg = ram_packet_start->offset + VC4_HDMI_PACKET_STRIDE * packet_id;
	u32 packet_reg_next = ram_packet_start->offset +
		VC4_HDMI_PACKET_STRIDE * (packet_id + 1);
	void __iomem *base = __vc4_hdmi_get_field_base(vc4_hdmi,
						       ram_packet_start->reg);
	uint8_t buffer[VC4_HDMI_PACKET_STRIDE] = {};
	unsigned long flags;
	ssize_t len, i;
	int ret;
	int idx;

	if (!drm_dev_enter(drm, &idx))
		return;

	WARN_ONCE(!(HDMI_READ(HDMI_RAM_PACKET_CONFIG) &
		    VC4_HDMI_RAM_PACKET_ENABLE),
		  "Packet RAM has to be on to store the packet.");

	len = hdmi_infoframe_pack(frame, buffer, sizeof(buffer));
	if (len < 0)
		goto out;

	ret = vc4_hdmi_stop_packet(encoder, frame->any.type, true);
	if (ret) {
		DRM_ERROR("Failed to wait for infoframe to go idle: %d\n", ret);
		goto out;
	}

	spin_lock_irqsave(&vc4_hdmi->hw_lock, flags);

	for (i = 0; i < len; i += 7) {
		writel(buffer[i + 0] << 0 |
		       buffer[i + 1] << 8 |
		       buffer[i + 2] << 16,
		       base + packet_reg);
		packet_reg += 4;

		writel(buffer[i + 3] << 0 |
		       buffer[i + 4] << 8 |
		       buffer[i + 5] << 16 |
		       buffer[i + 6] << 24,
		       base + packet_reg);
		packet_reg += 4;
	}

	/*
	 * clear remainder of packet ram as it's included in the
	 * infoframe and triggers a checksum error on hdmi analyser
	 */
	for (; packet_reg < packet_reg_next; packet_reg += 4)
		writel(0, base + packet_reg);

	HDMI_WRITE(HDMI_RAM_PACKET_CONFIG,
		   HDMI_READ(HDMI_RAM_PACKET_CONFIG) | BIT(packet_id));

	spin_unlock_irqrestore(&vc4_hdmi->hw_lock, flags);

	ret = wait_for((HDMI_READ(HDMI_RAM_PACKET_STATUS) &
			BIT(packet_id)), 100);
	if (ret)
		DRM_ERROR("Failed to wait for infoframe to start: %d\n", ret);

out:
	drm_dev_exit(idx);
}

static void vc4_hdmi_avi_infoframe_colorspace(struct hdmi_avi_infoframe *frame,
					      enum vc4_hdmi_output_format fmt)
{
	switch (fmt) {
	case VC4_HDMI_OUTPUT_RGB:
		frame->colorspace = HDMI_COLORSPACE_RGB;
		break;

	case VC4_HDMI_OUTPUT_YUV420:
		frame->colorspace = HDMI_COLORSPACE_YUV420;
		break;

	case VC4_HDMI_OUTPUT_YUV422:
		frame->colorspace = HDMI_COLORSPACE_YUV422;
		break;

	case VC4_HDMI_OUTPUT_YUV444:
		frame->colorspace = HDMI_COLORSPACE_YUV444;
		break;

	default:
		break;
	}
}

static void vc4_hdmi_set_avi_infoframe(struct drm_encoder *encoder)
{
	struct vc4_hdmi *vc4_hdmi = encoder_to_vc4_hdmi(encoder);
	struct drm_connector *connector = &vc4_hdmi->connector;
	struct drm_connector_state *cstate = connector->state;
	struct vc4_hdmi_connector_state *vc4_state =
		conn_state_to_vc4_hdmi_conn_state(cstate);
	const struct drm_display_mode *mode = &vc4_hdmi->saved_adjusted_mode;
	union hdmi_infoframe frame;
	int ret;

	lockdep_assert_held(&vc4_hdmi->mutex);

	ret = drm_hdmi_avi_infoframe_from_display_mode(&frame.avi,
						       connector, mode);
	if (ret < 0) {
		DRM_ERROR("couldn't fill AVI infoframe\n");
		return;
	}

	drm_hdmi_avi_infoframe_quant_range(&frame.avi,
					   connector, mode,
					   vc4_hdmi_is_full_range(vc4_hdmi, mode) ?
					   HDMI_QUANTIZATION_RANGE_FULL :
					   HDMI_QUANTIZATION_RANGE_LIMITED);
	drm_hdmi_avi_infoframe_colorimetry(&frame.avi, cstate);
	vc4_hdmi_avi_infoframe_colorspace(&frame.avi, vc4_state->output_format);
	drm_hdmi_avi_infoframe_bars(&frame.avi, cstate);

	vc4_hdmi_write_infoframe(encoder, &frame);
}

static void vc4_hdmi_set_spd_infoframe(struct drm_encoder *encoder)
{
	union hdmi_infoframe frame;
	int ret;

	ret = hdmi_spd_infoframe_init(&frame.spd, "Broadcom", "Videocore");
	if (ret < 0) {
		DRM_ERROR("couldn't fill SPD infoframe\n");
		return;
	}

	frame.spd.sdi = HDMI_SPD_SDI_PC;

	vc4_hdmi_write_infoframe(encoder, &frame);
}

static void vc4_hdmi_set_audio_infoframe(struct drm_encoder *encoder)
{
	struct vc4_hdmi *vc4_hdmi = encoder_to_vc4_hdmi(encoder);
	struct hdmi_audio_infoframe *audio = &vc4_hdmi->audio.infoframe;
	union hdmi_infoframe frame;

	memcpy(&frame.audio, audio, sizeof(*audio));
	vc4_hdmi_write_infoframe(encoder, &frame);
}

static void vc4_hdmi_set_hdr_infoframe(struct drm_encoder *encoder)
{
	struct vc4_hdmi *vc4_hdmi = encoder_to_vc4_hdmi(encoder);
	struct drm_connector *connector = &vc4_hdmi->connector;
	struct drm_connector_state *conn_state = connector->state;
	union hdmi_infoframe frame;

	lockdep_assert_held(&vc4_hdmi->mutex);

	if (!vc4_hdmi->variant->supports_hdr)
		return;

	if (!conn_state->hdr_output_metadata)
		return;

	if (drm_hdmi_infoframe_set_hdr_metadata(&frame.drm, conn_state))
		return;

	vc4_hdmi_write_infoframe(encoder, &frame);
}

static void vc4_hdmi_set_infoframes(struct drm_encoder *encoder)
{
	struct vc4_hdmi *vc4_hdmi = encoder_to_vc4_hdmi(encoder);

	lockdep_assert_held(&vc4_hdmi->mutex);

	vc4_hdmi_set_avi_infoframe(encoder);
	vc4_hdmi_set_spd_infoframe(encoder);
	/*
	 * If audio was streaming, then we need to reenabled the audio
	 * infoframe here during encoder_enable.
	 */
	if (vc4_hdmi->audio.streaming)
		vc4_hdmi_set_audio_infoframe(encoder);

	vc4_hdmi_set_hdr_infoframe(encoder);
}

#define SCRAMBLING_POLLING_DELAY_MS	1000

static void vc4_hdmi_enable_scrambling(struct drm_encoder *encoder)
{
	struct vc4_hdmi *vc4_hdmi = encoder_to_vc4_hdmi(encoder);
	struct drm_device *drm = vc4_hdmi->connector.dev;
	const struct drm_display_mode *mode = &vc4_hdmi->saved_adjusted_mode;
	unsigned long flags;
	int idx;

	lockdep_assert_held(&vc4_hdmi->mutex);

	if (!vc4_hdmi_supports_scrambling(encoder))
		return;

	if (!vc4_hdmi_mode_needs_scrambling(mode,
					    vc4_hdmi->output_bpc,
					    vc4_hdmi->output_format))
		return;

	if (!drm_dev_enter(drm, &idx))
		return;

	drm_scdc_set_high_tmds_clock_ratio(vc4_hdmi->ddc, true);
	drm_scdc_set_scrambling(vc4_hdmi->ddc, true);

	spin_lock_irqsave(&vc4_hdmi->hw_lock, flags);
	HDMI_WRITE(HDMI_SCRAMBLER_CTL, HDMI_READ(HDMI_SCRAMBLER_CTL) |
		   VC5_HDMI_SCRAMBLER_CTL_ENABLE);
	spin_unlock_irqrestore(&vc4_hdmi->hw_lock, flags);

	drm_dev_exit(idx);

	vc4_hdmi->scdc_enabled = true;

	queue_delayed_work(system_wq, &vc4_hdmi->scrambling_work,
			   msecs_to_jiffies(SCRAMBLING_POLLING_DELAY_MS));
}

static void vc4_hdmi_disable_scrambling(struct drm_encoder *encoder)
{
	struct vc4_hdmi *vc4_hdmi = encoder_to_vc4_hdmi(encoder);
	struct drm_device *drm = vc4_hdmi->connector.dev;
	unsigned long flags;
	int idx;

	lockdep_assert_held(&vc4_hdmi->mutex);

	if (!vc4_hdmi->scdc_enabled)
		return;

	vc4_hdmi->scdc_enabled = false;

	if (delayed_work_pending(&vc4_hdmi->scrambling_work))
		cancel_delayed_work_sync(&vc4_hdmi->scrambling_work);

	if (!drm_dev_enter(drm, &idx))
		return;

	spin_lock_irqsave(&vc4_hdmi->hw_lock, flags);
	HDMI_WRITE(HDMI_SCRAMBLER_CTL, HDMI_READ(HDMI_SCRAMBLER_CTL) &
		   ~VC5_HDMI_SCRAMBLER_CTL_ENABLE);
	spin_unlock_irqrestore(&vc4_hdmi->hw_lock, flags);

	drm_scdc_set_scrambling(vc4_hdmi->ddc, false);
	drm_scdc_set_high_tmds_clock_ratio(vc4_hdmi->ddc, false);

	drm_dev_exit(idx);
}

static void vc4_hdmi_scrambling_wq(struct work_struct *work)
{
	struct vc4_hdmi *vc4_hdmi = container_of(to_delayed_work(work),
						 struct vc4_hdmi,
						 scrambling_work);

	if (drm_scdc_get_scrambling_status(vc4_hdmi->ddc))
		return;

	drm_scdc_set_high_tmds_clock_ratio(vc4_hdmi->ddc, true);
	drm_scdc_set_scrambling(vc4_hdmi->ddc, true);

	queue_delayed_work(system_wq, &vc4_hdmi->scrambling_work,
			   msecs_to_jiffies(SCRAMBLING_POLLING_DELAY_MS));
}

static void vc4_hdmi_encoder_post_crtc_disable(struct drm_encoder *encoder,
					       struct drm_atomic_state *state)
{
	struct vc4_hdmi *vc4_hdmi = encoder_to_vc4_hdmi(encoder);
	struct drm_device *drm = vc4_hdmi->connector.dev;
	unsigned long flags;
	int idx;

	mutex_lock(&vc4_hdmi->mutex);

	vc4_hdmi->output_enabled = false;

	if (!drm_dev_enter(drm, &idx))
		goto out;

	spin_lock_irqsave(&vc4_hdmi->hw_lock, flags);

	HDMI_WRITE(HDMI_RAM_PACKET_CONFIG, 0);

	HDMI_WRITE(HDMI_VID_CTL, HDMI_READ(HDMI_VID_CTL) | VC4_HD_VID_CTL_CLRRGB);

	spin_unlock_irqrestore(&vc4_hdmi->hw_lock, flags);

	mdelay(1);

	spin_lock_irqsave(&vc4_hdmi->hw_lock, flags);
	HDMI_WRITE(HDMI_VID_CTL,
		   HDMI_READ(HDMI_VID_CTL) & ~VC4_HD_VID_CTL_ENABLE);
	spin_unlock_irqrestore(&vc4_hdmi->hw_lock, flags);

	vc4_hdmi_disable_scrambling(encoder);

	drm_dev_exit(idx);

out:
	mutex_unlock(&vc4_hdmi->mutex);
}

static void vc4_hdmi_encoder_post_crtc_powerdown(struct drm_encoder *encoder,
						 struct drm_atomic_state *state)
{
	struct vc4_hdmi *vc4_hdmi = encoder_to_vc4_hdmi(encoder);
	struct drm_device *drm = vc4_hdmi->connector.dev;
	unsigned long flags;
	int ret;
	int idx;
<<<<<<< HEAD

	mutex_lock(&vc4_hdmi->mutex);

=======

	mutex_lock(&vc4_hdmi->mutex);

>>>>>>> 46937443
	if (!drm_dev_enter(drm, &idx))
		goto out;

	spin_lock_irqsave(&vc4_hdmi->hw_lock, flags);
	HDMI_WRITE(HDMI_VID_CTL,
		   HDMI_READ(HDMI_VID_CTL) | VC4_HD_VID_CTL_BLANKPIX);
	spin_unlock_irqrestore(&vc4_hdmi->hw_lock, flags);

	if (vc4_hdmi->variant->phy_disable)
		vc4_hdmi->variant->phy_disable(vc4_hdmi);

	clk_disable_unprepare(vc4_hdmi->pixel_bvb_clock);
	clk_disable_unprepare(vc4_hdmi->pixel_clock);

	ret = pm_runtime_put(&vc4_hdmi->pdev->dev);
	if (ret < 0)
		DRM_ERROR("Failed to release power domain: %d\n", ret);

	drm_dev_exit(idx);

out:
	mutex_unlock(&vc4_hdmi->mutex);
}

static void vc4_hdmi_csc_setup(struct vc4_hdmi *vc4_hdmi,
			       struct drm_connector_state *state,
			       const struct drm_display_mode *mode)
{
	struct drm_device *drm = vc4_hdmi->connector.dev;
	unsigned long flags;
	u32 csc_ctl;
	int idx;

	if (!drm_dev_enter(drm, &idx))
		return;

	spin_lock_irqsave(&vc4_hdmi->hw_lock, flags);

	csc_ctl = VC4_SET_FIELD(VC4_HD_CSC_CTL_ORDER_BGR,
				VC4_HD_CSC_CTL_ORDER);

	if (!vc4_hdmi_is_full_range(vc4_hdmi, mode)) {
		/* CEA VICs other than #1 requre limited range RGB
		 * output unless overridden by an AVI infoframe.
		 * Apply a colorspace conversion to squash 0-255 down
		 * to 16-235.  The matrix here is:
		 *
		 * [ 0      0      0.8594 16]
		 * [ 0      0.8594 0      16]
		 * [ 0.8594 0      0      16]
		 * [ 0      0      0       1]
		 */
		csc_ctl |= VC4_HD_CSC_CTL_ENABLE;
		csc_ctl |= VC4_HD_CSC_CTL_RGB2YCC;
		csc_ctl |= VC4_SET_FIELD(VC4_HD_CSC_CTL_MODE_CUSTOM,
					 VC4_HD_CSC_CTL_MODE);

		HDMI_WRITE(HDMI_CSC_12_11, (0x000 << 16) | 0x000);
		HDMI_WRITE(HDMI_CSC_14_13, (0x100 << 16) | 0x6e0);
		HDMI_WRITE(HDMI_CSC_22_21, (0x6e0 << 16) | 0x000);
		HDMI_WRITE(HDMI_CSC_24_23, (0x100 << 16) | 0x000);
		HDMI_WRITE(HDMI_CSC_32_31, (0x000 << 16) | 0x6e0);
		HDMI_WRITE(HDMI_CSC_34_33, (0x100 << 16) | 0x000);
	}

	/* The RGB order applies even when CSC is disabled. */
	HDMI_WRITE(HDMI_CSC_CTL, csc_ctl);
<<<<<<< HEAD

	spin_unlock_irqrestore(&vc4_hdmi->hw_lock, flags);

	drm_dev_exit(idx);
}

/*
 * If we need to output Full Range RGB, then use the unity matrix
 *
 * [ 1      0      0      0]
 * [ 0      1      0      0]
 * [ 0      0      1      0]
 *
 * CEA VICs other than #1 require limited range RGB output unless
 * overridden by an AVI infoframe. Apply a colorspace conversion to
 * squash 0-255 down to 16-235. The matrix here is:
 *
 * [ 0.8594 0      0      16]
 * [ 0      0.8594 0      16]
 * [ 0      0      0.8594 16]
 *
 * Matrix is signed 2p13 fixed point, with signed 9p6 offsets
 */
static const u16 vc5_hdmi_csc_full_rgb_to_rgb[2][3][4] = {
	{
		/* Full range - unity */
		{ 0x2000, 0x0000, 0x0000, 0x0000 },
		{ 0x0000, 0x2000, 0x0000, 0x0000 },
		{ 0x0000, 0x0000, 0x2000, 0x0000 },
	}, {
		/* Limited range */
		{ 0x1b80, 0x0000, 0x0000, 0x0400 },
		{ 0x0000, 0x1b80, 0x0000, 0x0400 },
		{ 0x0000, 0x0000, 0x1b80, 0x0400 },
	}
};

/*
 * Conversion between Full Range RGB and YUV using the BT.601 Colorspace
 *
 * Full range
 * [    0.299000   0.587000   0.114000   0.000000 ]
 * [   -0.168736  -0.331264   0.500000 128.000000 ]
 * [    0.500000  -0.418688  -0.081312 128.000000 ]
 *
 * Limited range
 * [    0.255785   0.502160   0.097523  16.000000 ]
 * [   -0.147644  -0.289856   0.437500 128.000000 ]
 * [    0.437500  -0.366352  -0.071148 128.000000 ]
 *
 * Matrix is signed 2p13 fixed point, with signed 9p6 offsets
 */
static const u16 vc5_hdmi_csc_full_rgb_to_yuv_bt601[2][3][4] = {
	{
		/* Full range */
		{ 0x0991, 0x12c9, 0x03a6, 0x0000 },
		{ 0xfa9b, 0xf567, 0x1000, 0x2000 },
		{ 0x1000, 0xf29b, 0xfd67, 0x2000 },
	}, {
		/* Limited range */
		{ 0x082f, 0x1012, 0x031f, 0x0400 },
		{ 0xfb48, 0xf6ba, 0x0e00, 0x2000 },
		{ 0x0e00, 0xf448, 0xfdba, 0x2000 },
	}
};

/*
 * Conversion between Full Range RGB and YUV using the BT.709 Colorspace
 *
 * Full range
 * [    0.212600   0.715200   0.072200   0.000000 ]
 * [   -0.114572  -0.385428   0.500000 128.000000 ]
 * [    0.500000  -0.454153  -0.045847 128.000000 ]
 *
 * Limited range
 * [    0.181873   0.611831   0.061765  16.000000 ]
 * [   -0.100251  -0.337249   0.437500 128.000000 ]
 * [    0.437500  -0.397384  -0.040116 128.000000 ]
 *
 * Matrix is signed 2p13 fixed point, with signed 9p6 offsets
 */
static const u16 vc5_hdmi_csc_full_rgb_to_yuv_bt709[2][3][4] = {
	{
		/* Full range */
		{ 0x06ce, 0x16e3, 0x024f, 0x0000 },
		{ 0xfc56, 0xf3ac, 0x1000, 0x2000 },
		{ 0x1000, 0xf179, 0xfe89, 0x2000 },
	}, {
		/* Limited range	*/
		{ 0x05d2, 0x1394, 0x01fa, 0x0400 },
		{ 0xfccc, 0xf536, 0x0e00, 0x2000 },
		{ 0x0e00, 0xf34a, 0xfeb8, 0x2000 },
	}
};

/*
 * Conversion between Full Range RGB and YUV using the BT.2020 Colorspace
 *
 * Full range
 * [    0.262700   0.678000   0.059300   0.000000 ]
 * [   -0.139630  -0.360370   0.500000 128.000000 ]
 * [    0.500000  -0.459786  -0.040214 128.000000 ]
 *
 * Limited range
 * [    0.224732   0.580008   0.050729  16.000000 ]
 * [   -0.122176  -0.315324   0.437500 128.000000 ]
 * [    0.437500  -0.402312  -0.035188 128.000000 ]
 *
 * Matrix is signed 2p13 fixed point, with signed 9p6 offsets
 */
static const u16 vc5_hdmi_csc_full_rgb_to_yuv_bt2020[2][3][4] = {
	{
		/* Full range */
		{ 0x0868, 0x15b2, 0x01e6, 0x0000 },
		{ 0xfb89, 0xf479, 0x1000, 0x2000 },
		{ 0x1000, 0xf14a, 0xfeb8, 0x2000 },
	}, {
		/* Limited range */
		{ 0x0731, 0x128f, 0x01a0, 0x0400 },
		{ 0xfc18, 0xf5ea, 0x0e00, 0x2000 },
		{ 0x0e00, 0xf321, 0xfee1, 0x2000 },
	}
};

static void vc5_hdmi_set_csc_coeffs(struct vc4_hdmi *vc4_hdmi,
				    const u16 coeffs[3][4])
{
	lockdep_assert_held(&vc4_hdmi->hw_lock);

	HDMI_WRITE(HDMI_CSC_12_11, (coeffs[0][1] << 16) | coeffs[0][0]);
	HDMI_WRITE(HDMI_CSC_14_13, (coeffs[0][3] << 16) | coeffs[0][2]);
	HDMI_WRITE(HDMI_CSC_22_21, (coeffs[1][1] << 16) | coeffs[1][0]);
	HDMI_WRITE(HDMI_CSC_24_23, (coeffs[1][3] << 16) | coeffs[1][2]);
	HDMI_WRITE(HDMI_CSC_32_31, (coeffs[2][1] << 16) | coeffs[2][0]);
	HDMI_WRITE(HDMI_CSC_34_33, (coeffs[2][3] << 16) | coeffs[2][2]);
}

static void vc5_hdmi_set_csc_coeffs_swap(struct vc4_hdmi *vc4_hdmi,
					 const u16 coeffs[3][4])
{
	lockdep_assert_held(&vc4_hdmi->hw_lock);

	/* YUV444 needs the CSC matrices using the channels in a different order */
	HDMI_WRITE(HDMI_CSC_12_11, (coeffs[2][1] << 16) | coeffs[2][0]);
	HDMI_WRITE(HDMI_CSC_14_13, (coeffs[2][3] << 16) | coeffs[2][2]);
	HDMI_WRITE(HDMI_CSC_22_21, (coeffs[0][1] << 16) | coeffs[0][0]);
	HDMI_WRITE(HDMI_CSC_24_23, (coeffs[0][3] << 16) | coeffs[0][2]);
	HDMI_WRITE(HDMI_CSC_32_31, (coeffs[1][1] << 16) | coeffs[1][0]);
	HDMI_WRITE(HDMI_CSC_34_33, (coeffs[1][3] << 16) | coeffs[1][2]);
}

static void vc5_hdmi_csc_setup(struct vc4_hdmi *vc4_hdmi,
			       struct drm_connector_state *state,
			       const struct drm_display_mode *mode)
{
	struct drm_device *drm = vc4_hdmi->connector.dev;
	struct vc4_hdmi_connector_state *vc4_state =
		conn_state_to_vc4_hdmi_conn_state(state);
	unsigned int lim_range = vc4_hdmi_is_full_range(vc4_hdmi, mode) ? 0 : 1;
	const u16 (*csc)[4];
	unsigned long flags;
	u32 if_cfg = 0;
	u32 if_xbar = 0x543210;
	u32 csc_chan_ctl = 0;
	u32 csc_ctl = VC5_MT_CP_CSC_CTL_ENABLE | VC4_SET_FIELD(VC4_HD_CSC_CTL_MODE_CUSTOM,
							       VC5_MT_CP_CSC_CTL_MODE);
	int idx;

	if (!drm_dev_enter(drm, &idx))
		return;

	spin_lock_irqsave(&vc4_hdmi->hw_lock, flags);

	switch (vc4_state->output_format) {
	case VC4_HDMI_OUTPUT_YUV444:
	case VC4_HDMI_OUTPUT_YUV422:
		switch (state->colorspace) {
		default:
		case DRM_MODE_COLORIMETRY_NO_DATA:
		case DRM_MODE_COLORIMETRY_BT709_YCC:
		case DRM_MODE_COLORIMETRY_XVYCC_709:
		case DRM_MODE_COLORIMETRY_RGB_WIDE_FIXED:
		case DRM_MODE_COLORIMETRY_RGB_WIDE_FLOAT:
			csc = vc5_hdmi_csc_full_rgb_to_yuv_bt709[lim_range];
			break;
		case DRM_MODE_COLORIMETRY_SMPTE_170M_YCC:
		case DRM_MODE_COLORIMETRY_XVYCC_601:
		case DRM_MODE_COLORIMETRY_SYCC_601:
		case DRM_MODE_COLORIMETRY_OPYCC_601:
		case DRM_MODE_COLORIMETRY_BT601_YCC:
			csc = vc5_hdmi_csc_full_rgb_to_yuv_bt601[lim_range];
			break;
		case DRM_MODE_COLORIMETRY_BT2020_CYCC:
		case DRM_MODE_COLORIMETRY_BT2020_YCC:
		case DRM_MODE_COLORIMETRY_BT2020_RGB:
		case DRM_MODE_COLORIMETRY_DCI_P3_RGB_D65:
		case DRM_MODE_COLORIMETRY_DCI_P3_RGB_THEATER:
			csc = vc5_hdmi_csc_full_rgb_to_yuv_bt2020[lim_range];
			break;
		}

		if (vc4_state->output_format == VC4_HDMI_OUTPUT_YUV422) {
			csc_ctl |= VC4_SET_FIELD(VC5_MT_CP_CSC_CTL_FILTER_MODE_444_TO_422_STANDARD,
						 VC5_MT_CP_CSC_CTL_FILTER_MODE_444_TO_422) |
				VC5_MT_CP_CSC_CTL_USE_444_TO_422 |
				VC5_MT_CP_CSC_CTL_USE_RNG_SUPPRESSION;

			csc_chan_ctl |= VC4_SET_FIELD(VC5_MT_CP_CHANNEL_CTL_OUTPUT_REMAP_LEGACY_STYLE,
						      VC5_MT_CP_CHANNEL_CTL_OUTPUT_REMAP);

			if_cfg |= VC4_SET_FIELD(VC5_DVP_HT_VEC_INTERFACE_CFG_SEL_422_FORMAT_422_LEGACY,
						VC5_DVP_HT_VEC_INTERFACE_CFG_SEL_422);

			vc5_hdmi_set_csc_coeffs(vc4_hdmi, csc);
		} else {
			vc5_hdmi_set_csc_coeffs_swap(vc4_hdmi, csc);
		}

		break;

	case VC4_HDMI_OUTPUT_RGB:
		if_xbar = 0x354021;

		vc5_hdmi_set_csc_coeffs(vc4_hdmi,
					vc5_hdmi_csc_full_rgb_to_rgb[lim_range]);
		break;

	default:
		break;
=======

	spin_unlock_irqrestore(&vc4_hdmi->hw_lock, flags);

	drm_dev_exit(idx);
}

/*
 * If we need to output Full Range RGB, then use the unity matrix
 *
 * [ 1      0      0      0]
 * [ 0      1      0      0]
 * [ 0      0      1      0]
 *
 * CEA VICs other than #1 require limited range RGB output unless
 * overridden by an AVI infoframe. Apply a colorspace conversion to
 * squash 0-255 down to 16-235. The matrix here is:
 *
 * [ 0.8594 0      0      16]
 * [ 0      0.8594 0      16]
 * [ 0      0      0.8594 16]
 *
 * Matrix is signed 2p13 fixed point, with signed 9p6 offsets
 */
static const u16 vc5_hdmi_csc_full_rgb_to_rgb[2][3][4] = {
	{
		/* Full range - unity */
		{ 0x2000, 0x0000, 0x0000, 0x0000 },
		{ 0x0000, 0x2000, 0x0000, 0x0000 },
		{ 0x0000, 0x0000, 0x2000, 0x0000 },
	}, {
		/* Limited range */
		{ 0x1b80, 0x0000, 0x0000, 0x0400 },
		{ 0x0000, 0x1b80, 0x0000, 0x0400 },
		{ 0x0000, 0x0000, 0x1b80, 0x0400 },
	}
};

/*
 * Conversion between Full Range RGB and YUV using the BT.601 Colorspace
 *
 * Full range
 * [    0.299000   0.587000   0.114000   0.000000 ]
 * [   -0.168736  -0.331264   0.500000 128.000000 ]
 * [    0.500000  -0.418688  -0.081312 128.000000 ]
 *
 * Limited range
 * [    0.255785   0.502160   0.097523  16.000000 ]
 * [   -0.147644  -0.289856   0.437500 128.000000 ]
 * [    0.437500  -0.366352  -0.071148 128.000000 ]
 *
 * Matrix is signed 2p13 fixed point, with signed 9p6 offsets
 */
static const u16 vc5_hdmi_csc_full_rgb_to_yuv_bt601[2][3][4] = {
	{
		/* Full range */
		{ 0x0991, 0x12c9, 0x03a6, 0x0000 },
		{ 0xfa9b, 0xf567, 0x1000, 0x2000 },
		{ 0x1000, 0xf29b, 0xfd67, 0x2000 },
	}, {
		/* Limited range */
		{ 0x082f, 0x1012, 0x031f, 0x0400 },
		{ 0xfb48, 0xf6ba, 0x0e00, 0x2000 },
		{ 0x0e00, 0xf448, 0xfdba, 0x2000 },
	}
};

/*
 * Conversion between Full Range RGB and YUV using the BT.709 Colorspace
 *
 * Full range
 * [    0.212600   0.715200   0.072200   0.000000 ]
 * [   -0.114572  -0.385428   0.500000 128.000000 ]
 * [    0.500000  -0.454153  -0.045847 128.000000 ]
 *
 * Limited range
 * [    0.181873   0.611831   0.061765  16.000000 ]
 * [   -0.100251  -0.337249   0.437500 128.000000 ]
 * [    0.437500  -0.397384  -0.040116 128.000000 ]
 *
 * Matrix is signed 2p13 fixed point, with signed 9p6 offsets
 */
static const u16 vc5_hdmi_csc_full_rgb_to_yuv_bt709[2][3][4] = {
	{
		/* Full range */
		{ 0x06ce, 0x16e3, 0x024f, 0x0000 },
		{ 0xfc56, 0xf3ac, 0x1000, 0x2000 },
		{ 0x1000, 0xf179, 0xfe89, 0x2000 },
	}, {
		/* Limited range	*/
		{ 0x05d2, 0x1394, 0x01fa, 0x0400 },
		{ 0xfccc, 0xf536, 0x0e00, 0x2000 },
		{ 0x0e00, 0xf34a, 0xfeb8, 0x2000 },
	}
};

/*
 * Conversion between Full Range RGB and YUV using the BT.2020 Colorspace
 *
 * Full range
 * [    0.262700   0.678000   0.059300   0.000000 ]
 * [   -0.139630  -0.360370   0.500000 128.000000 ]
 * [    0.500000  -0.459786  -0.040214 128.000000 ]
 *
 * Limited range
 * [    0.224732   0.580008   0.050729  16.000000 ]
 * [   -0.122176  -0.315324   0.437500 128.000000 ]
 * [    0.437500  -0.402312  -0.035188 128.000000 ]
 *
 * Matrix is signed 2p13 fixed point, with signed 9p6 offsets
 */
static const u16 vc5_hdmi_csc_full_rgb_to_yuv_bt2020[2][3][4] = {
	{
		/* Full range */
		{ 0x0868, 0x15b2, 0x01e6, 0x0000 },
		{ 0xfb89, 0xf479, 0x1000, 0x2000 },
		{ 0x1000, 0xf14a, 0xfeb8, 0x2000 },
	}, {
		/* Limited range */
		{ 0x0731, 0x128f, 0x01a0, 0x0400 },
		{ 0xfc18, 0xf5ea, 0x0e00, 0x2000 },
		{ 0x0e00, 0xf321, 0xfee1, 0x2000 },
>>>>>>> 46937443
	}
};

static void vc5_hdmi_set_csc_coeffs(struct vc4_hdmi *vc4_hdmi,
				    const u16 coeffs[3][4])
{
	lockdep_assert_held(&vc4_hdmi->hw_lock);

	HDMI_WRITE(HDMI_CSC_12_11, (coeffs[0][1] << 16) | coeffs[0][0]);
	HDMI_WRITE(HDMI_CSC_14_13, (coeffs[0][3] << 16) | coeffs[0][2]);
	HDMI_WRITE(HDMI_CSC_22_21, (coeffs[1][1] << 16) | coeffs[1][0]);
	HDMI_WRITE(HDMI_CSC_24_23, (coeffs[1][3] << 16) | coeffs[1][2]);
	HDMI_WRITE(HDMI_CSC_32_31, (coeffs[2][1] << 16) | coeffs[2][0]);
	HDMI_WRITE(HDMI_CSC_34_33, (coeffs[2][3] << 16) | coeffs[2][2]);
}

<<<<<<< HEAD
=======
static void vc5_hdmi_set_csc_coeffs_swap(struct vc4_hdmi *vc4_hdmi,
					 const u16 coeffs[3][4])
{
	lockdep_assert_held(&vc4_hdmi->hw_lock);

	/* YUV444 needs the CSC matrices using the channels in a different order */
	HDMI_WRITE(HDMI_CSC_12_11, (coeffs[2][1] << 16) | coeffs[2][0]);
	HDMI_WRITE(HDMI_CSC_14_13, (coeffs[2][3] << 16) | coeffs[2][2]);
	HDMI_WRITE(HDMI_CSC_22_21, (coeffs[0][1] << 16) | coeffs[0][0]);
	HDMI_WRITE(HDMI_CSC_24_23, (coeffs[0][3] << 16) | coeffs[0][2]);
	HDMI_WRITE(HDMI_CSC_32_31, (coeffs[1][1] << 16) | coeffs[1][0]);
	HDMI_WRITE(HDMI_CSC_34_33, (coeffs[1][3] << 16) | coeffs[1][2]);
}

static void vc5_hdmi_csc_setup(struct vc4_hdmi *vc4_hdmi,
			       struct drm_connector_state *state,
			       const struct drm_display_mode *mode)
{
	struct drm_device *drm = vc4_hdmi->connector.dev;
	struct vc4_hdmi_connector_state *vc4_state =
		conn_state_to_vc4_hdmi_conn_state(state);
	unsigned int lim_range = vc4_hdmi_is_full_range(vc4_hdmi, mode) ? 0 : 1;
	const u16 (*csc)[4];
	unsigned long flags;
	u32 if_cfg = 0;
	u32 if_xbar = 0x543210;
	u32 csc_chan_ctl = 0;
	u32 csc_ctl = VC5_MT_CP_CSC_CTL_ENABLE | VC4_SET_FIELD(VC4_HD_CSC_CTL_MODE_CUSTOM,
							       VC5_MT_CP_CSC_CTL_MODE);
	int idx;

	if (!drm_dev_enter(drm, &idx))
		return;

	spin_lock_irqsave(&vc4_hdmi->hw_lock, flags);

	switch (vc4_state->output_format) {
	case VC4_HDMI_OUTPUT_YUV444:
	case VC4_HDMI_OUTPUT_YUV422:
		switch (state->colorspace) {
		default:
		case DRM_MODE_COLORIMETRY_NO_DATA:
		case DRM_MODE_COLORIMETRY_BT709_YCC:
		case DRM_MODE_COLORIMETRY_XVYCC_709:
		case DRM_MODE_COLORIMETRY_RGB_WIDE_FIXED:
		case DRM_MODE_COLORIMETRY_RGB_WIDE_FLOAT:
			csc = vc5_hdmi_csc_full_rgb_to_yuv_bt709[lim_range];
			break;
		case DRM_MODE_COLORIMETRY_SMPTE_170M_YCC:
		case DRM_MODE_COLORIMETRY_XVYCC_601:
		case DRM_MODE_COLORIMETRY_SYCC_601:
		case DRM_MODE_COLORIMETRY_OPYCC_601:
		case DRM_MODE_COLORIMETRY_BT601_YCC:
			csc = vc5_hdmi_csc_full_rgb_to_yuv_bt601[lim_range];
			break;
		case DRM_MODE_COLORIMETRY_BT2020_CYCC:
		case DRM_MODE_COLORIMETRY_BT2020_YCC:
		case DRM_MODE_COLORIMETRY_BT2020_RGB:
		case DRM_MODE_COLORIMETRY_DCI_P3_RGB_D65:
		case DRM_MODE_COLORIMETRY_DCI_P3_RGB_THEATER:
			csc = vc5_hdmi_csc_full_rgb_to_yuv_bt2020[lim_range];
			break;
		}

		if (vc4_state->output_format == VC4_HDMI_OUTPUT_YUV422) {
			csc_ctl |= VC4_SET_FIELD(VC5_MT_CP_CSC_CTL_FILTER_MODE_444_TO_422_STANDARD,
						 VC5_MT_CP_CSC_CTL_FILTER_MODE_444_TO_422) |
				VC5_MT_CP_CSC_CTL_USE_444_TO_422 |
				VC5_MT_CP_CSC_CTL_USE_RNG_SUPPRESSION;

			csc_chan_ctl |= VC4_SET_FIELD(VC5_MT_CP_CHANNEL_CTL_OUTPUT_REMAP_LEGACY_STYLE,
						      VC5_MT_CP_CHANNEL_CTL_OUTPUT_REMAP);

			if_cfg |= VC4_SET_FIELD(VC5_DVP_HT_VEC_INTERFACE_CFG_SEL_422_FORMAT_422_LEGACY,
						VC5_DVP_HT_VEC_INTERFACE_CFG_SEL_422);

			vc5_hdmi_set_csc_coeffs(vc4_hdmi, csc);
		} else {
			vc5_hdmi_set_csc_coeffs_swap(vc4_hdmi, csc);
		}

		break;

	case VC4_HDMI_OUTPUT_RGB:
		if_xbar = 0x354021;

		vc5_hdmi_set_csc_coeffs(vc4_hdmi,
					vc5_hdmi_csc_full_rgb_to_rgb[lim_range]);
		break;

	default:
		break;
	}

>>>>>>> 46937443
	HDMI_WRITE(HDMI_VEC_INTERFACE_CFG, if_cfg);
	HDMI_WRITE(HDMI_VEC_INTERFACE_XBAR, if_xbar);
	HDMI_WRITE(HDMI_CSC_CHANNEL_CTL, csc_chan_ctl);
	HDMI_WRITE(HDMI_CSC_CTL, csc_ctl);

	spin_unlock_irqrestore(&vc4_hdmi->hw_lock, flags);

	drm_dev_exit(idx);
}

static void vc4_hdmi_set_timings(struct vc4_hdmi *vc4_hdmi,
				 struct drm_connector_state *state,
				 const struct drm_display_mode *mode)
{
	struct drm_device *drm = vc4_hdmi->connector.dev;
	bool hsync_pos = mode->flags & DRM_MODE_FLAG_PHSYNC;
	bool vsync_pos = mode->flags & DRM_MODE_FLAG_PVSYNC;
	bool interlaced = mode->flags & DRM_MODE_FLAG_INTERLACE;
	u32 pixel_rep = (mode->flags & DRM_MODE_FLAG_DBLCLK) ? 2 : 1;
	u32 verta = (VC4_SET_FIELD(mode->crtc_vsync_end - mode->crtc_vsync_start,
				   VC4_HDMI_VERTA_VSP) |
		     VC4_SET_FIELD(mode->crtc_vsync_start - mode->crtc_vdisplay,
				   VC4_HDMI_VERTA_VFP) |
		     VC4_SET_FIELD(mode->crtc_vdisplay, VC4_HDMI_VERTA_VAL));
	u32 vertb = (VC4_SET_FIELD(0, VC4_HDMI_VERTB_VSPO) |
		     VC4_SET_FIELD(mode->crtc_vtotal - mode->crtc_vsync_end +
				   interlaced,
				   VC4_HDMI_VERTB_VBP));
	u32 vertb_even = (VC4_SET_FIELD(0, VC4_HDMI_VERTB_VSPO) |
			  VC4_SET_FIELD(mode->crtc_vtotal -
					mode->crtc_vsync_end,
					VC4_HDMI_VERTB_VBP));
	unsigned long flags;
	u32 reg;
	int idx;

	if (!drm_dev_enter(drm, &idx))
		return;

	spin_lock_irqsave(&vc4_hdmi->hw_lock, flags);

	HDMI_WRITE(HDMI_HORZA,
		   (vsync_pos ? VC4_HDMI_HORZA_VPOS : 0) |
		   (hsync_pos ? VC4_HDMI_HORZA_HPOS : 0) |
		   VC4_SET_FIELD(mode->hdisplay * pixel_rep,
				 VC4_HDMI_HORZA_HAP));

	HDMI_WRITE(HDMI_HORZB,
		   VC4_SET_FIELD((mode->htotal -
				  mode->hsync_end) * pixel_rep,
				 VC4_HDMI_HORZB_HBP) |
		   VC4_SET_FIELD((mode->hsync_end -
				  mode->hsync_start) * pixel_rep,
				 VC4_HDMI_HORZB_HSP) |
		   VC4_SET_FIELD((mode->hsync_start -
				  mode->hdisplay) * pixel_rep,
				 VC4_HDMI_HORZB_HFP));

	HDMI_WRITE(HDMI_VERTA0, verta);
	HDMI_WRITE(HDMI_VERTA1, verta);

	HDMI_WRITE(HDMI_VERTB0, vertb_even);
	HDMI_WRITE(HDMI_VERTB1, vertb);

	reg = HDMI_READ(HDMI_MISC_CONTROL);
	reg &= ~VC4_HDMI_MISC_CONTROL_PIXEL_REP_MASK;
	reg |= VC4_SET_FIELD(pixel_rep - 1, VC4_HDMI_MISC_CONTROL_PIXEL_REP);
	HDMI_WRITE(HDMI_MISC_CONTROL, reg);

	spin_unlock_irqrestore(&vc4_hdmi->hw_lock, flags);

	drm_dev_exit(idx);
}

static void vc5_hdmi_set_timings(struct vc4_hdmi *vc4_hdmi,
				 struct drm_connector_state *state,
				 const struct drm_display_mode *mode)
{
	struct drm_device *drm = vc4_hdmi->connector.dev;
	const struct vc4_hdmi_connector_state *vc4_state =
		conn_state_to_vc4_hdmi_conn_state(state);
	bool hsync_pos = mode->flags & DRM_MODE_FLAG_PHSYNC;
	bool vsync_pos = mode->flags & DRM_MODE_FLAG_PVSYNC;
	bool interlaced = mode->flags & DRM_MODE_FLAG_INTERLACE;
	u32 pixel_rep = (mode->flags & DRM_MODE_FLAG_DBLCLK) ? 2 : 1;
	u32 verta = (VC4_SET_FIELD(mode->crtc_vsync_end - mode->crtc_vsync_start,
				   VC5_HDMI_VERTA_VSP) |
		     VC4_SET_FIELD(mode->crtc_vsync_start - mode->crtc_vdisplay,
				   VC5_HDMI_VERTA_VFP) |
		     VC4_SET_FIELD(mode->crtc_vdisplay, VC5_HDMI_VERTA_VAL));
	u32 vertb = (VC4_SET_FIELD(mode->htotal >> (2 - pixel_rep),
				   VC5_HDMI_VERTB_VSPO) |
		     VC4_SET_FIELD(mode->crtc_vtotal - mode->crtc_vsync_end +
				   interlaced,
				   VC4_HDMI_VERTB_VBP));
	u32 vertb_even = (VC4_SET_FIELD(0, VC5_HDMI_VERTB_VSPO) |
			  VC4_SET_FIELD(mode->crtc_vtotal -
					mode->crtc_vsync_end,
					VC4_HDMI_VERTB_VBP));
	unsigned long flags;
	unsigned char gcp;
	bool gcp_en;
	u32 reg;
	int idx;

	if (!drm_dev_enter(drm, &idx))
		return;

	spin_lock_irqsave(&vc4_hdmi->hw_lock, flags);

	HDMI_WRITE(HDMI_HORZA,
		   (vsync_pos ? VC5_HDMI_HORZA_VPOS : 0) |
		   (hsync_pos ? VC5_HDMI_HORZA_HPOS : 0) |
		   VC4_SET_FIELD(mode->hdisplay * pixel_rep,
				 VC5_HDMI_HORZA_HAP) |
		   VC4_SET_FIELD((mode->hsync_start -
				  mode->hdisplay) * pixel_rep,
				 VC5_HDMI_HORZA_HFP));

	HDMI_WRITE(HDMI_HORZB,
		   VC4_SET_FIELD((mode->htotal -
				  mode->hsync_end) * pixel_rep,
				 VC5_HDMI_HORZB_HBP) |
		   VC4_SET_FIELD((mode->hsync_end -
				  mode->hsync_start) * pixel_rep,
				 VC5_HDMI_HORZB_HSP));

	HDMI_WRITE(HDMI_VERTA0, verta);
	HDMI_WRITE(HDMI_VERTA1, verta);

	HDMI_WRITE(HDMI_VERTB0, vertb_even);
	HDMI_WRITE(HDMI_VERTB1, vertb);

	switch (vc4_state->output_bpc) {
	case 12:
		gcp = 6;
		gcp_en = true;
		break;
	case 10:
		gcp = 5;
		gcp_en = true;
		break;
	case 8:
	default:
		gcp = 4;
		gcp_en = false;
		break;
	}

	/*
	 * YCC422 is always 36-bit and not considered deep colour so
	 * doesn't signal in GCP
	 */
	if (vc4_state->output_format == VC4_HDMI_OUTPUT_YUV422) {
		gcp = 4;
		gcp_en = false;
	}

	reg = HDMI_READ(HDMI_DEEP_COLOR_CONFIG_1);
	reg &= ~(VC5_HDMI_DEEP_COLOR_CONFIG_1_INIT_PACK_PHASE_MASK |
		 VC5_HDMI_DEEP_COLOR_CONFIG_1_COLOR_DEPTH_MASK);
	reg |= VC4_SET_FIELD(2, VC5_HDMI_DEEP_COLOR_CONFIG_1_INIT_PACK_PHASE) |
	       VC4_SET_FIELD(gcp, VC5_HDMI_DEEP_COLOR_CONFIG_1_COLOR_DEPTH);
	HDMI_WRITE(HDMI_DEEP_COLOR_CONFIG_1, reg);

	reg = HDMI_READ(HDMI_GCP_WORD_1);
	reg &= ~VC5_HDMI_GCP_WORD_1_GCP_SUBPACKET_BYTE_1_MASK;
	reg |= VC4_SET_FIELD(gcp, VC5_HDMI_GCP_WORD_1_GCP_SUBPACKET_BYTE_1);
	HDMI_WRITE(HDMI_GCP_WORD_1, reg);

	reg = HDMI_READ(HDMI_GCP_CONFIG);
	reg &= ~VC5_HDMI_GCP_CONFIG_GCP_ENABLE;
	reg |= gcp_en ? VC5_HDMI_GCP_CONFIG_GCP_ENABLE : 0;
	HDMI_WRITE(HDMI_GCP_CONFIG, reg);

	reg = HDMI_READ(HDMI_MISC_CONTROL);
	reg &= ~VC5_HDMI_MISC_CONTROL_PIXEL_REP_MASK;
	reg |= VC4_SET_FIELD(pixel_rep - 1, VC5_HDMI_MISC_CONTROL_PIXEL_REP);
	HDMI_WRITE(HDMI_MISC_CONTROL, reg);

	HDMI_WRITE(HDMI_CLOCK_STOP, 0);

	spin_unlock_irqrestore(&vc4_hdmi->hw_lock, flags);

	drm_dev_exit(idx);
}

static void vc4_hdmi_recenter_fifo(struct vc4_hdmi *vc4_hdmi)
{
	struct drm_device *drm = vc4_hdmi->connector.dev;
	unsigned long flags;
	u32 drift;
	int ret;
	int idx;

	if (!drm_dev_enter(drm, &idx))
		return;

	spin_lock_irqsave(&vc4_hdmi->hw_lock, flags);

	drift = HDMI_READ(HDMI_FIFO_CTL);
	drift &= VC4_HDMI_FIFO_VALID_WRITE_MASK;

	HDMI_WRITE(HDMI_FIFO_CTL,
		   drift & ~VC4_HDMI_FIFO_CTL_RECENTER);
	HDMI_WRITE(HDMI_FIFO_CTL,
		   drift | VC4_HDMI_FIFO_CTL_RECENTER);

	spin_unlock_irqrestore(&vc4_hdmi->hw_lock, flags);

	usleep_range(1000, 1100);

	spin_lock_irqsave(&vc4_hdmi->hw_lock, flags);

	HDMI_WRITE(HDMI_FIFO_CTL,
		   drift & ~VC4_HDMI_FIFO_CTL_RECENTER);
	HDMI_WRITE(HDMI_FIFO_CTL,
		   drift | VC4_HDMI_FIFO_CTL_RECENTER);

	spin_unlock_irqrestore(&vc4_hdmi->hw_lock, flags);

	ret = wait_for(HDMI_READ(HDMI_FIFO_CTL) &
		       VC4_HDMI_FIFO_CTL_RECENTER_DONE, 1);
	WARN_ONCE(ret, "Timeout waiting for "
		  "VC4_HDMI_FIFO_CTL_RECENTER_DONE");

	drm_dev_exit(idx);
}

static void vc4_hdmi_encoder_pre_crtc_configure(struct drm_encoder *encoder,
						struct drm_atomic_state *state)
{
	struct vc4_hdmi *vc4_hdmi = encoder_to_vc4_hdmi(encoder);
	struct drm_device *drm = vc4_hdmi->connector.dev;
	struct drm_connector *connector = &vc4_hdmi->connector;
	struct drm_connector_state *conn_state =
		drm_atomic_get_new_connector_state(state, connector);
	struct vc4_hdmi_connector_state *vc4_conn_state =
		conn_state_to_vc4_hdmi_conn_state(conn_state);
	const struct drm_display_mode *mode = &vc4_hdmi->saved_adjusted_mode;
	unsigned long pixel_rate = vc4_conn_state->pixel_rate;
	unsigned long bvb_rate, hsm_rate;
	unsigned long flags;
	int ret;
	int idx;

	mutex_lock(&vc4_hdmi->mutex);

	if (!drm_dev_enter(drm, &idx))
		goto out;

	/*
	 * As stated in RPi's vc4 firmware "HDMI state machine (HSM) clock must
	 * be faster than pixel clock, infinitesimally faster, tested in
	 * simulation. Otherwise, exact value is unimportant for HDMI
	 * operation." This conflicts with bcm2835's vc4 documentation, which
	 * states HSM's clock has to be at least 108% of the pixel clock.
	 *
	 * Real life tests reveal that vc4's firmware statement holds up, and
	 * users are able to use pixel clocks closer to HSM's, namely for
	 * 1920x1200@60Hz. So it was decided to have leave a 1% margin between
	 * both clocks. Which, for RPi0-3 implies a maximum pixel clock of
	 * 162MHz.
	 *
	 * Additionally, the AXI clock needs to be at least 25% of
	 * pixel clock, but HSM ends up being the limiting factor.
	 */
	hsm_rate = max_t(unsigned long, 120000000, (pixel_rate / 100) * 101);
	ret = clk_set_min_rate(vc4_hdmi->hsm_clock, hsm_rate);
	if (ret) {
		DRM_ERROR("Failed to set HSM clock rate: %d\n", ret);
		goto err_dev_exit;
	}

	ret = pm_runtime_resume_and_get(&vc4_hdmi->pdev->dev);
	if (ret < 0) {
		DRM_ERROR("Failed to retain power domain: %d\n", ret);
		goto err_dev_exit;
	}

	ret = clk_set_rate(vc4_hdmi->pixel_clock, pixel_rate);
	if (ret) {
		DRM_ERROR("Failed to set pixel clock rate: %d\n", ret);
		goto err_put_runtime_pm;
	}

	ret = clk_prepare_enable(vc4_hdmi->pixel_clock);
	if (ret) {
		DRM_ERROR("Failed to turn on pixel clock: %d\n", ret);
		goto err_put_runtime_pm;
	}


	vc4_hdmi_cec_update_clk_div(vc4_hdmi);

	if (pixel_rate > 297000000)
		bvb_rate = 300000000;
	else if (pixel_rate > 148500000)
		bvb_rate = 150000000;
	else
		bvb_rate = 75000000;

	ret = clk_set_min_rate(vc4_hdmi->pixel_bvb_clock, bvb_rate);
	if (ret) {
		DRM_ERROR("Failed to set pixel bvb clock rate: %d\n", ret);
		goto err_disable_pixel_clock;
	}

	ret = clk_prepare_enable(vc4_hdmi->pixel_bvb_clock);
	if (ret) {
		DRM_ERROR("Failed to turn on pixel bvb clock: %d\n", ret);
		goto err_disable_pixel_clock;
	}

	if (vc4_hdmi->variant->phy_init)
		vc4_hdmi->variant->phy_init(vc4_hdmi, vc4_conn_state);

	spin_lock_irqsave(&vc4_hdmi->hw_lock, flags);

	HDMI_WRITE(HDMI_SCHEDULER_CONTROL,
		   HDMI_READ(HDMI_SCHEDULER_CONTROL) |
		   VC4_HDMI_SCHEDULER_CONTROL_MANUAL_FORMAT |
		   VC4_HDMI_SCHEDULER_CONTROL_IGNORE_VSYNC_PREDICTS);

	spin_unlock_irqrestore(&vc4_hdmi->hw_lock, flags);

	if (vc4_hdmi->variant->set_timings)
		vc4_hdmi->variant->set_timings(vc4_hdmi, conn_state, mode);

	drm_dev_exit(idx);

	mutex_unlock(&vc4_hdmi->mutex);

	return;

err_disable_pixel_clock:
	clk_disable_unprepare(vc4_hdmi->pixel_clock);
err_put_runtime_pm:
	pm_runtime_put(&vc4_hdmi->pdev->dev);
err_dev_exit:
	drm_dev_exit(idx);
out:
	mutex_unlock(&vc4_hdmi->mutex);
	return;
}

static void vc4_hdmi_encoder_pre_crtc_enable(struct drm_encoder *encoder,
					     struct drm_atomic_state *state)
{
	struct vc4_hdmi *vc4_hdmi = encoder_to_vc4_hdmi(encoder);
	struct drm_device *drm = vc4_hdmi->connector.dev;
	struct drm_connector *connector = &vc4_hdmi->connector;
	const struct drm_display_mode *mode = &vc4_hdmi->saved_adjusted_mode;
	struct drm_connector_state *conn_state =
		drm_atomic_get_new_connector_state(state, connector);
	unsigned long flags;
	int idx;

	mutex_lock(&vc4_hdmi->mutex);

	if (!drm_dev_enter(drm, &idx))
		return;

	if (vc4_hdmi->variant->csc_setup)
		vc4_hdmi->variant->csc_setup(vc4_hdmi, conn_state, mode);

	spin_lock_irqsave(&vc4_hdmi->hw_lock, flags);
	HDMI_WRITE(HDMI_FIFO_CTL, VC4_HDMI_FIFO_CTL_MASTER_SLAVE_N);
	spin_unlock_irqrestore(&vc4_hdmi->hw_lock, flags);

	drm_dev_exit(idx);

	mutex_unlock(&vc4_hdmi->mutex);
}

static void vc4_hdmi_encoder_post_crtc_enable(struct drm_encoder *encoder,
					      struct drm_atomic_state *state)
{
	struct vc4_hdmi *vc4_hdmi = encoder_to_vc4_hdmi(encoder);
	struct drm_device *drm = vc4_hdmi->connector.dev;
	const struct drm_display_mode *mode = &vc4_hdmi->saved_adjusted_mode;
	struct drm_display_info *display = &vc4_hdmi->connector.display_info;
	bool hsync_pos = mode->flags & DRM_MODE_FLAG_PHSYNC;
	bool vsync_pos = mode->flags & DRM_MODE_FLAG_PVSYNC;
	unsigned long flags;
	int ret;
	int idx;

	mutex_lock(&vc4_hdmi->mutex);

	if (!drm_dev_enter(drm, &idx))
		return;

	spin_lock_irqsave(&vc4_hdmi->hw_lock, flags);

	HDMI_WRITE(HDMI_VID_CTL,
		   VC4_HD_VID_CTL_ENABLE |
		   VC4_HD_VID_CTL_CLRRGB |
		   VC4_HD_VID_CTL_UNDERFLOW_ENABLE |
		   VC4_HD_VID_CTL_FRAME_COUNTER_RESET |
		   (vsync_pos ? 0 : VC4_HD_VID_CTL_VSYNC_LOW) |
		   (hsync_pos ? 0 : VC4_HD_VID_CTL_HSYNC_LOW));

	HDMI_WRITE(HDMI_VID_CTL,
		   HDMI_READ(HDMI_VID_CTL) & ~VC4_HD_VID_CTL_BLANKPIX);

	if (display->is_hdmi) {
		HDMI_WRITE(HDMI_SCHEDULER_CONTROL,
			   HDMI_READ(HDMI_SCHEDULER_CONTROL) |
			   VC4_HDMI_SCHEDULER_CONTROL_MODE_HDMI);

		spin_unlock_irqrestore(&vc4_hdmi->hw_lock, flags);

		ret = wait_for(HDMI_READ(HDMI_SCHEDULER_CONTROL) &
			       VC4_HDMI_SCHEDULER_CONTROL_HDMI_ACTIVE, 1000);
		WARN_ONCE(ret, "Timeout waiting for "
			  "VC4_HDMI_SCHEDULER_CONTROL_HDMI_ACTIVE\n");
	} else {
		HDMI_WRITE(HDMI_RAM_PACKET_CONFIG,
			   HDMI_READ(HDMI_RAM_PACKET_CONFIG) &
			   ~(VC4_HDMI_RAM_PACKET_ENABLE));
		HDMI_WRITE(HDMI_SCHEDULER_CONTROL,
			   HDMI_READ(HDMI_SCHEDULER_CONTROL) &
			   ~VC4_HDMI_SCHEDULER_CONTROL_MODE_HDMI);

		spin_unlock_irqrestore(&vc4_hdmi->hw_lock, flags);

		ret = wait_for(!(HDMI_READ(HDMI_SCHEDULER_CONTROL) &
				 VC4_HDMI_SCHEDULER_CONTROL_HDMI_ACTIVE), 1000);
		WARN_ONCE(ret, "Timeout waiting for "
			  "!VC4_HDMI_SCHEDULER_CONTROL_HDMI_ACTIVE\n");
	}

	if (display->is_hdmi) {
		spin_lock_irqsave(&vc4_hdmi->hw_lock, flags);

		WARN_ON(!(HDMI_READ(HDMI_SCHEDULER_CONTROL) &
			  VC4_HDMI_SCHEDULER_CONTROL_HDMI_ACTIVE));

		HDMI_WRITE(HDMI_RAM_PACKET_CONFIG,
			   VC4_HDMI_RAM_PACKET_ENABLE);

		spin_unlock_irqrestore(&vc4_hdmi->hw_lock, flags);
		vc4_hdmi->output_enabled = true;

		vc4_hdmi_set_infoframes(encoder);
	}

	vc4_hdmi_recenter_fifo(vc4_hdmi);
	vc4_hdmi_enable_scrambling(encoder);

	drm_dev_exit(idx);
	mutex_unlock(&vc4_hdmi->mutex);
}

static void vc4_hdmi_encoder_atomic_mode_set(struct drm_encoder *encoder,
					     struct drm_crtc_state *crtc_state,
					     struct drm_connector_state *conn_state)
{
	struct vc4_hdmi *vc4_hdmi = encoder_to_vc4_hdmi(encoder);
	struct vc4_hdmi_connector_state *vc4_state =
		conn_state_to_vc4_hdmi_conn_state(conn_state);

	mutex_lock(&vc4_hdmi->mutex);
	vc4_hdmi->output_bpc = vc4_state->output_bpc;
	vc4_hdmi->output_format = vc4_state->output_format;
	vc4_hdmi->broadcast_rgb = vc4_state->broadcast_rgb;
	memcpy(&vc4_hdmi->saved_adjusted_mode,
	       &crtc_state->adjusted_mode,
	       sizeof(vc4_hdmi->saved_adjusted_mode));
	mutex_unlock(&vc4_hdmi->mutex);
}

static bool
vc4_hdmi_sink_supports_format_bpc(const struct vc4_hdmi *vc4_hdmi,
				  const struct drm_display_info *info,
				  const struct drm_display_mode *mode,
				  unsigned int format, unsigned int bpc)
{
	struct drm_device *dev = vc4_hdmi->connector.dev;
	u8 vic = drm_match_cea_mode(mode);

	if (vic == 1 && bpc != 8) {
		drm_dbg(dev, "VIC1 requires a bpc of 8, got %u\n", bpc);
		return false;
	}

	if (!info->is_hdmi &&
	    (format != VC4_HDMI_OUTPUT_RGB || bpc != 8)) {
		drm_dbg(dev, "DVI Monitors require an RGB output at 8 bpc\n");
		return false;
	}

	switch (format) {
	case VC4_HDMI_OUTPUT_RGB:
		drm_dbg(dev, "RGB Format, checking the constraints.\n");

		if (bpc == 10 && !(info->edid_hdmi_rgb444_dc_modes & DRM_EDID_HDMI_DC_30)) {
			drm_dbg(dev, "10 BPC but sink doesn't support Deep Color 30.\n");
			return false;
		}

		if (bpc == 12 && !(info->edid_hdmi_rgb444_dc_modes & DRM_EDID_HDMI_DC_36)) {
			drm_dbg(dev, "12 BPC but sink doesn't support Deep Color 36.\n");
			return false;
		}

		drm_dbg(dev, "RGB format supported in that configuration.\n");

		return true;

	case VC4_HDMI_OUTPUT_YUV422:
		drm_dbg(dev, "YUV422 format, checking the constraints.\n");

		if (!(info->color_formats & DRM_COLOR_FORMAT_YCRCB422)) {
			drm_dbg(dev, "Sink doesn't support YUV422.\n");
			return false;
		}

		if (bpc != 12) {
			drm_dbg(dev, "YUV422 only supports 12 bpc.\n");
			return false;
		}

		drm_dbg(dev, "YUV422 format supported in that configuration.\n");

		return true;

	case VC4_HDMI_OUTPUT_YUV444:
		drm_dbg(dev, "YUV444 format, checking the constraints.\n");

		if (!(info->color_formats & DRM_COLOR_FORMAT_YCRCB444)) {
			drm_dbg(dev, "Sink doesn't support YUV444.\n");
			return false;
		}

		if (bpc == 10 && !(info->edid_hdmi_rgb444_dc_modes & DRM_EDID_HDMI_DC_30)) {
			drm_dbg(dev, "10 BPC but sink doesn't support Deep Color 30.\n");
			return false;
		}

		if (bpc == 12 && !(info->edid_hdmi_rgb444_dc_modes & DRM_EDID_HDMI_DC_36)) {
			drm_dbg(dev, "12 BPC but sink doesn't support Deep Color 36.\n");
			return false;
		}

		drm_dbg(dev, "YUV444 format supported in that configuration.\n");

		return true;
	}

	return false;
}

static enum drm_mode_status
vc4_hdmi_encoder_clock_valid(const struct vc4_hdmi *vc4_hdmi,
<<<<<<< HEAD
=======
			     const struct drm_display_mode *mode,
>>>>>>> 46937443
			     unsigned long long clock)
{
	const struct drm_connector *connector = &vc4_hdmi->connector;
	const struct drm_display_info *info = &connector->display_info;
	struct vc4_dev *vc4 = to_vc4_dev(connector->dev);

	if (clock > vc4_hdmi->variant->max_pixel_clock)
		return MODE_CLOCK_HIGH;

<<<<<<< HEAD
	if (!vc4->hvs->vc5_hdmi_enable_scrambling && clock > HDMI_14_MAX_TMDS_CLK)
=======
	if (!vc4->hvs->vc5_hdmi_enable_hdmi_20 && clock > HDMI_14_MAX_TMDS_CLK)
		return MODE_CLOCK_HIGH;

	/* 4096x2160@60 is not reliable without overclocking core */
	if (!vc4->hvs->vc5_hdmi_enable_4096by2160 &&
	    mode->hdisplay > 3840 && mode->vdisplay >= 2160 &&
	    drm_mode_vrefresh(mode) >= 50)
>>>>>>> 46937443
		return MODE_CLOCK_HIGH;

	if (info->max_tmds_clock && clock > (info->max_tmds_clock * 1000))
		return MODE_CLOCK_HIGH;

	return MODE_OK;
}

static unsigned long long
vc4_hdmi_encoder_compute_mode_clock(const struct drm_display_mode *mode,
				    unsigned int bpc,
				    enum vc4_hdmi_output_format fmt)
{
	unsigned long long clock = mode->clock * 1000;

	if (mode->flags & DRM_MODE_FLAG_DBLCLK)
		clock = clock * 2;

	if (fmt == VC4_HDMI_OUTPUT_YUV422)
		bpc = 8;

	return clock * bpc / 8;
}

static int
vc4_hdmi_encoder_compute_clock(const struct vc4_hdmi *vc4_hdmi,
			       struct vc4_hdmi_connector_state *vc4_state,
			       const struct drm_display_mode *mode,
			       unsigned int bpc, unsigned int fmt)
{
	unsigned long long clock;

	clock = vc4_hdmi_encoder_compute_mode_clock(mode, bpc, fmt);
<<<<<<< HEAD
	if (vc4_hdmi_encoder_clock_valid(vc4_hdmi, clock) != MODE_OK)
=======
	if (vc4_hdmi_encoder_clock_valid(vc4_hdmi, mode, clock) != MODE_OK)
>>>>>>> 46937443
		return -EINVAL;

	vc4_state->pixel_rate = clock;

	return 0;
<<<<<<< HEAD
}

static int
vc4_hdmi_encoder_compute_format(const struct vc4_hdmi *vc4_hdmi,
				struct vc4_hdmi_connector_state *vc4_state,
				const struct drm_display_mode *mode,
				unsigned int bpc)
{
	struct drm_device *dev = vc4_hdmi->connector.dev;
	const struct drm_connector *connector = &vc4_hdmi->connector;
	const struct drm_display_info *info = &connector->display_info;
	unsigned int format;

	drm_dbg(dev, "Trying with an RGB output\n");

	format = VC4_HDMI_OUTPUT_RGB;
	if (vc4_hdmi_sink_supports_format_bpc(vc4_hdmi, info, mode, format, bpc)) {
		int ret;

		ret = vc4_hdmi_encoder_compute_clock(vc4_hdmi, vc4_state,
						     mode, bpc, format);
		if (!ret) {
			vc4_state->output_format = format;
			return 0;
		}
	}

	drm_dbg(dev, "Failed, Trying with an YUV422 output\n");

	format = VC4_HDMI_OUTPUT_YUV422;
	if (vc4_hdmi_sink_supports_format_bpc(vc4_hdmi, info, mode, format, bpc)) {
		int ret;

		ret = vc4_hdmi_encoder_compute_clock(vc4_hdmi, vc4_state,
						     mode, bpc, format);
		if (!ret) {
			vc4_state->output_format = format;
			return 0;
		}
	}

	drm_dbg(dev, "Failed. No Format Supported for that bpc count.\n");

	return -EINVAL;
}

static int
vc4_hdmi_encoder_compute_config(const struct vc4_hdmi *vc4_hdmi,
				struct vc4_hdmi_connector_state *vc4_state,
				const struct drm_display_mode *mode)
{
	struct drm_device *dev = vc4_hdmi->connector.dev;
=======
}

static int
vc4_hdmi_encoder_compute_format(const struct vc4_hdmi *vc4_hdmi,
				struct vc4_hdmi_connector_state *vc4_state,
				const struct drm_display_mode *mode,
				unsigned int bpc)
{
	struct drm_device *dev = vc4_hdmi->connector.dev;
	const struct drm_connector *connector = &vc4_hdmi->connector;
	const struct drm_display_info *info = &connector->display_info;
	unsigned int format;

	drm_dbg(dev, "Trying with an RGB output\n");

	format = VC4_HDMI_OUTPUT_RGB;
	if (vc4_hdmi_sink_supports_format_bpc(vc4_hdmi, info, mode, format, bpc)) {
		int ret;

		ret = vc4_hdmi_encoder_compute_clock(vc4_hdmi, vc4_state,
						     mode, bpc, format);
		if (!ret) {
			vc4_state->output_format = format;
			return 0;
		}
	}

	drm_dbg(dev, "Failed, Trying with an YUV422 output\n");

	format = VC4_HDMI_OUTPUT_YUV422;
	if (vc4_hdmi_sink_supports_format_bpc(vc4_hdmi, info, mode, format, bpc)) {
		int ret;

		ret = vc4_hdmi_encoder_compute_clock(vc4_hdmi, vc4_state,
						     mode, bpc, format);
		if (!ret) {
			vc4_state->output_format = format;
			return 0;
		}
	}

	drm_dbg(dev, "Failed. No Format Supported for that bpc count.\n");

	return -EINVAL;
}

static int
vc4_hdmi_encoder_compute_config(const struct vc4_hdmi *vc4_hdmi,
				struct vc4_hdmi_connector_state *vc4_state,
				const struct drm_display_mode *mode)
{
	struct drm_device *dev = vc4_hdmi->connector.dev;
>>>>>>> 46937443
	struct drm_connector_state *conn_state = &vc4_state->base;
	unsigned int max_bpc = clamp_t(unsigned int, conn_state->max_bpc, 8, 12);
	unsigned int bpc;
	int ret;

	for (bpc = max_bpc; bpc >= 8; bpc -= 2) {
		drm_dbg(dev, "Trying with a %d bpc output\n", bpc);

		ret = vc4_hdmi_encoder_compute_format(vc4_hdmi, vc4_state,
						      mode, bpc);
		if (ret)
			continue;

		vc4_state->output_bpc = bpc;

		drm_dbg(dev,
			"Mode %ux%u @ %uHz: Found configuration: bpc: %u, fmt: %s, clock: %llu\n",
			mode->hdisplay, mode->vdisplay, drm_mode_vrefresh(mode),
			vc4_state->output_bpc,
			vc4_hdmi_output_fmt_str(vc4_state->output_format),
			vc4_state->pixel_rate);

		break;
	}

	return ret;
}

#define WIFI_2_4GHz_CH1_MIN_FREQ	2400000000ULL
#define WIFI_2_4GHz_CH1_MAX_FREQ	2422000000ULL

static int vc4_hdmi_encoder_atomic_check(struct drm_encoder *encoder,
					 struct drm_crtc_state *crtc_state,
					 struct drm_connector_state *conn_state)
{
	struct vc4_hdmi_connector_state *vc4_state = conn_state_to_vc4_hdmi_conn_state(conn_state);
	struct drm_display_mode *mode = &crtc_state->adjusted_mode;
	struct vc4_hdmi *vc4_hdmi = encoder_to_vc4_hdmi(encoder);
	struct drm_connector *connector = &vc4_hdmi->connector;
	struct drm_connector_state *old_conn_state = drm_atomic_get_old_connector_state(conn_state->state, connector);
	struct vc4_hdmi_connector_state *old_vc4_state = conn_state_to_vc4_hdmi_conn_state(old_conn_state);
<<<<<<< HEAD
	struct vc4_dev *vc4 = to_vc4_dev(connector->dev);
=======
>>>>>>> 46937443
	unsigned long long pixel_rate = mode->clock * 1000;
	unsigned long long tmds_rate;
	int ret;

	if (vc4_hdmi->variant->unsupported_odd_h_timings) {
		if (mode->flags & DRM_MODE_FLAG_DBLCLK) {
			/* Only try to fixup DBLCLK modes to get 480i and 576i
			 * working.
			 * A generic solution for all modes with odd horizontal
			 * timing values seems impossible based on trying to
			 * solve it for 1366x768 monitors.
			 */
			if ((mode->hsync_start - mode->hdisplay) & 1)
				mode->hsync_start--;
			if ((mode->hsync_end - mode->hsync_start) & 1)
				mode->hsync_end--;
		}

		/* Now check whether we still have odd values remaining */
		if ((mode->hdisplay % 2) || (mode->hsync_start % 2) ||
		    (mode->hsync_end % 2) || (mode->htotal % 2))
			return -EINVAL;
	}
<<<<<<< HEAD

	/* 4096x2160@60 is not reliable without overclocking core */
	if (mode->hdisplay > 3840 && mode->vdisplay >= 2160 &&
	    drm_mode_vrefresh(mode) >= 50 &&
	    !vc4->hvs->vc5_hdmi_enable_4096by2160)
		return -EINVAL;
=======
>>>>>>> 46937443

	/*
	 * The 1440p@60 pixel rate is in the same range than the first
	 * WiFi channel (between 2.4GHz and 2.422GHz with 22MHz
	 * bandwidth). Slightly lower the frequency to bring it out of
	 * the WiFi range.
	 */
	tmds_rate = pixel_rate * 10;
	if (vc4_hdmi->disable_wifi_frequencies &&
	    (tmds_rate >= WIFI_2_4GHz_CH1_MIN_FREQ &&
	     tmds_rate <= WIFI_2_4GHz_CH1_MAX_FREQ)) {
		mode->clock = 238560;
		pixel_rate = mode->clock * 1000;
	}

	ret = vc4_hdmi_encoder_compute_config(vc4_hdmi, vc4_state, mode);
	if (ret)
		return ret;

	/* vc4_hdmi_encoder_compute_config may have changed output_bpc and/or output_format */
	if (vc4_state->output_bpc != old_vc4_state->output_bpc ||
	    vc4_state->output_format != old_vc4_state->output_format)
		crtc_state->mode_changed = true;

	return 0;
}

static enum drm_mode_status
vc4_hdmi_encoder_mode_valid(struct drm_encoder *encoder,
			    const struct drm_display_mode *mode)
{
	struct vc4_hdmi *vc4_hdmi = encoder_to_vc4_hdmi(encoder);
	const struct drm_connector *connector = &vc4_hdmi->connector;
	struct vc4_dev *vc4 = to_vc4_dev(connector->dev);

	if (vc4_hdmi->variant->unsupported_odd_h_timings &&
	    !(mode->flags & DRM_MODE_FLAG_DBLCLK) &&
	    ((mode->hdisplay % 2) || (mode->hsync_start % 2) ||
	     (mode->hsync_end % 2) || (mode->htotal % 2)))
		return MODE_H_ILLEGAL;

<<<<<<< HEAD
	if (mode->hdisplay > 3840 && mode->vdisplay >= 2160 &&
	    drm_mode_vrefresh(mode) >= 50 &&
	    !vc4->hvs->vc5_hdmi_enable_4096by2160)
		return MODE_CLOCK_HIGH;

	return vc4_hdmi_encoder_clock_valid(vc4_hdmi, mode->clock * 1000);
=======
	return vc4_hdmi_encoder_clock_valid(vc4_hdmi, mode, mode->clock * 1000);
>>>>>>> 46937443
}

static const struct drm_encoder_helper_funcs vc4_hdmi_encoder_helper_funcs = {
	.atomic_check = vc4_hdmi_encoder_atomic_check,
	.atomic_mode_set = vc4_hdmi_encoder_atomic_mode_set,
	.mode_valid = vc4_hdmi_encoder_mode_valid,
};

static int vc4_hdmi_late_register(struct drm_encoder *encoder)
{
	struct drm_device *drm = encoder->dev;
	struct vc4_hdmi *vc4_hdmi = encoder_to_vc4_hdmi(encoder);
	const struct vc4_hdmi_variant *variant = vc4_hdmi->variant;
	int ret;

	ret = vc4_debugfs_add_file(drm->primary, variant->debugfs_name,
				   vc4_hdmi_debugfs_regs,
				   vc4_hdmi);
	if (ret)
		return ret;

	return 0;
}

static const struct drm_encoder_funcs vc4_hdmi_encoder_funcs = {
	.late_register = vc4_hdmi_late_register,
};

static u32 vc4_hdmi_channel_map(struct vc4_hdmi *vc4_hdmi, u32 channel_mask)
{
	int i;
	u32 channel_map = 0;

	for (i = 0; i < 8; i++) {
		if (channel_mask & BIT(i))
			channel_map |= i << (3 * i);
	}
	return channel_map;
}

static u32 vc5_hdmi_channel_map(struct vc4_hdmi *vc4_hdmi, u32 channel_mask)
{
	int i;
	u32 channel_map = 0;

	for (i = 0; i < 8; i++) {
		if (channel_mask & BIT(i))
			channel_map |= i << (4 * i);
	}
	return channel_map;
}

static bool vc5_hdmi_hp_detect(struct vc4_hdmi *vc4_hdmi)
{
	struct drm_device *drm = vc4_hdmi->connector.dev;
	unsigned long flags;
	u32 hotplug;
	int idx;

	if (!drm_dev_enter(drm, &idx))
		return false;

	spin_lock_irqsave(&vc4_hdmi->hw_lock, flags);
	hotplug = HDMI_READ(HDMI_HOTPLUG);
	spin_unlock_irqrestore(&vc4_hdmi->hw_lock, flags);

	drm_dev_exit(idx);

	return !!(hotplug & VC4_HDMI_HOTPLUG_CONNECTED);
}

/* HDMI audio codec callbacks */
static void vc4_hdmi_audio_set_mai_clock(struct vc4_hdmi *vc4_hdmi,
					 unsigned int samplerate)
{
	struct drm_device *drm = vc4_hdmi->connector.dev;
	u32 hsm_clock;
	unsigned long flags;
	unsigned long n, m;
	int idx;
<<<<<<< HEAD

	if (!drm_dev_enter(drm, &idx))
		return;

=======

	if (!drm_dev_enter(drm, &idx))
		return;

>>>>>>> 46937443
	hsm_clock = clk_get_rate(vc4_hdmi->audio_clock);
	rational_best_approximation(hsm_clock, samplerate,
				    VC4_HD_MAI_SMP_N_MASK >>
				    VC4_HD_MAI_SMP_N_SHIFT,
				    (VC4_HD_MAI_SMP_M_MASK >>
				     VC4_HD_MAI_SMP_M_SHIFT) + 1,
				    &n, &m);

	spin_lock_irqsave(&vc4_hdmi->hw_lock, flags);
	HDMI_WRITE(HDMI_MAI_SMP,
		   VC4_SET_FIELD(n, VC4_HD_MAI_SMP_N) |
		   VC4_SET_FIELD(m - 1, VC4_HD_MAI_SMP_M));
	spin_unlock_irqrestore(&vc4_hdmi->hw_lock, flags);

	drm_dev_exit(idx);
}

static void vc4_hdmi_set_n_cts(struct vc4_hdmi *vc4_hdmi, unsigned int samplerate)
{
	const struct drm_display_mode *mode = &vc4_hdmi->saved_adjusted_mode;
	u32 n, cts;
	u64 tmp;

	lockdep_assert_held(&vc4_hdmi->mutex);
	lockdep_assert_held(&vc4_hdmi->hw_lock);

	n = 128 * samplerate / 1000;
	tmp = (u64)(mode->clock * 1000) * n;
	do_div(tmp, 128 * samplerate);
	cts = tmp;

	HDMI_WRITE(HDMI_CRP_CFG,
		   VC4_HDMI_CRP_CFG_EXTERNAL_CTS_EN |
		   VC4_SET_FIELD(n, VC4_HDMI_CRP_CFG_N));

	/*
	 * We could get slightly more accurate clocks in some cases by
	 * providing a CTS_1 value.  The two CTS values are alternated
	 * between based on the period fields
	 */
	HDMI_WRITE(HDMI_CTS_0, cts);
	HDMI_WRITE(HDMI_CTS_1, cts);
}

static inline struct vc4_hdmi *dai_to_hdmi(struct snd_soc_dai *dai)
{
	struct snd_soc_card *card = snd_soc_dai_get_drvdata(dai);

	return snd_soc_card_get_drvdata(card);
}

static bool vc4_hdmi_audio_can_stream(struct vc4_hdmi *vc4_hdmi)
{
	struct drm_display_info *display = &vc4_hdmi->connector.display_info;

	lockdep_assert_held(&vc4_hdmi->mutex);

	/*
	 * If the encoder is currently in DVI mode, treat the codec DAI
	 * as missing.
	 */
	if (!display->is_hdmi)
		return false;

	return true;
}

static int vc4_hdmi_audio_startup(struct device *dev, void *data)
{
	struct vc4_hdmi *vc4_hdmi = dev_get_drvdata(dev);
	struct drm_device *drm = vc4_hdmi->connector.dev;
	unsigned long flags;
	int ret = 0;
	int idx;

	mutex_lock(&vc4_hdmi->mutex);

	if (!drm_dev_enter(drm, &idx)) {
		ret = -ENODEV;
		goto out;
	}

	if (!vc4_hdmi_audio_can_stream(vc4_hdmi)) {
		ret = -ENODEV;
		goto out_dev_exit;
	}

	vc4_hdmi->audio.streaming = true;

	spin_lock_irqsave(&vc4_hdmi->hw_lock, flags);
	HDMI_WRITE(HDMI_MAI_CTL,
		   VC4_HD_MAI_CTL_RESET |
		   VC4_HD_MAI_CTL_FLUSH |
		   VC4_HD_MAI_CTL_DLATE |
		   VC4_HD_MAI_CTL_ERRORE |
		   VC4_HD_MAI_CTL_ERRORF);
	spin_unlock_irqrestore(&vc4_hdmi->hw_lock, flags);

	if (vc4_hdmi->variant->phy_rng_enable)
		vc4_hdmi->variant->phy_rng_enable(vc4_hdmi);

out_dev_exit:
	drm_dev_exit(idx);
out:
	mutex_unlock(&vc4_hdmi->mutex);

	return ret;
}

static void vc4_hdmi_audio_reset(struct vc4_hdmi *vc4_hdmi)
{
	struct drm_encoder *encoder = &vc4_hdmi->encoder.base;
	struct device *dev = &vc4_hdmi->pdev->dev;
	unsigned long flags;
	int ret;

	lockdep_assert_held(&vc4_hdmi->mutex);

	vc4_hdmi->audio.streaming = false;
	ret = vc4_hdmi_stop_packet(encoder, HDMI_INFOFRAME_TYPE_AUDIO, false);
	if (ret)
		dev_err(dev, "Failed to stop audio infoframe: %d\n", ret);

	spin_lock_irqsave(&vc4_hdmi->hw_lock, flags);

	HDMI_WRITE(HDMI_MAI_CTL, VC4_HD_MAI_CTL_RESET);
	HDMI_WRITE(HDMI_MAI_CTL, VC4_HD_MAI_CTL_ERRORF);
	HDMI_WRITE(HDMI_MAI_CTL, VC4_HD_MAI_CTL_FLUSH);

	spin_unlock_irqrestore(&vc4_hdmi->hw_lock, flags);
}

static void vc4_hdmi_audio_shutdown(struct device *dev, void *data)
{
	struct vc4_hdmi *vc4_hdmi = dev_get_drvdata(dev);
	struct drm_device *drm = vc4_hdmi->connector.dev;
	unsigned long flags;
	int idx;

	mutex_lock(&vc4_hdmi->mutex);

	if (!drm_dev_enter(drm, &idx))
		goto out;

	spin_lock_irqsave(&vc4_hdmi->hw_lock, flags);

	HDMI_WRITE(HDMI_MAI_CTL,
		   VC4_HD_MAI_CTL_DLATE |
		   VC4_HD_MAI_CTL_ERRORE |
		   VC4_HD_MAI_CTL_ERRORF);

	spin_unlock_irqrestore(&vc4_hdmi->hw_lock, flags);

	if (vc4_hdmi->variant->phy_rng_disable)
		vc4_hdmi->variant->phy_rng_disable(vc4_hdmi);

	vc4_hdmi->audio.streaming = false;
	vc4_hdmi_audio_reset(vc4_hdmi);

	drm_dev_exit(idx);

out:
	mutex_unlock(&vc4_hdmi->mutex);
}

static int sample_rate_to_mai_fmt(int samplerate)
{
	switch (samplerate) {
	case 8000:
		return VC4_HDMI_MAI_SAMPLE_RATE_8000;
	case 11025:
		return VC4_HDMI_MAI_SAMPLE_RATE_11025;
	case 12000:
		return VC4_HDMI_MAI_SAMPLE_RATE_12000;
	case 16000:
		return VC4_HDMI_MAI_SAMPLE_RATE_16000;
	case 22050:
		return VC4_HDMI_MAI_SAMPLE_RATE_22050;
	case 24000:
		return VC4_HDMI_MAI_SAMPLE_RATE_24000;
	case 32000:
		return VC4_HDMI_MAI_SAMPLE_RATE_32000;
	case 44100:
		return VC4_HDMI_MAI_SAMPLE_RATE_44100;
	case 48000:
		return VC4_HDMI_MAI_SAMPLE_RATE_48000;
	case 64000:
		return VC4_HDMI_MAI_SAMPLE_RATE_64000;
	case 88200:
		return VC4_HDMI_MAI_SAMPLE_RATE_88200;
	case 96000:
		return VC4_HDMI_MAI_SAMPLE_RATE_96000;
	case 128000:
		return VC4_HDMI_MAI_SAMPLE_RATE_128000;
	case 176400:
		return VC4_HDMI_MAI_SAMPLE_RATE_176400;
	case 192000:
		return VC4_HDMI_MAI_SAMPLE_RATE_192000;
	default:
		return VC4_HDMI_MAI_SAMPLE_RATE_NOT_INDICATED;
	}
}

/* HDMI audio codec callbacks */
static int vc4_hdmi_audio_prepare(struct device *dev, void *data,
				  struct hdmi_codec_daifmt *daifmt,
				  struct hdmi_codec_params *params)
{
	struct vc4_hdmi *vc4_hdmi = dev_get_drvdata(dev);
	struct drm_device *drm = vc4_hdmi->connector.dev;
	struct drm_encoder *encoder = &vc4_hdmi->encoder.base;
	unsigned int sample_rate = params->sample_rate;
	unsigned int channels = params->channels;
	unsigned long flags;
	u32 audio_packet_config, channel_mask;
	u32 channel_map;
	u32 mai_audio_format;
	u32 mai_sample_rate;
	int ret = 0;
	int idx;

	dev_dbg(dev, "%s: %u Hz, %d bit, %d channels\n", __func__,
		sample_rate, params->sample_width, channels);

	mutex_lock(&vc4_hdmi->mutex);

	if (!drm_dev_enter(drm, &idx)) {
		ret = -ENODEV;
		goto out;
	}

	if (!vc4_hdmi_audio_can_stream(vc4_hdmi)) {
		ret = -EINVAL;
		goto out_dev_exit;
	}

	vc4_hdmi_audio_set_mai_clock(vc4_hdmi, sample_rate);

	spin_lock_irqsave(&vc4_hdmi->hw_lock, flags);
	HDMI_WRITE(HDMI_MAI_CTL,
		   VC4_SET_FIELD(channels, VC4_HD_MAI_CTL_CHNUM) |
		   VC4_HD_MAI_CTL_WHOLSMP |
		   VC4_HD_MAI_CTL_CHALIGN |
		   VC4_HD_MAI_CTL_ENABLE);

	mai_sample_rate = sample_rate_to_mai_fmt(sample_rate);
	if (params->iec.status[0] & IEC958_AES0_NONAUDIO &&
	    params->channels == 8)
		mai_audio_format = VC4_HDMI_MAI_FORMAT_HBR;
	else
		mai_audio_format = VC4_HDMI_MAI_FORMAT_PCM;
	HDMI_WRITE(HDMI_MAI_FMT,
		   VC4_SET_FIELD(mai_sample_rate,
				 VC4_HDMI_MAI_FORMAT_SAMPLE_RATE) |
		   VC4_SET_FIELD(mai_audio_format,
				 VC4_HDMI_MAI_FORMAT_AUDIO_FORMAT));

	/* The B frame identifier should match the value used by alsa-lib (8) */
	audio_packet_config =
		VC4_HDMI_AUDIO_PACKET_ZERO_DATA_ON_SAMPLE_FLAT |
		VC4_HDMI_AUDIO_PACKET_ZERO_DATA_ON_INACTIVE_CHANNELS |
		VC4_SET_FIELD(0x8, VC4_HDMI_AUDIO_PACKET_B_FRAME_IDENTIFIER);

	channel_mask = GENMASK(channels - 1, 0);
	audio_packet_config |= VC4_SET_FIELD(channel_mask,
					     VC4_HDMI_AUDIO_PACKET_CEA_MASK);

	/* Set the MAI threshold */
	HDMI_WRITE(HDMI_MAI_THR,
		   VC4_SET_FIELD(0x08, VC4_HD_MAI_THR_PANICHIGH) |
		   VC4_SET_FIELD(0x08, VC4_HD_MAI_THR_PANICLOW) |
		   VC4_SET_FIELD(0x06, VC4_HD_MAI_THR_DREQHIGH) |
		   VC4_SET_FIELD(0x08, VC4_HD_MAI_THR_DREQLOW));

	HDMI_WRITE(HDMI_MAI_CONFIG,
		   VC4_HDMI_MAI_CONFIG_BIT_REVERSE |
		   VC4_HDMI_MAI_CONFIG_FORMAT_REVERSE |
		   VC4_SET_FIELD(channel_mask, VC4_HDMI_MAI_CHANNEL_MASK));

	channel_map = vc4_hdmi->variant->channel_map(vc4_hdmi, channel_mask);
	HDMI_WRITE(HDMI_MAI_CHANNEL_MAP, channel_map);
	HDMI_WRITE(HDMI_AUDIO_PACKET_CONFIG, audio_packet_config);

	vc4_hdmi_set_n_cts(vc4_hdmi, sample_rate);

	spin_unlock_irqrestore(&vc4_hdmi->hw_lock, flags);

	memcpy(&vc4_hdmi->audio.infoframe, &params->cea, sizeof(params->cea));
	if (vc4_hdmi->output_enabled)
		vc4_hdmi_set_audio_infoframe(encoder);

out_dev_exit:
	drm_dev_exit(idx);
out:
	mutex_unlock(&vc4_hdmi->mutex);

	return ret;
}

static const struct snd_soc_component_driver vc4_hdmi_audio_cpu_dai_comp = {
	.name = "vc4-hdmi-cpu-dai-component",
};

static int vc4_hdmi_audio_cpu_dai_probe(struct snd_soc_dai *dai)
{
	struct vc4_hdmi *vc4_hdmi = dai_to_hdmi(dai);

	snd_soc_dai_init_dma_data(dai, &vc4_hdmi->audio.dma_data, NULL);

	return 0;
}

static struct snd_soc_dai_driver vc4_hdmi_audio_cpu_dai_drv = {
	.name = "vc4-hdmi-cpu-dai",
	.probe  = vc4_hdmi_audio_cpu_dai_probe,
	.playback = {
		.stream_name = "Playback",
		.channels_min = 1,
		.channels_max = 8,
		.rates = SNDRV_PCM_RATE_32000 | SNDRV_PCM_RATE_44100 |
			 SNDRV_PCM_RATE_48000 | SNDRV_PCM_RATE_88200 |
			 SNDRV_PCM_RATE_96000 | SNDRV_PCM_RATE_176400 |
			 SNDRV_PCM_RATE_192000,
		.formats = SNDRV_PCM_FMTBIT_IEC958_SUBFRAME_LE,
	},
};

static const struct snd_dmaengine_pcm_config pcm_conf = {
	.chan_names[SNDRV_PCM_STREAM_PLAYBACK] = "audio-rx",
	.prepare_slave_config = snd_dmaengine_pcm_prepare_slave_config,
};

static int vc4_hdmi_audio_get_eld(struct device *dev, void *data,
				  uint8_t *buf, size_t len)
{
	struct vc4_hdmi *vc4_hdmi = dev_get_drvdata(dev);
	struct drm_connector *connector = &vc4_hdmi->connector;

	mutex_lock(&vc4_hdmi->mutex);
	memcpy(buf, connector->eld, min(sizeof(connector->eld), len));
	mutex_unlock(&vc4_hdmi->mutex);

	return 0;
}

static const struct hdmi_codec_ops vc4_hdmi_codec_ops = {
	.get_eld = vc4_hdmi_audio_get_eld,
	.prepare = vc4_hdmi_audio_prepare,
	.audio_shutdown = vc4_hdmi_audio_shutdown,
	.audio_startup = vc4_hdmi_audio_startup,
};

static struct hdmi_codec_pdata vc4_hdmi_codec_pdata = {
	.ops = &vc4_hdmi_codec_ops,
	.max_i2s_channels = 8,
	.i2s = 1,
};

static void vc4_hdmi_audio_codec_release(void *ptr)
{
	struct vc4_hdmi *vc4_hdmi = ptr;

	platform_device_unregister(vc4_hdmi->audio.codec_pdev);
	vc4_hdmi->audio.codec_pdev = NULL;
}

static int vc4_hdmi_audio_init(struct vc4_hdmi *vc4_hdmi)
{
	const struct vc4_hdmi_register *mai_data =
		&vc4_hdmi->variant->registers[HDMI_MAI_DATA];
	struct snd_soc_dai_link *dai_link = &vc4_hdmi->audio.link;
	struct snd_soc_card *card = &vc4_hdmi->audio.card;
	struct device *dev = &vc4_hdmi->pdev->dev;
	struct platform_device *codec_pdev;
	const __be32 *addr;
	int index;
	int ret;
	int len;

	/*
	 * ASoC makes it a bit hard to retrieve a pointer to the
	 * vc4_hdmi structure. Registering the card will overwrite our
	 * device drvdata with a pointer to the snd_soc_card structure,
	 * which can then be used to retrieve whatever drvdata we want
	 * to associate.
	 *
	 * However, that doesn't fly in the case where we wouldn't
	 * register an ASoC card (because of an old DT that is missing
	 * the dmas properties for example), then the card isn't
	 * registered and the device drvdata wouldn't be set.
	 *
	 * We can deal with both cases by making sure a snd_soc_card
	 * pointer and a vc4_hdmi structure are pointing to the same
	 * memory address, so we can treat them indistinctly without any
	 * issue.
	 */
	BUILD_BUG_ON(offsetof(struct vc4_hdmi_audio, card) != 0);
	BUILD_BUG_ON(offsetof(struct vc4_hdmi, audio) != 0);

	if (!of_find_property(dev->of_node, "dmas", &len) ||
	    len == 0) {
		dev_warn(dev,
			 "'dmas' DT property is missing or empty, no HDMI audio\n");
		return 0;
	}

	if (mai_data->reg != VC4_HD) {
		WARN_ONCE(true, "MAI isn't in the HD block\n");
		return -EINVAL;
	}

	/*
	 * Get the physical address of VC4_HD_MAI_DATA. We need to retrieve
	 * the bus address specified in the DT, because the physical address
	 * (the one returned by platform_get_resource()) is not appropriate
	 * for DMA transfers.
	 * This VC/MMU should probably be exposed to avoid this kind of hacks.
	 */
	index = of_property_match_string(dev->of_node, "reg-names", "hd");
	/* Before BCM2711, we don't have a named register range */
	if (index < 0)
		index = 1;

	addr = of_get_address(dev->of_node, index, NULL, NULL);

	vc4_hdmi->audio.dma_data.addr = be32_to_cpup(addr) + mai_data->offset;
	vc4_hdmi->audio.dma_data.addr_width = DMA_SLAVE_BUSWIDTH_4_BYTES;
	vc4_hdmi->audio.dma_data.maxburst = 2;

	/*
	 * NOTE: Strictly speaking, we should probably use a DRM-managed
	 * registration there to avoid removing all the audio components
	 * by the time the driver doesn't have any user anymore.
	 *
	 * However, the ASoC core uses a number of devm_kzalloc calls
	 * when registering, even when using non-device-managed
	 * functions (such as in snd_soc_register_component()).
	 *
	 * If we call snd_soc_unregister_component() in a DRM-managed
	 * action, the device-managed actions have already been executed
	 * and thus we would access memory that has been freed.
	 *
	 * Using device-managed hooks here probably leaves us open to a
	 * bunch of issues if userspace still has a handle on the ALSA
	 * device when the device is removed. However, this is mitigated
	 * by the use of drm_dev_enter()/drm_dev_exit() in the audio
	 * path to prevent the access to the device resources if it
	 * isn't there anymore.
	 *
	 * Then, the vc4_hdmi structure is DRM-managed and thus only
	 * freed whenever the last user has closed the DRM device file.
	 * It should thus outlive ALSA in most situations.
	 */
	ret = devm_snd_dmaengine_pcm_register(dev, &pcm_conf, 0);
	if (ret) {
		dev_err(dev, "Could not register PCM component: %d\n", ret);
		return ret;
	}

	ret = devm_snd_soc_register_component(dev, &vc4_hdmi_audio_cpu_dai_comp,
					      &vc4_hdmi_audio_cpu_dai_drv, 1);
	if (ret) {
		dev_err(dev, "Could not register CPU DAI: %d\n", ret);
		return ret;
	}

	codec_pdev = platform_device_register_data(dev, HDMI_CODEC_DRV_NAME,
						   PLATFORM_DEVID_AUTO,
						   &vc4_hdmi_codec_pdata,
						   sizeof(vc4_hdmi_codec_pdata));
	if (IS_ERR(codec_pdev)) {
		dev_err(dev, "Couldn't register the HDMI codec: %ld\n", PTR_ERR(codec_pdev));
		return PTR_ERR(codec_pdev);
	}
	vc4_hdmi->audio.codec_pdev = codec_pdev;

	ret = devm_add_action_or_reset(dev, vc4_hdmi_audio_codec_release, vc4_hdmi);
	if (ret)
		return ret;

	dai_link->cpus		= &vc4_hdmi->audio.cpu;
	dai_link->codecs	= &vc4_hdmi->audio.codec;
	dai_link->platforms	= &vc4_hdmi->audio.platform;

	dai_link->num_cpus	= 1;
	dai_link->num_codecs	= 1;
	dai_link->num_platforms	= 1;

	dai_link->name = "MAI";
	dai_link->stream_name = "MAI PCM";
	dai_link->codecs->dai_name = "i2s-hifi";
	dai_link->cpus->dai_name = dev_name(dev);
	dai_link->codecs->name = dev_name(&codec_pdev->dev);
	dai_link->platforms->name = dev_name(dev);

	card->dai_link = dai_link;
	card->num_links = 1;
	card->name = vc4_hdmi->variant->card_name;
	card->driver_name = "vc4-hdmi";
	card->dev = dev;
	card->owner = THIS_MODULE;

	/*
	 * Be careful, snd_soc_register_card() calls dev_set_drvdata() and
	 * stores a pointer to the snd card object in dev->driver_data. This
	 * means we cannot use it for something else. The hdmi back-pointer is
	 * now stored in card->drvdata and should be retrieved with
	 * snd_soc_card_get_drvdata() if needed.
	 */
	snd_soc_card_set_drvdata(card, vc4_hdmi);
	ret = devm_snd_soc_register_card(dev, card);
	if (ret)
		dev_err_probe(dev, ret, "Could not register sound card\n");

	return ret;

}

static irqreturn_t vc4_hdmi_hpd_irq_thread(int irq, void *priv)
{
	struct vc4_hdmi *vc4_hdmi = priv;
	struct drm_connector *connector = &vc4_hdmi->connector;
	struct drm_device *dev = connector->dev;

	if (dev && dev->registered)
		drm_connector_helper_hpd_irq_event(connector);

	return IRQ_HANDLED;
}

static int vc4_hdmi_hotplug_init(struct vc4_hdmi *vc4_hdmi)
{
	struct drm_connector *connector = &vc4_hdmi->connector;
	struct platform_device *pdev = vc4_hdmi->pdev;
	int ret;

	if (vc4_hdmi->variant->external_irq_controller) {
		unsigned int hpd_con = platform_get_irq_byname(pdev, "hpd-connected");
		unsigned int hpd_rm = platform_get_irq_byname(pdev, "hpd-removed");

		ret = devm_request_threaded_irq(&pdev->dev, hpd_con,
						NULL,
						vc4_hdmi_hpd_irq_thread, IRQF_ONESHOT,
						"vc4 hdmi hpd connected", vc4_hdmi);
		if (ret)
			return ret;

		ret = devm_request_threaded_irq(&pdev->dev, hpd_rm,
						NULL,
						vc4_hdmi_hpd_irq_thread, IRQF_ONESHOT,
						"vc4 hdmi hpd disconnected", vc4_hdmi);
		if (ret)
			return ret;

		connector->polled = DRM_CONNECTOR_POLL_HPD;
	}

	return 0;
}

#ifdef CONFIG_DRM_VC4_HDMI_CEC
static irqreturn_t vc4_cec_irq_handler_rx_thread(int irq, void *priv)
{
	struct vc4_hdmi *vc4_hdmi = priv;

	if (vc4_hdmi->cec_rx_msg.len)
		cec_received_msg(vc4_hdmi->cec_adap,
				 &vc4_hdmi->cec_rx_msg);

	return IRQ_HANDLED;
}

static irqreturn_t vc4_cec_irq_handler_tx_thread(int irq, void *priv)
{
	struct vc4_hdmi *vc4_hdmi = priv;

	if (vc4_hdmi->cec_tx_ok) {
		cec_transmit_done(vc4_hdmi->cec_adap, CEC_TX_STATUS_OK,
				  0, 0, 0, 0);
	} else {
		/*
		 * This CEC implementation makes 1 retry, so if we
		 * get a NACK, then that means it made 2 attempts.
		 */
		cec_transmit_done(vc4_hdmi->cec_adap, CEC_TX_STATUS_NACK,
				  0, 2, 0, 0);
	}
	return IRQ_HANDLED;
}

static irqreturn_t vc4_cec_irq_handler_thread(int irq, void *priv)
{
	struct vc4_hdmi *vc4_hdmi = priv;
	irqreturn_t ret;

	if (vc4_hdmi->cec_irq_was_rx)
		ret = vc4_cec_irq_handler_rx_thread(irq, priv);
	else
		ret = vc4_cec_irq_handler_tx_thread(irq, priv);

	return ret;
}

static void vc4_cec_read_msg(struct vc4_hdmi *vc4_hdmi, u32 cntrl1)
{
	struct drm_device *dev = vc4_hdmi->connector.dev;
	struct cec_msg *msg = &vc4_hdmi->cec_rx_msg;
	unsigned int i;

	lockdep_assert_held(&vc4_hdmi->hw_lock);

	msg->len = 1 + ((cntrl1 & VC4_HDMI_CEC_REC_WRD_CNT_MASK) >>
					VC4_HDMI_CEC_REC_WRD_CNT_SHIFT);

	if (msg->len > 16) {
		drm_err(dev, "Attempting to read too much data (%d)\n", msg->len);
		return;
	}

	for (i = 0; i < msg->len; i += 4) {
		u32 val = HDMI_READ(HDMI_CEC_RX_DATA_1 + (i >> 2));

		msg->msg[i] = val & 0xff;
		msg->msg[i + 1] = (val >> 8) & 0xff;
		msg->msg[i + 2] = (val >> 16) & 0xff;
		msg->msg[i + 3] = (val >> 24) & 0xff;
	}
}

static irqreturn_t vc4_cec_irq_handler_tx_bare_locked(struct vc4_hdmi *vc4_hdmi)
{
	u32 cntrl1;

	/*
	 * We don't need to protect the register access using
	 * drm_dev_enter() there because the interrupt handler lifetime
	 * is tied to the device itself, and not to the DRM device.
	 *
	 * So when the device will be gone, one of the first thing we
	 * will be doing will be to unregister the interrupt handler,
	 * and then unregister the DRM device. drm_dev_enter() would
	 * thus always succeed if we are here.
	 */

	lockdep_assert_held(&vc4_hdmi->hw_lock);

	cntrl1 = HDMI_READ(HDMI_CEC_CNTRL_1);
	vc4_hdmi->cec_tx_ok = cntrl1 & VC4_HDMI_CEC_TX_STATUS_GOOD;
	cntrl1 &= ~VC4_HDMI_CEC_START_XMIT_BEGIN;
	HDMI_WRITE(HDMI_CEC_CNTRL_1, cntrl1);

	return IRQ_WAKE_THREAD;
}

static irqreturn_t vc4_cec_irq_handler_tx_bare(int irq, void *priv)
{
	struct vc4_hdmi *vc4_hdmi = priv;
	irqreturn_t ret;

	spin_lock(&vc4_hdmi->hw_lock);
	ret = vc4_cec_irq_handler_tx_bare_locked(vc4_hdmi);
	spin_unlock(&vc4_hdmi->hw_lock);

	return ret;
}

static irqreturn_t vc4_cec_irq_handler_rx_bare_locked(struct vc4_hdmi *vc4_hdmi)
{
	u32 cntrl1;

	lockdep_assert_held(&vc4_hdmi->hw_lock);

	/*
	 * We don't need to protect the register access using
	 * drm_dev_enter() there because the interrupt handler lifetime
	 * is tied to the device itself, and not to the DRM device.
	 *
	 * So when the device will be gone, one of the first thing we
	 * will be doing will be to unregister the interrupt handler,
	 * and then unregister the DRM device. drm_dev_enter() would
	 * thus always succeed if we are here.
	 */

	vc4_hdmi->cec_rx_msg.len = 0;
	cntrl1 = HDMI_READ(HDMI_CEC_CNTRL_1);
	vc4_cec_read_msg(vc4_hdmi, cntrl1);
	cntrl1 |= VC4_HDMI_CEC_CLEAR_RECEIVE_OFF;
	HDMI_WRITE(HDMI_CEC_CNTRL_1, cntrl1);
	cntrl1 &= ~VC4_HDMI_CEC_CLEAR_RECEIVE_OFF;

	HDMI_WRITE(HDMI_CEC_CNTRL_1, cntrl1);

	return IRQ_WAKE_THREAD;
}

static irqreturn_t vc4_cec_irq_handler_rx_bare(int irq, void *priv)
{
	struct vc4_hdmi *vc4_hdmi = priv;
	irqreturn_t ret;

	spin_lock(&vc4_hdmi->hw_lock);
	ret = vc4_cec_irq_handler_rx_bare_locked(vc4_hdmi);
	spin_unlock(&vc4_hdmi->hw_lock);

	return ret;
}

static irqreturn_t vc4_cec_irq_handler(int irq, void *priv)
{
	struct vc4_hdmi *vc4_hdmi = priv;
	u32 stat = HDMI_READ(HDMI_CEC_CPU_STATUS);
	irqreturn_t ret;
	u32 cntrl5;

	/*
	 * We don't need to protect the register access using
	 * drm_dev_enter() there because the interrupt handler lifetime
	 * is tied to the device itself, and not to the DRM device.
	 *
	 * So when the device will be gone, one of the first thing we
	 * will be doing will be to unregister the interrupt handler,
	 * and then unregister the DRM device. drm_dev_enter() would
	 * thus always succeed if we are here.
	 */

	if (!(stat & VC4_HDMI_CPU_CEC))
		return IRQ_NONE;

	spin_lock(&vc4_hdmi->hw_lock);
	cntrl5 = HDMI_READ(HDMI_CEC_CNTRL_5);
	vc4_hdmi->cec_irq_was_rx = cntrl5 & VC4_HDMI_CEC_RX_CEC_INT;
	if (vc4_hdmi->cec_irq_was_rx)
		ret = vc4_cec_irq_handler_rx_bare_locked(vc4_hdmi);
	else
		ret = vc4_cec_irq_handler_tx_bare_locked(vc4_hdmi);

	HDMI_WRITE(HDMI_CEC_CPU_CLEAR, VC4_HDMI_CPU_CEC);
	spin_unlock(&vc4_hdmi->hw_lock);

	return ret;
}

static int vc4_hdmi_cec_enable(struct cec_adapter *adap)
{
	struct vc4_hdmi *vc4_hdmi = cec_get_drvdata(adap);
	struct drm_device *drm = vc4_hdmi->connector.dev;
	/* clock period in microseconds */
	const u32 usecs = 1000000 / CEC_CLOCK_FREQ;
	unsigned long flags;
	u32 val;
	int ret;
	int idx;

	if (!drm_dev_enter(drm, &idx))
		/*
		 * We can't return an error code, because the CEC
		 * framework will emit WARN_ON messages at unbind
		 * otherwise.
		 */
		return 0;

	ret = pm_runtime_resume_and_get(&vc4_hdmi->pdev->dev);
	if (ret) {
		drm_dev_exit(idx);
		return ret;
	}

	mutex_lock(&vc4_hdmi->mutex);

	spin_lock_irqsave(&vc4_hdmi->hw_lock, flags);

	val = HDMI_READ(HDMI_CEC_CNTRL_5);
	val &= ~(VC4_HDMI_CEC_TX_SW_RESET | VC4_HDMI_CEC_RX_SW_RESET |
		 VC4_HDMI_CEC_CNT_TO_4700_US_MASK |
		 VC4_HDMI_CEC_CNT_TO_4500_US_MASK);
	val |= ((4700 / usecs) << VC4_HDMI_CEC_CNT_TO_4700_US_SHIFT) |
	       ((4500 / usecs) << VC4_HDMI_CEC_CNT_TO_4500_US_SHIFT);

	HDMI_WRITE(HDMI_CEC_CNTRL_5, val |
		   VC4_HDMI_CEC_TX_SW_RESET | VC4_HDMI_CEC_RX_SW_RESET);
	HDMI_WRITE(HDMI_CEC_CNTRL_5, val);
	HDMI_WRITE(HDMI_CEC_CNTRL_2,
		   ((1500 / usecs) << VC4_HDMI_CEC_CNT_TO_1500_US_SHIFT) |
		   ((1300 / usecs) << VC4_HDMI_CEC_CNT_TO_1300_US_SHIFT) |
		   ((800 / usecs) << VC4_HDMI_CEC_CNT_TO_800_US_SHIFT) |
		   ((600 / usecs) << VC4_HDMI_CEC_CNT_TO_600_US_SHIFT) |
		   ((400 / usecs) << VC4_HDMI_CEC_CNT_TO_400_US_SHIFT));
	HDMI_WRITE(HDMI_CEC_CNTRL_3,
		   ((2750 / usecs) << VC4_HDMI_CEC_CNT_TO_2750_US_SHIFT) |
		   ((2400 / usecs) << VC4_HDMI_CEC_CNT_TO_2400_US_SHIFT) |
		   ((2050 / usecs) << VC4_HDMI_CEC_CNT_TO_2050_US_SHIFT) |
		   ((1700 / usecs) << VC4_HDMI_CEC_CNT_TO_1700_US_SHIFT));
	HDMI_WRITE(HDMI_CEC_CNTRL_4,
		   ((4300 / usecs) << VC4_HDMI_CEC_CNT_TO_4300_US_SHIFT) |
		   ((3900 / usecs) << VC4_HDMI_CEC_CNT_TO_3900_US_SHIFT) |
		   ((3600 / usecs) << VC4_HDMI_CEC_CNT_TO_3600_US_SHIFT) |
		   ((3500 / usecs) << VC4_HDMI_CEC_CNT_TO_3500_US_SHIFT));

	if (!vc4_hdmi->variant->external_irq_controller)
		HDMI_WRITE(HDMI_CEC_CPU_MASK_CLEAR, VC4_HDMI_CPU_CEC);

	spin_unlock_irqrestore(&vc4_hdmi->hw_lock, flags);

	mutex_unlock(&vc4_hdmi->mutex);
	drm_dev_exit(idx);

	return 0;
}

static int vc4_hdmi_cec_disable(struct cec_adapter *adap)
{
	struct vc4_hdmi *vc4_hdmi = cec_get_drvdata(adap);
	struct drm_device *drm = vc4_hdmi->connector.dev;
	unsigned long flags;
	int idx;

	if (!drm_dev_enter(drm, &idx))
		/*
		 * We can't return an error code, because the CEC
		 * framework will emit WARN_ON messages at unbind
		 * otherwise.
		 */
		return 0;

	mutex_lock(&vc4_hdmi->mutex);

	spin_lock_irqsave(&vc4_hdmi->hw_lock, flags);

	if (!vc4_hdmi->variant->external_irq_controller)
		HDMI_WRITE(HDMI_CEC_CPU_MASK_SET, VC4_HDMI_CPU_CEC);

	HDMI_WRITE(HDMI_CEC_CNTRL_5, HDMI_READ(HDMI_CEC_CNTRL_5) |
		   VC4_HDMI_CEC_TX_SW_RESET | VC4_HDMI_CEC_RX_SW_RESET);

	spin_unlock_irqrestore(&vc4_hdmi->hw_lock, flags);

	mutex_unlock(&vc4_hdmi->mutex);

	pm_runtime_put(&vc4_hdmi->pdev->dev);

	drm_dev_exit(idx);

	return 0;
}

static int vc4_hdmi_cec_adap_enable(struct cec_adapter *adap, bool enable)
{
	if (enable)
		return vc4_hdmi_cec_enable(adap);
	else
		return vc4_hdmi_cec_disable(adap);
}

static int vc4_hdmi_cec_adap_log_addr(struct cec_adapter *adap, u8 log_addr)
{
	struct vc4_hdmi *vc4_hdmi = cec_get_drvdata(adap);
	struct drm_device *drm = vc4_hdmi->connector.dev;
	unsigned long flags;
	int idx;

	if (!drm_dev_enter(drm, &idx))
		/*
		 * We can't return an error code, because the CEC
		 * framework will emit WARN_ON messages at unbind
		 * otherwise.
		 */
		return 0;

	mutex_lock(&vc4_hdmi->mutex);
	spin_lock_irqsave(&vc4_hdmi->hw_lock, flags);
	HDMI_WRITE(HDMI_CEC_CNTRL_1,
		   (HDMI_READ(HDMI_CEC_CNTRL_1) & ~VC4_HDMI_CEC_ADDR_MASK) |
		   (log_addr & 0xf) << VC4_HDMI_CEC_ADDR_SHIFT);
	spin_unlock_irqrestore(&vc4_hdmi->hw_lock, flags);
	mutex_unlock(&vc4_hdmi->mutex);

	drm_dev_exit(idx);

	return 0;
}

static int vc4_hdmi_cec_adap_transmit(struct cec_adapter *adap, u8 attempts,
				      u32 signal_free_time, struct cec_msg *msg)
{
	struct vc4_hdmi *vc4_hdmi = cec_get_drvdata(adap);
	struct drm_device *dev = vc4_hdmi->connector.dev;
	unsigned long flags;
	u32 val;
	unsigned int i;
	int idx;

	if (!drm_dev_enter(dev, &idx))
		return -ENODEV;

	if (msg->len > 16) {
		drm_err(dev, "Attempting to transmit too much data (%d)\n", msg->len);
		drm_dev_exit(idx);
		return -ENOMEM;
	}

	mutex_lock(&vc4_hdmi->mutex);

	spin_lock_irqsave(&vc4_hdmi->hw_lock, flags);

	for (i = 0; i < msg->len; i += 4)
		HDMI_WRITE(HDMI_CEC_TX_DATA_1 + (i >> 2),
			   (msg->msg[i]) |
			   (msg->msg[i + 1] << 8) |
			   (msg->msg[i + 2] << 16) |
			   (msg->msg[i + 3] << 24));

	val = HDMI_READ(HDMI_CEC_CNTRL_1);
	val &= ~VC4_HDMI_CEC_START_XMIT_BEGIN;
	HDMI_WRITE(HDMI_CEC_CNTRL_1, val);
	val &= ~VC4_HDMI_CEC_MESSAGE_LENGTH_MASK;
	val |= (msg->len - 1) << VC4_HDMI_CEC_MESSAGE_LENGTH_SHIFT;
	val |= VC4_HDMI_CEC_START_XMIT_BEGIN;

	HDMI_WRITE(HDMI_CEC_CNTRL_1, val);

	spin_unlock_irqrestore(&vc4_hdmi->hw_lock, flags);
	mutex_unlock(&vc4_hdmi->mutex);
	drm_dev_exit(idx);

	return 0;
}

static const struct cec_adap_ops vc4_hdmi_cec_adap_ops = {
	.adap_enable = vc4_hdmi_cec_adap_enable,
	.adap_log_addr = vc4_hdmi_cec_adap_log_addr,
	.adap_transmit = vc4_hdmi_cec_adap_transmit,
};

static void vc4_hdmi_cec_release(void *ptr)
{
	struct vc4_hdmi *vc4_hdmi = ptr;

	cec_unregister_adapter(vc4_hdmi->cec_adap);
	vc4_hdmi->cec_adap = NULL;
}

static int vc4_hdmi_cec_init(struct vc4_hdmi *vc4_hdmi)
{
	struct cec_connector_info conn_info;
	struct platform_device *pdev = vc4_hdmi->pdev;
	struct device *dev = &pdev->dev;
	unsigned long flags;
	int ret;

	if (!of_find_property(dev->of_node, "interrupts", NULL)) {
		dev_warn(dev, "'interrupts' DT property is missing, no CEC\n");
		return 0;
	}

	vc4_hdmi->cec_adap = cec_allocate_adapter(&vc4_hdmi_cec_adap_ops,
						  vc4_hdmi, "vc4",
						  CEC_CAP_DEFAULTS |
						  CEC_CAP_CONNECTOR_INFO, 1);
	ret = PTR_ERR_OR_ZERO(vc4_hdmi->cec_adap);
	if (ret < 0)
		return ret;

	cec_fill_conn_info_from_drm(&conn_info, &vc4_hdmi->connector);
	cec_s_conn_info(vc4_hdmi->cec_adap, &conn_info);

	if (vc4_hdmi->variant->external_irq_controller) {
		ret = devm_request_threaded_irq(dev, platform_get_irq_byname(pdev, "cec-rx"),
						vc4_cec_irq_handler_rx_bare,
						vc4_cec_irq_handler_rx_thread, 0,
						"vc4 hdmi cec rx", vc4_hdmi);
		if (ret)
			goto err_delete_cec_adap;

		ret = devm_request_threaded_irq(dev, platform_get_irq_byname(pdev, "cec-tx"),
						vc4_cec_irq_handler_tx_bare,
						vc4_cec_irq_handler_tx_thread, 0,
						"vc4 hdmi cec tx", vc4_hdmi);
		if (ret)
			goto err_delete_cec_adap;
	} else {
		spin_lock_irqsave(&vc4_hdmi->hw_lock, flags);
		HDMI_WRITE(HDMI_CEC_CPU_MASK_SET, 0xffffffff);
		spin_unlock_irqrestore(&vc4_hdmi->hw_lock, flags);

		ret = devm_request_threaded_irq(dev, platform_get_irq(pdev, 0),
						vc4_cec_irq_handler,
						vc4_cec_irq_handler_thread, 0,
						"vc4 hdmi cec", vc4_hdmi);
		if (ret)
			goto err_delete_cec_adap;
	}

	ret = cec_register_adapter(vc4_hdmi->cec_adap, &pdev->dev);
	if (ret < 0)
		goto err_delete_cec_adap;

	/*
	 * NOTE: Strictly speaking, we should probably use a DRM-managed
	 * registration there to avoid removing the CEC adapter by the
	 * time the DRM driver doesn't have any user anymore.
	 *
	 * However, the CEC framework already cleans up the CEC adapter
	 * only when the last user has closed its file descriptor, so we
	 * don't need to handle it in DRM.
	 *
	 * By the time the device-managed hook is executed, we will give
	 * up our reference to the CEC adapter and therefore don't
	 * really care when it's actually freed.
	 *
	 * There's still a problematic sequence: if we unregister our
	 * CEC adapter, but the userspace keeps a handle on the CEC
	 * adapter but not the DRM device for some reason. In such a
	 * case, our vc4_hdmi structure will be freed, but the
	 * cec_adapter structure will have a dangling pointer to what
	 * used to be our HDMI controller. If we get a CEC call at that
	 * moment, we could end up with a use-after-free. Fortunately,
	 * the CEC framework already handles this too, by calling
	 * cec_is_registered() in cec_ioctl() and cec_poll().
	 */
	ret = devm_add_action_or_reset(dev, vc4_hdmi_cec_release, vc4_hdmi);
	if (ret)
		return ret;

	return 0;

err_delete_cec_adap:
	cec_delete_adapter(vc4_hdmi->cec_adap);

	return ret;
}

static int vc4_hdmi_cec_resume(struct vc4_hdmi *vc4_hdmi)
{
	unsigned long flags;
	u32 value;

	spin_lock_irqsave(&vc4_hdmi->hw_lock, flags);
	value = HDMI_READ(HDMI_CEC_CNTRL_1);
	/* Set the logical address to Unregistered */
	value |= VC4_HDMI_CEC_ADDR_MASK;
	HDMI_WRITE(HDMI_CEC_CNTRL_1, value);
	spin_unlock_irqrestore(&vc4_hdmi->hw_lock, flags);

	vc4_hdmi_cec_update_clk_div(vc4_hdmi);

	if (!vc4_hdmi->variant->external_irq_controller) {
		spin_lock_irqsave(&vc4_hdmi->hw_lock, flags);
		HDMI_WRITE(HDMI_CEC_CPU_MASK_SET, 0xffffffff);
		spin_unlock_irqrestore(&vc4_hdmi->hw_lock, flags);
	}

	return 0;
}
#else
static int vc4_hdmi_cec_init(struct vc4_hdmi *vc4_hdmi)
{
	return 0;
}

static int vc4_hdmi_cec_resume(struct vc4_hdmi *vc4_hdmi)
{
	return 0;
}
#endif

static void vc4_hdmi_free_regset(struct drm_device *drm, void *ptr)
{
	struct debugfs_reg32 *regs = ptr;

	kfree(regs);
}

static int vc4_hdmi_build_regset(struct drm_device *drm,
				 struct vc4_hdmi *vc4_hdmi,
				 struct debugfs_regset32 *regset,
				 enum vc4_hdmi_regs reg)
{
	const struct vc4_hdmi_variant *variant = vc4_hdmi->variant;
	struct debugfs_reg32 *regs, *new_regs;
	unsigned int count = 0;
	unsigned int i;
	int ret;

	regs = kcalloc(variant->num_registers, sizeof(*regs),
		       GFP_KERNEL);
	if (!regs)
		return -ENOMEM;

	for (i = 0; i < variant->num_registers; i++) {
		const struct vc4_hdmi_register *field =	&variant->registers[i];

		if (field->reg != reg)
			continue;

		regs[count].name = field->name;
		regs[count].offset = field->offset;
		count++;
	}

	new_regs = krealloc(regs, count * sizeof(*regs), GFP_KERNEL);
	if (!new_regs)
		return -ENOMEM;

	regset->base = __vc4_hdmi_get_field_base(vc4_hdmi, reg);
	regset->regs = new_regs;
	regset->nregs = count;

	ret = drmm_add_action_or_reset(drm, vc4_hdmi_free_regset, new_regs);
	if (ret)
		return ret;

	return 0;
}

static int vc4_hdmi_init_resources(struct drm_device *drm,
				   struct vc4_hdmi *vc4_hdmi)
{
	struct platform_device *pdev = vc4_hdmi->pdev;
	struct device *dev = &pdev->dev;
	int ret;

	vc4_hdmi->hdmicore_regs = vc4_ioremap_regs(pdev, 0);
	if (IS_ERR(vc4_hdmi->hdmicore_regs))
		return PTR_ERR(vc4_hdmi->hdmicore_regs);

	vc4_hdmi->hd_regs = vc4_ioremap_regs(pdev, 1);
	if (IS_ERR(vc4_hdmi->hd_regs))
		return PTR_ERR(vc4_hdmi->hd_regs);

	ret = vc4_hdmi_build_regset(drm, vc4_hdmi, &vc4_hdmi->hd_regset, VC4_HD);
	if (ret)
		return ret;

	ret = vc4_hdmi_build_regset(drm, vc4_hdmi, &vc4_hdmi->hdmi_regset, VC4_HDMI);
	if (ret)
		return ret;

	vc4_hdmi->pixel_clock = devm_clk_get(dev, "pixel");
	if (IS_ERR(vc4_hdmi->pixel_clock)) {
		ret = PTR_ERR(vc4_hdmi->pixel_clock);
		if (ret != -EPROBE_DEFER)
			DRM_ERROR("Failed to get pixel clock\n");
		return ret;
	}

	vc4_hdmi->hsm_clock = devm_clk_get(dev, "hdmi");
	if (IS_ERR(vc4_hdmi->hsm_clock)) {
		DRM_ERROR("Failed to get HDMI state machine clock\n");
		return PTR_ERR(vc4_hdmi->hsm_clock);
	}
	vc4_hdmi->audio_clock = vc4_hdmi->hsm_clock;
	vc4_hdmi->cec_clock = vc4_hdmi->hsm_clock;

	return 0;
}

static int vc5_hdmi_init_resources(struct drm_device *drm,
				   struct vc4_hdmi *vc4_hdmi)
{
	struct platform_device *pdev = vc4_hdmi->pdev;
	struct device *dev = &pdev->dev;
	struct resource *res;
	int ret;

	res = platform_get_resource_byname(pdev, IORESOURCE_MEM, "hdmi");
	if (!res)
		return -ENODEV;

	vc4_hdmi->hdmicore_regs = devm_ioremap(dev, res->start,
					       resource_size(res));
	if (!vc4_hdmi->hdmicore_regs)
		return -ENOMEM;

	res = platform_get_resource_byname(pdev, IORESOURCE_MEM, "hd");
	if (!res)
		return -ENODEV;

	vc4_hdmi->hd_regs = devm_ioremap(dev, res->start, resource_size(res));
	if (!vc4_hdmi->hd_regs)
		return -ENOMEM;

	res = platform_get_resource_byname(pdev, IORESOURCE_MEM, "cec");
	if (!res)
		return -ENODEV;

	vc4_hdmi->cec_regs = devm_ioremap(dev, res->start, resource_size(res));
	if (!vc4_hdmi->cec_regs)
		return -ENOMEM;

	res = platform_get_resource_byname(pdev, IORESOURCE_MEM, "csc");
	if (!res)
		return -ENODEV;

	vc4_hdmi->csc_regs = devm_ioremap(dev, res->start, resource_size(res));
	if (!vc4_hdmi->csc_regs)
		return -ENOMEM;

	res = platform_get_resource_byname(pdev, IORESOURCE_MEM, "dvp");
	if (!res)
		return -ENODEV;

	vc4_hdmi->dvp_regs = devm_ioremap(dev, res->start, resource_size(res));
	if (!vc4_hdmi->dvp_regs)
		return -ENOMEM;

	res = platform_get_resource_byname(pdev, IORESOURCE_MEM, "phy");
	if (!res)
		return -ENODEV;

	vc4_hdmi->phy_regs = devm_ioremap(dev, res->start, resource_size(res));
	if (!vc4_hdmi->phy_regs)
		return -ENOMEM;

	res = platform_get_resource_byname(pdev, IORESOURCE_MEM, "packet");
	if (!res)
		return -ENODEV;

	vc4_hdmi->ram_regs = devm_ioremap(dev, res->start, resource_size(res));
	if (!vc4_hdmi->ram_regs)
		return -ENOMEM;

	res = platform_get_resource_byname(pdev, IORESOURCE_MEM, "rm");
	if (!res)
		return -ENODEV;

	vc4_hdmi->rm_regs = devm_ioremap(dev, res->start, resource_size(res));
	if (!vc4_hdmi->rm_regs)
		return -ENOMEM;

	vc4_hdmi->hsm_clock = devm_clk_get(dev, "hdmi");
	if (IS_ERR(vc4_hdmi->hsm_clock)) {
		DRM_ERROR("Failed to get HDMI state machine clock\n");
		return PTR_ERR(vc4_hdmi->hsm_clock);
	}

	vc4_hdmi->pixel_bvb_clock = devm_clk_get(dev, "bvb");
	if (IS_ERR(vc4_hdmi->pixel_bvb_clock)) {
		DRM_ERROR("Failed to get pixel bvb clock\n");
		return PTR_ERR(vc4_hdmi->pixel_bvb_clock);
	}

	vc4_hdmi->audio_clock = devm_clk_get(dev, "audio");
	if (IS_ERR(vc4_hdmi->audio_clock)) {
		DRM_ERROR("Failed to get audio clock\n");
		return PTR_ERR(vc4_hdmi->audio_clock);
	}

	vc4_hdmi->cec_clock = devm_clk_get(dev, "cec");
	if (IS_ERR(vc4_hdmi->cec_clock)) {
		DRM_ERROR("Failed to get CEC clock\n");
		return PTR_ERR(vc4_hdmi->cec_clock);
	}

	vc4_hdmi->reset = devm_reset_control_get(dev, NULL);
	if (IS_ERR(vc4_hdmi->reset)) {
		DRM_ERROR("Failed to get HDMI reset line\n");
		return PTR_ERR(vc4_hdmi->reset);
	}

	ret = vc4_hdmi_build_regset(drm, vc4_hdmi, &vc4_hdmi->hdmi_regset, VC4_HDMI);
	if (ret)
		return ret;

	ret = vc4_hdmi_build_regset(drm, vc4_hdmi, &vc4_hdmi->hd_regset, VC4_HD);
	if (ret)
		return ret;

	ret = vc4_hdmi_build_regset(drm, vc4_hdmi, &vc4_hdmi->cec_regset, VC5_CEC);
	if (ret)
		return ret;

	ret = vc4_hdmi_build_regset(drm, vc4_hdmi, &vc4_hdmi->csc_regset, VC5_CSC);
	if (ret)
		return ret;

	ret = vc4_hdmi_build_regset(drm, vc4_hdmi, &vc4_hdmi->dvp_regset, VC5_DVP);
	if (ret)
		return ret;

	ret = vc4_hdmi_build_regset(drm, vc4_hdmi, &vc4_hdmi->phy_regset, VC5_PHY);
	if (ret)
		return ret;

	ret = vc4_hdmi_build_regset(drm, vc4_hdmi, &vc4_hdmi->ram_regset, VC5_RAM);
	if (ret)
		return ret;

	ret = vc4_hdmi_build_regset(drm, vc4_hdmi, &vc4_hdmi->rm_regset, VC5_RM);
	if (ret)
		return ret;

	return 0;
}

static int __maybe_unused vc4_hdmi_runtime_suspend(struct device *dev)
{
	struct vc4_hdmi *vc4_hdmi = dev_get_drvdata(dev);

	clk_disable_unprepare(vc4_hdmi->hsm_clock);

	return 0;
}

static int vc4_hdmi_runtime_resume(struct device *dev)
{
	struct vc4_hdmi *vc4_hdmi = dev_get_drvdata(dev);
	int ret;

	ret = clk_prepare_enable(vc4_hdmi->hsm_clock);
	if (ret)
		return ret;

	if (vc4_hdmi->variant->reset)
		vc4_hdmi->variant->reset(vc4_hdmi);

	ret = vc4_hdmi_cec_resume(vc4_hdmi);
	if (ret) {
		clk_disable_unprepare(vc4_hdmi->hsm_clock);
		return ret;
	}

	return 0;
}

static void vc4_hdmi_put_ddc_device(void *ptr)
{
	struct vc4_hdmi *vc4_hdmi = ptr;

	put_device(&vc4_hdmi->ddc->dev);
}

static int vc4_hdmi_bind(struct device *dev, struct device *master, void *data)
{
	const struct vc4_hdmi_variant *variant = of_device_get_match_data(dev);
	struct platform_device *pdev = to_platform_device(dev);
	struct drm_device *drm = dev_get_drvdata(master);
	struct vc4_hdmi *vc4_hdmi;
	struct drm_encoder *encoder;
	struct device_node *ddc_node;
	int ret;

	vc4_hdmi = drmm_kzalloc(drm, sizeof(*vc4_hdmi), GFP_KERNEL);
	if (!vc4_hdmi)
		return -ENOMEM;

	ret = drmm_mutex_init(drm, &vc4_hdmi->mutex);
	if (ret)
		return ret;

	spin_lock_init(&vc4_hdmi->hw_lock);
	INIT_DELAYED_WORK(&vc4_hdmi->scrambling_work, vc4_hdmi_scrambling_wq);

	dev_set_drvdata(dev, vc4_hdmi);
	encoder = &vc4_hdmi->encoder.base;
	vc4_hdmi->encoder.type = variant->encoder_type;
	vc4_hdmi->encoder.pre_crtc_configure = vc4_hdmi_encoder_pre_crtc_configure;
	vc4_hdmi->encoder.pre_crtc_enable = vc4_hdmi_encoder_pre_crtc_enable;
	vc4_hdmi->encoder.post_crtc_enable = vc4_hdmi_encoder_post_crtc_enable;
	vc4_hdmi->encoder.post_crtc_disable = vc4_hdmi_encoder_post_crtc_disable;
	vc4_hdmi->encoder.post_crtc_powerdown = vc4_hdmi_encoder_post_crtc_powerdown;
	vc4_hdmi->pdev = pdev;
	vc4_hdmi->variant = variant;

	/*
	 * Since we don't know the state of the controller and its
	 * display (if any), let's assume it's always enabled.
	 * vc4_hdmi_disable_scrambling() will thus run at boot, make
	 * sure it's disabled, and avoid any inconsistency.
	 */
	if (variant->max_pixel_clock > HDMI_14_MAX_TMDS_CLK)
		vc4_hdmi->scdc_enabled = true;

	ret = variant->init_resources(drm, vc4_hdmi);
	if (ret)
		return ret;

	ddc_node = of_parse_phandle(dev->of_node, "ddc", 0);
	if (!ddc_node) {
		DRM_ERROR("Failed to find ddc node in device tree\n");
		return -ENODEV;
	}

	vc4_hdmi->ddc = of_find_i2c_adapter_by_node(ddc_node);
	of_node_put(ddc_node);
	if (!vc4_hdmi->ddc) {
		DRM_DEBUG("Failed to get ddc i2c adapter by node\n");
		return -EPROBE_DEFER;
	}

	ret = devm_add_action_or_reset(dev, vc4_hdmi_put_ddc_device, vc4_hdmi);
	if (ret)
		return ret;

	/* Only use the GPIO HPD pin if present in the DT, otherwise
	 * we'll use the HDMI core's register.
	 */
	vc4_hdmi->hpd_gpio = devm_gpiod_get_optional(dev, "hpd", GPIOD_IN);
	if (IS_ERR(vc4_hdmi->hpd_gpio)) {
		return PTR_ERR(vc4_hdmi->hpd_gpio);
	}

	vc4_hdmi->disable_wifi_frequencies =
		of_property_read_bool(dev->of_node, "wifi-2.4ghz-coexistence");

	/*
	 * If we boot without any cable connected to the HDMI connector,
	 * the firmware will skip the HSM initialization and leave it
	 * with a rate of 0, resulting in a bus lockup when we're
	 * accessing the registers even if it's enabled.
	 *
	 * Let's put a sensible default at runtime_resume so that we
	 * don't end up in this situation.
	 */
	ret = clk_set_min_rate(vc4_hdmi->hsm_clock, HSM_MIN_CLOCK_FREQ);
	if (ret)
		return ret;

	ret = devm_pm_runtime_enable(dev);
	if (ret)
		return ret;

	ret = pm_runtime_resume_and_get(dev);
	if (ret)
		return ret;

	if ((of_device_is_compatible(dev->of_node, "brcm,bcm2711-hdmi0") ||
	     of_device_is_compatible(dev->of_node, "brcm,bcm2711-hdmi1")) &&
	    HDMI_READ(HDMI_VID_CTL) & VC4_HD_VID_CTL_ENABLE) {
		clk_prepare_enable(vc4_hdmi->pixel_clock);
		clk_prepare_enable(vc4_hdmi->hsm_clock);
		clk_prepare_enable(vc4_hdmi->pixel_bvb_clock);
	}

	ret = drmm_encoder_init(drm, encoder,
				&vc4_hdmi_encoder_funcs,
				DRM_MODE_ENCODER_TMDS,
				NULL);
	if (ret)
		goto err_put_runtime_pm;

	drm_encoder_helper_add(encoder, &vc4_hdmi_encoder_helper_funcs);

	ret = vc4_hdmi_connector_init(drm, vc4_hdmi);
	if (ret)
		goto err_put_runtime_pm;

	ret = vc4_hdmi_hotplug_init(vc4_hdmi);
	if (ret)
		goto err_put_runtime_pm;

	ret = vc4_hdmi_cec_init(vc4_hdmi);
	if (ret)
		goto err_put_runtime_pm;

	ret = vc4_hdmi_audio_init(vc4_hdmi);
	if (ret)
		goto err_put_runtime_pm;

	pm_runtime_put_sync(dev);

	return 0;

err_put_runtime_pm:
	pm_runtime_put_sync(dev);

	return ret;
}

static const struct component_ops vc4_hdmi_ops = {
	.bind   = vc4_hdmi_bind,
};

static int vc4_hdmi_dev_probe(struct platform_device *pdev)
{
	return component_add(&pdev->dev, &vc4_hdmi_ops);
}

static int vc4_hdmi_dev_remove(struct platform_device *pdev)
{
	component_del(&pdev->dev, &vc4_hdmi_ops);
	return 0;
}

static const struct vc4_hdmi_variant bcm2835_variant = {
	.encoder_type		= VC4_ENCODER_TYPE_HDMI0,
	.debugfs_name		= "hdmi_regs",
	.card_name		= "vc4-hdmi",
	.max_pixel_clock	= 162000000,
	.registers		= vc4_hdmi_fields,
	.num_registers		= ARRAY_SIZE(vc4_hdmi_fields),

	.init_resources		= vc4_hdmi_init_resources,
	.csc_setup		= vc4_hdmi_csc_setup,
	.reset			= vc4_hdmi_reset,
	.set_timings		= vc4_hdmi_set_timings,
	.phy_init		= vc4_hdmi_phy_init,
	.phy_disable		= vc4_hdmi_phy_disable,
	.phy_rng_enable		= vc4_hdmi_phy_rng_enable,
	.phy_rng_disable	= vc4_hdmi_phy_rng_disable,
	.channel_map		= vc4_hdmi_channel_map,
	.supports_hdr		= false,
};

static const struct vc4_hdmi_variant bcm2711_hdmi0_variant = {
	.encoder_type		= VC4_ENCODER_TYPE_HDMI0,
	.debugfs_name		= "hdmi0_regs",
	.card_name		= "vc4-hdmi-0",
	.max_pixel_clock	= 600000000,
	.registers		= vc5_hdmi_hdmi0_fields,
	.num_registers		= ARRAY_SIZE(vc5_hdmi_hdmi0_fields),
	.phy_lane_mapping	= {
		PHY_LANE_0,
		PHY_LANE_1,
		PHY_LANE_2,
		PHY_LANE_CK,
	},
	.unsupported_odd_h_timings	= true,
	.external_irq_controller	= true,

	.init_resources		= vc5_hdmi_init_resources,
	.csc_setup		= vc5_hdmi_csc_setup,
	.reset			= vc5_hdmi_reset,
	.set_timings		= vc5_hdmi_set_timings,
	.phy_init		= vc5_hdmi_phy_init,
	.phy_disable		= vc5_hdmi_phy_disable,
	.phy_rng_enable		= vc5_hdmi_phy_rng_enable,
	.phy_rng_disable	= vc5_hdmi_phy_rng_disable,
	.channel_map		= vc5_hdmi_channel_map,
	.supports_hdr		= true,
	.hp_detect		= vc5_hdmi_hp_detect,
};

static const struct vc4_hdmi_variant bcm2711_hdmi1_variant = {
	.encoder_type		= VC4_ENCODER_TYPE_HDMI1,
	.debugfs_name		= "hdmi1_regs",
	.card_name		= "vc4-hdmi-1",
	.max_pixel_clock	= HDMI_14_MAX_TMDS_CLK,
	.registers		= vc5_hdmi_hdmi1_fields,
	.num_registers		= ARRAY_SIZE(vc5_hdmi_hdmi1_fields),
	.phy_lane_mapping	= {
		PHY_LANE_1,
		PHY_LANE_0,
		PHY_LANE_CK,
		PHY_LANE_2,
	},
	.unsupported_odd_h_timings	= true,
	.external_irq_controller	= true,

	.init_resources		= vc5_hdmi_init_resources,
	.csc_setup		= vc5_hdmi_csc_setup,
	.reset			= vc5_hdmi_reset,
	.set_timings		= vc5_hdmi_set_timings,
	.phy_init		= vc5_hdmi_phy_init,
	.phy_disable		= vc5_hdmi_phy_disable,
	.phy_rng_enable		= vc5_hdmi_phy_rng_enable,
	.phy_rng_disable	= vc5_hdmi_phy_rng_disable,
	.channel_map		= vc5_hdmi_channel_map,
	.supports_hdr		= true,
	.hp_detect		= vc5_hdmi_hp_detect,
};

static const struct of_device_id vc4_hdmi_dt_match[] = {
	{ .compatible = "brcm,bcm2835-hdmi", .data = &bcm2835_variant },
	{ .compatible = "brcm,bcm2711-hdmi0", .data = &bcm2711_hdmi0_variant },
	{ .compatible = "brcm,bcm2711-hdmi1", .data = &bcm2711_hdmi1_variant },
	{}
};

static const struct dev_pm_ops vc4_hdmi_pm_ops = {
	SET_RUNTIME_PM_OPS(vc4_hdmi_runtime_suspend,
			   vc4_hdmi_runtime_resume,
			   NULL)
};

struct platform_driver vc4_hdmi_driver = {
	.probe = vc4_hdmi_dev_probe,
	.remove = vc4_hdmi_dev_remove,
	.driver = {
		.name = "vc4_hdmi",
		.of_match_table = vc4_hdmi_dt_match,
		.pm = &vc4_hdmi_pm_ops,
	},
};<|MERGE_RESOLUTION|>--- conflicted
+++ resolved
@@ -128,7 +128,6 @@
 };
 
 static const char *vc4_hdmi_output_fmt_str(enum vc4_hdmi_output_format fmt)
-<<<<<<< HEAD
 {
 	if (fmt >= ARRAY_SIZE(output_format_str))
 		return "invalid";
@@ -169,48 +168,6 @@
 static bool vc4_hdmi_is_full_range(struct vc4_hdmi *vc4_hdmi,
 				   const struct drm_display_mode *mode)
 {
-=======
-{
-	if (fmt >= ARRAY_SIZE(output_format_str))
-		return "invalid";
-
-	return output_format_str[fmt];
-}
-
-static unsigned long long
-vc4_hdmi_encoder_compute_mode_clock(const struct drm_display_mode *mode,
-				    unsigned int bpc, enum vc4_hdmi_output_format fmt);
-
-static bool vc4_hdmi_supports_scrambling(struct drm_encoder *encoder)
-{
-	struct vc4_hdmi *vc4_hdmi = encoder_to_vc4_hdmi(encoder);
-	struct drm_display_info *display = &vc4_hdmi->connector.display_info;
-
-	lockdep_assert_held(&vc4_hdmi->mutex);
-
-	if (!display->is_hdmi)
-		return false;
-
-	if (!display->hdmi.scdc.supported ||
-	    !display->hdmi.scdc.scrambling.supported)
-		return false;
-
-	return true;
-}
-
-static bool vc4_hdmi_mode_needs_scrambling(const struct drm_display_mode *mode,
-					   unsigned int bpc,
-					   enum vc4_hdmi_output_format fmt)
-{
-	unsigned long long clock = vc4_hdmi_encoder_compute_mode_clock(mode, bpc, fmt);
-
-	return clock > HDMI_14_MAX_TMDS_CLK;
-}
-
-static bool vc4_hdmi_is_full_range(struct vc4_hdmi *vc4_hdmi,
-				   const struct drm_display_mode *mode)
-{
->>>>>>> 46937443
 	struct drm_display_info *display = &vc4_hdmi->connector.display_info;
 
 	if (vc4_hdmi->broadcast_rgb == VC4_BROADCAST_RGB_LIMITED)
@@ -362,7 +319,6 @@
 		return -ENOMEM;
 
 	state->acquire_ctx = ctx;
-<<<<<<< HEAD
 
 	crtc_state = drm_atomic_get_crtc_state(state, crtc);
 	if (IS_ERR(crtc_state)) {
@@ -379,24 +335,6 @@
 	return ret;
 }
 
-=======
-
-	crtc_state = drm_atomic_get_crtc_state(state, crtc);
-	if (IS_ERR(crtc_state)) {
-		ret = PTR_ERR(crtc_state);
-		goto out;
-	}
-
-	crtc_state->connectors_changed = true;
-
-	ret = drm_atomic_commit(state);
-out:
-	drm_atomic_state_put(state);
-
-	return ret;
-}
-
->>>>>>> 46937443
 static int vc4_hdmi_reset_link(struct drm_connector *connector,
 			       struct drm_modeset_acquire_ctx *ctx)
 {
@@ -451,7 +389,6 @@
 
 	if (!!(config & SCDC_SCRAMBLING_ENABLE) == scrambling_needed)
 		return 0;
-<<<<<<< HEAD
 
 	/*
 	 * HDMI 2.0 says that one should not send scrambled data
@@ -465,28 +402,12 @@
 	return reset_pipe(crtc, ctx);
 }
 
-=======
-
-	/*
-	 * HDMI 2.0 says that one should not send scrambled data
-	 * prior to configuring the sink scrambling, and that
-	 * TMDS clock/data transmission should be suspended when
-	 * changing the TMDS clock rate in the sink. So let's
-	 * just do a full modeset here, even though some sinks
-	 * would be perfectly happy if were to just reconfigure
-	 * the SCDC settings on the fly.
-	 */
-	return reset_pipe(crtc, ctx);
-}
-
->>>>>>> 46937443
 static void vc4_hdmi_handle_hotplug(struct vc4_hdmi *vc4_hdmi,
 				    struct drm_modeset_acquire_ctx *ctx,
 				    enum drm_connector_status status)
 {
 	struct drm_connector *connector = &vc4_hdmi->connector;
 	struct edid *edid;
-<<<<<<< HEAD
 
 	/*
 	 * NOTE: This function should really be called with
@@ -507,28 +428,6 @@
 	if (status == connector->status)
 		return;
 
-=======
-
-	/*
-	 * NOTE: This function should really be called with
-	 * vc4_hdmi->mutex held, but doing so results in reentrancy
-	 * issues since cec_s_phys_addr_from_edid might call
-	 * .adap_enable, which leads to that funtion being called with
-	 * our mutex held.
-	 *
-	 * A similar situation occurs with
-	 * drm_atomic_helper_connector_hdmi_reset_link() that will call
-	 * into our KMS hooks if the scrambling was enabled.
-	 *
-	 * Concurrency isn't an issue at the moment since we don't share
-	 * any state with any of the other frameworks so we can ignore
-	 * the lock for now.
-	 */
-
-	if (status == connector->status)
-		return;
-
->>>>>>> 46937443
 	if (status == connector_status_disconnected) {
 		cec_phys_addr_invalidate(vc4_hdmi->cec_adap);
 		return;
@@ -608,11 +507,7 @@
 	ret = drm_add_edid_modes(connector, edid);
 	kfree(edid);
 
-<<<<<<< HEAD
-	if (!vc4->hvs->vc5_hdmi_enable_scrambling) {
-=======
 	if (!vc4->hvs->vc5_hdmi_enable_hdmi_20) {
->>>>>>> 46937443
 		struct drm_device *drm = connector->dev;
 		const struct drm_display_mode *mode;
 
@@ -1207,15 +1102,9 @@
 	unsigned long flags;
 	int ret;
 	int idx;
-<<<<<<< HEAD
 
 	mutex_lock(&vc4_hdmi->mutex);
 
-=======
-
-	mutex_lock(&vc4_hdmi->mutex);
-
->>>>>>> 46937443
 	if (!drm_dev_enter(drm, &idx))
 		goto out;
 
@@ -1283,7 +1172,6 @@
 
 	/* The RGB order applies even when CSC is disabled. */
 	HDMI_WRITE(HDMI_CSC_CTL, csc_ctl);
-<<<<<<< HEAD
 
 	spin_unlock_irqrestore(&vc4_hdmi->hw_lock, flags);
 
@@ -1513,242 +1401,8 @@
 
 	default:
 		break;
-=======
-
-	spin_unlock_irqrestore(&vc4_hdmi->hw_lock, flags);
-
-	drm_dev_exit(idx);
-}
-
-/*
- * If we need to output Full Range RGB, then use the unity matrix
- *
- * [ 1      0      0      0]
- * [ 0      1      0      0]
- * [ 0      0      1      0]
- *
- * CEA VICs other than #1 require limited range RGB output unless
- * overridden by an AVI infoframe. Apply a colorspace conversion to
- * squash 0-255 down to 16-235. The matrix here is:
- *
- * [ 0.8594 0      0      16]
- * [ 0      0.8594 0      16]
- * [ 0      0      0.8594 16]
- *
- * Matrix is signed 2p13 fixed point, with signed 9p6 offsets
- */
-static const u16 vc5_hdmi_csc_full_rgb_to_rgb[2][3][4] = {
-	{
-		/* Full range - unity */
-		{ 0x2000, 0x0000, 0x0000, 0x0000 },
-		{ 0x0000, 0x2000, 0x0000, 0x0000 },
-		{ 0x0000, 0x0000, 0x2000, 0x0000 },
-	}, {
-		/* Limited range */
-		{ 0x1b80, 0x0000, 0x0000, 0x0400 },
-		{ 0x0000, 0x1b80, 0x0000, 0x0400 },
-		{ 0x0000, 0x0000, 0x1b80, 0x0400 },
-	}
-};
-
-/*
- * Conversion between Full Range RGB and YUV using the BT.601 Colorspace
- *
- * Full range
- * [    0.299000   0.587000   0.114000   0.000000 ]
- * [   -0.168736  -0.331264   0.500000 128.000000 ]
- * [    0.500000  -0.418688  -0.081312 128.000000 ]
- *
- * Limited range
- * [    0.255785   0.502160   0.097523  16.000000 ]
- * [   -0.147644  -0.289856   0.437500 128.000000 ]
- * [    0.437500  -0.366352  -0.071148 128.000000 ]
- *
- * Matrix is signed 2p13 fixed point, with signed 9p6 offsets
- */
-static const u16 vc5_hdmi_csc_full_rgb_to_yuv_bt601[2][3][4] = {
-	{
-		/* Full range */
-		{ 0x0991, 0x12c9, 0x03a6, 0x0000 },
-		{ 0xfa9b, 0xf567, 0x1000, 0x2000 },
-		{ 0x1000, 0xf29b, 0xfd67, 0x2000 },
-	}, {
-		/* Limited range */
-		{ 0x082f, 0x1012, 0x031f, 0x0400 },
-		{ 0xfb48, 0xf6ba, 0x0e00, 0x2000 },
-		{ 0x0e00, 0xf448, 0xfdba, 0x2000 },
-	}
-};
-
-/*
- * Conversion between Full Range RGB and YUV using the BT.709 Colorspace
- *
- * Full range
- * [    0.212600   0.715200   0.072200   0.000000 ]
- * [   -0.114572  -0.385428   0.500000 128.000000 ]
- * [    0.500000  -0.454153  -0.045847 128.000000 ]
- *
- * Limited range
- * [    0.181873   0.611831   0.061765  16.000000 ]
- * [   -0.100251  -0.337249   0.437500 128.000000 ]
- * [    0.437500  -0.397384  -0.040116 128.000000 ]
- *
- * Matrix is signed 2p13 fixed point, with signed 9p6 offsets
- */
-static const u16 vc5_hdmi_csc_full_rgb_to_yuv_bt709[2][3][4] = {
-	{
-		/* Full range */
-		{ 0x06ce, 0x16e3, 0x024f, 0x0000 },
-		{ 0xfc56, 0xf3ac, 0x1000, 0x2000 },
-		{ 0x1000, 0xf179, 0xfe89, 0x2000 },
-	}, {
-		/* Limited range	*/
-		{ 0x05d2, 0x1394, 0x01fa, 0x0400 },
-		{ 0xfccc, 0xf536, 0x0e00, 0x2000 },
-		{ 0x0e00, 0xf34a, 0xfeb8, 0x2000 },
-	}
-};
-
-/*
- * Conversion between Full Range RGB and YUV using the BT.2020 Colorspace
- *
- * Full range
- * [    0.262700   0.678000   0.059300   0.000000 ]
- * [   -0.139630  -0.360370   0.500000 128.000000 ]
- * [    0.500000  -0.459786  -0.040214 128.000000 ]
- *
- * Limited range
- * [    0.224732   0.580008   0.050729  16.000000 ]
- * [   -0.122176  -0.315324   0.437500 128.000000 ]
- * [    0.437500  -0.402312  -0.035188 128.000000 ]
- *
- * Matrix is signed 2p13 fixed point, with signed 9p6 offsets
- */
-static const u16 vc5_hdmi_csc_full_rgb_to_yuv_bt2020[2][3][4] = {
-	{
-		/* Full range */
-		{ 0x0868, 0x15b2, 0x01e6, 0x0000 },
-		{ 0xfb89, 0xf479, 0x1000, 0x2000 },
-		{ 0x1000, 0xf14a, 0xfeb8, 0x2000 },
-	}, {
-		/* Limited range */
-		{ 0x0731, 0x128f, 0x01a0, 0x0400 },
-		{ 0xfc18, 0xf5ea, 0x0e00, 0x2000 },
-		{ 0x0e00, 0xf321, 0xfee1, 0x2000 },
->>>>>>> 46937443
-	}
-};
-
-static void vc5_hdmi_set_csc_coeffs(struct vc4_hdmi *vc4_hdmi,
-				    const u16 coeffs[3][4])
-{
-	lockdep_assert_held(&vc4_hdmi->hw_lock);
-
-	HDMI_WRITE(HDMI_CSC_12_11, (coeffs[0][1] << 16) | coeffs[0][0]);
-	HDMI_WRITE(HDMI_CSC_14_13, (coeffs[0][3] << 16) | coeffs[0][2]);
-	HDMI_WRITE(HDMI_CSC_22_21, (coeffs[1][1] << 16) | coeffs[1][0]);
-	HDMI_WRITE(HDMI_CSC_24_23, (coeffs[1][3] << 16) | coeffs[1][2]);
-	HDMI_WRITE(HDMI_CSC_32_31, (coeffs[2][1] << 16) | coeffs[2][0]);
-	HDMI_WRITE(HDMI_CSC_34_33, (coeffs[2][3] << 16) | coeffs[2][2]);
-}
-
-<<<<<<< HEAD
-=======
-static void vc5_hdmi_set_csc_coeffs_swap(struct vc4_hdmi *vc4_hdmi,
-					 const u16 coeffs[3][4])
-{
-	lockdep_assert_held(&vc4_hdmi->hw_lock);
-
-	/* YUV444 needs the CSC matrices using the channels in a different order */
-	HDMI_WRITE(HDMI_CSC_12_11, (coeffs[2][1] << 16) | coeffs[2][0]);
-	HDMI_WRITE(HDMI_CSC_14_13, (coeffs[2][3] << 16) | coeffs[2][2]);
-	HDMI_WRITE(HDMI_CSC_22_21, (coeffs[0][1] << 16) | coeffs[0][0]);
-	HDMI_WRITE(HDMI_CSC_24_23, (coeffs[0][3] << 16) | coeffs[0][2]);
-	HDMI_WRITE(HDMI_CSC_32_31, (coeffs[1][1] << 16) | coeffs[1][0]);
-	HDMI_WRITE(HDMI_CSC_34_33, (coeffs[1][3] << 16) | coeffs[1][2]);
-}
-
-static void vc5_hdmi_csc_setup(struct vc4_hdmi *vc4_hdmi,
-			       struct drm_connector_state *state,
-			       const struct drm_display_mode *mode)
-{
-	struct drm_device *drm = vc4_hdmi->connector.dev;
-	struct vc4_hdmi_connector_state *vc4_state =
-		conn_state_to_vc4_hdmi_conn_state(state);
-	unsigned int lim_range = vc4_hdmi_is_full_range(vc4_hdmi, mode) ? 0 : 1;
-	const u16 (*csc)[4];
-	unsigned long flags;
-	u32 if_cfg = 0;
-	u32 if_xbar = 0x543210;
-	u32 csc_chan_ctl = 0;
-	u32 csc_ctl = VC5_MT_CP_CSC_CTL_ENABLE | VC4_SET_FIELD(VC4_HD_CSC_CTL_MODE_CUSTOM,
-							       VC5_MT_CP_CSC_CTL_MODE);
-	int idx;
-
-	if (!drm_dev_enter(drm, &idx))
-		return;
-
-	spin_lock_irqsave(&vc4_hdmi->hw_lock, flags);
-
-	switch (vc4_state->output_format) {
-	case VC4_HDMI_OUTPUT_YUV444:
-	case VC4_HDMI_OUTPUT_YUV422:
-		switch (state->colorspace) {
-		default:
-		case DRM_MODE_COLORIMETRY_NO_DATA:
-		case DRM_MODE_COLORIMETRY_BT709_YCC:
-		case DRM_MODE_COLORIMETRY_XVYCC_709:
-		case DRM_MODE_COLORIMETRY_RGB_WIDE_FIXED:
-		case DRM_MODE_COLORIMETRY_RGB_WIDE_FLOAT:
-			csc = vc5_hdmi_csc_full_rgb_to_yuv_bt709[lim_range];
-			break;
-		case DRM_MODE_COLORIMETRY_SMPTE_170M_YCC:
-		case DRM_MODE_COLORIMETRY_XVYCC_601:
-		case DRM_MODE_COLORIMETRY_SYCC_601:
-		case DRM_MODE_COLORIMETRY_OPYCC_601:
-		case DRM_MODE_COLORIMETRY_BT601_YCC:
-			csc = vc5_hdmi_csc_full_rgb_to_yuv_bt601[lim_range];
-			break;
-		case DRM_MODE_COLORIMETRY_BT2020_CYCC:
-		case DRM_MODE_COLORIMETRY_BT2020_YCC:
-		case DRM_MODE_COLORIMETRY_BT2020_RGB:
-		case DRM_MODE_COLORIMETRY_DCI_P3_RGB_D65:
-		case DRM_MODE_COLORIMETRY_DCI_P3_RGB_THEATER:
-			csc = vc5_hdmi_csc_full_rgb_to_yuv_bt2020[lim_range];
-			break;
-		}
-
-		if (vc4_state->output_format == VC4_HDMI_OUTPUT_YUV422) {
-			csc_ctl |= VC4_SET_FIELD(VC5_MT_CP_CSC_CTL_FILTER_MODE_444_TO_422_STANDARD,
-						 VC5_MT_CP_CSC_CTL_FILTER_MODE_444_TO_422) |
-				VC5_MT_CP_CSC_CTL_USE_444_TO_422 |
-				VC5_MT_CP_CSC_CTL_USE_RNG_SUPPRESSION;
-
-			csc_chan_ctl |= VC4_SET_FIELD(VC5_MT_CP_CHANNEL_CTL_OUTPUT_REMAP_LEGACY_STYLE,
-						      VC5_MT_CP_CHANNEL_CTL_OUTPUT_REMAP);
-
-			if_cfg |= VC4_SET_FIELD(VC5_DVP_HT_VEC_INTERFACE_CFG_SEL_422_FORMAT_422_LEGACY,
-						VC5_DVP_HT_VEC_INTERFACE_CFG_SEL_422);
-
-			vc5_hdmi_set_csc_coeffs(vc4_hdmi, csc);
-		} else {
-			vc5_hdmi_set_csc_coeffs_swap(vc4_hdmi, csc);
-		}
-
-		break;
-
-	case VC4_HDMI_OUTPUT_RGB:
-		if_xbar = 0x354021;
-
-		vc5_hdmi_set_csc_coeffs(vc4_hdmi,
-					vc5_hdmi_csc_full_rgb_to_rgb[lim_range]);
-		break;
-
-	default:
-		break;
-	}
-
->>>>>>> 46937443
+	}
+
 	HDMI_WRITE(HDMI_VEC_INTERFACE_CFG, if_cfg);
 	HDMI_WRITE(HDMI_VEC_INTERFACE_XBAR, if_xbar);
 	HDMI_WRITE(HDMI_CSC_CHANNEL_CTL, csc_chan_ctl);
@@ -2305,10 +1959,7 @@
 
 static enum drm_mode_status
 vc4_hdmi_encoder_clock_valid(const struct vc4_hdmi *vc4_hdmi,
-<<<<<<< HEAD
-=======
 			     const struct drm_display_mode *mode,
->>>>>>> 46937443
 			     unsigned long long clock)
 {
 	const struct drm_connector *connector = &vc4_hdmi->connector;
@@ -2318,9 +1969,6 @@
 	if (clock > vc4_hdmi->variant->max_pixel_clock)
 		return MODE_CLOCK_HIGH;
 
-<<<<<<< HEAD
-	if (!vc4->hvs->vc5_hdmi_enable_scrambling && clock > HDMI_14_MAX_TMDS_CLK)
-=======
 	if (!vc4->hvs->vc5_hdmi_enable_hdmi_20 && clock > HDMI_14_MAX_TMDS_CLK)
 		return MODE_CLOCK_HIGH;
 
@@ -2328,7 +1976,6 @@
 	if (!vc4->hvs->vc5_hdmi_enable_4096by2160 &&
 	    mode->hdisplay > 3840 && mode->vdisplay >= 2160 &&
 	    drm_mode_vrefresh(mode) >= 50)
->>>>>>> 46937443
 		return MODE_CLOCK_HIGH;
 
 	if (info->max_tmds_clock && clock > (info->max_tmds_clock * 1000))
@@ -2362,17 +2009,12 @@
 	unsigned long long clock;
 
 	clock = vc4_hdmi_encoder_compute_mode_clock(mode, bpc, fmt);
-<<<<<<< HEAD
-	if (vc4_hdmi_encoder_clock_valid(vc4_hdmi, clock) != MODE_OK)
-=======
 	if (vc4_hdmi_encoder_clock_valid(vc4_hdmi, mode, clock) != MODE_OK)
->>>>>>> 46937443
 		return -EINVAL;
 
 	vc4_state->pixel_rate = clock;
 
 	return 0;
-<<<<<<< HEAD
 }
 
 static int
@@ -2425,60 +2067,6 @@
 				const struct drm_display_mode *mode)
 {
 	struct drm_device *dev = vc4_hdmi->connector.dev;
-=======
-}
-
-static int
-vc4_hdmi_encoder_compute_format(const struct vc4_hdmi *vc4_hdmi,
-				struct vc4_hdmi_connector_state *vc4_state,
-				const struct drm_display_mode *mode,
-				unsigned int bpc)
-{
-	struct drm_device *dev = vc4_hdmi->connector.dev;
-	const struct drm_connector *connector = &vc4_hdmi->connector;
-	const struct drm_display_info *info = &connector->display_info;
-	unsigned int format;
-
-	drm_dbg(dev, "Trying with an RGB output\n");
-
-	format = VC4_HDMI_OUTPUT_RGB;
-	if (vc4_hdmi_sink_supports_format_bpc(vc4_hdmi, info, mode, format, bpc)) {
-		int ret;
-
-		ret = vc4_hdmi_encoder_compute_clock(vc4_hdmi, vc4_state,
-						     mode, bpc, format);
-		if (!ret) {
-			vc4_state->output_format = format;
-			return 0;
-		}
-	}
-
-	drm_dbg(dev, "Failed, Trying with an YUV422 output\n");
-
-	format = VC4_HDMI_OUTPUT_YUV422;
-	if (vc4_hdmi_sink_supports_format_bpc(vc4_hdmi, info, mode, format, bpc)) {
-		int ret;
-
-		ret = vc4_hdmi_encoder_compute_clock(vc4_hdmi, vc4_state,
-						     mode, bpc, format);
-		if (!ret) {
-			vc4_state->output_format = format;
-			return 0;
-		}
-	}
-
-	drm_dbg(dev, "Failed. No Format Supported for that bpc count.\n");
-
-	return -EINVAL;
-}
-
-static int
-vc4_hdmi_encoder_compute_config(const struct vc4_hdmi *vc4_hdmi,
-				struct vc4_hdmi_connector_state *vc4_state,
-				const struct drm_display_mode *mode)
-{
-	struct drm_device *dev = vc4_hdmi->connector.dev;
->>>>>>> 46937443
 	struct drm_connector_state *conn_state = &vc4_state->base;
 	unsigned int max_bpc = clamp_t(unsigned int, conn_state->max_bpc, 8, 12);
 	unsigned int bpc;
@@ -2520,10 +2108,6 @@
 	struct drm_connector *connector = &vc4_hdmi->connector;
 	struct drm_connector_state *old_conn_state = drm_atomic_get_old_connector_state(conn_state->state, connector);
 	struct vc4_hdmi_connector_state *old_vc4_state = conn_state_to_vc4_hdmi_conn_state(old_conn_state);
-<<<<<<< HEAD
-	struct vc4_dev *vc4 = to_vc4_dev(connector->dev);
-=======
->>>>>>> 46937443
 	unsigned long long pixel_rate = mode->clock * 1000;
 	unsigned long long tmds_rate;
 	int ret;
@@ -2547,15 +2131,6 @@
 		    (mode->hsync_end % 2) || (mode->htotal % 2))
 			return -EINVAL;
 	}
-<<<<<<< HEAD
-
-	/* 4096x2160@60 is not reliable without overclocking core */
-	if (mode->hdisplay > 3840 && mode->vdisplay >= 2160 &&
-	    drm_mode_vrefresh(mode) >= 50 &&
-	    !vc4->hvs->vc5_hdmi_enable_4096by2160)
-		return -EINVAL;
-=======
->>>>>>> 46937443
 
 	/*
 	 * The 1440p@60 pixel rate is in the same range than the first
@@ -2588,8 +2163,6 @@
 			    const struct drm_display_mode *mode)
 {
 	struct vc4_hdmi *vc4_hdmi = encoder_to_vc4_hdmi(encoder);
-	const struct drm_connector *connector = &vc4_hdmi->connector;
-	struct vc4_dev *vc4 = to_vc4_dev(connector->dev);
 
 	if (vc4_hdmi->variant->unsupported_odd_h_timings &&
 	    !(mode->flags & DRM_MODE_FLAG_DBLCLK) &&
@@ -2597,16 +2170,7 @@
 	     (mode->hsync_end % 2) || (mode->htotal % 2)))
 		return MODE_H_ILLEGAL;
 
-<<<<<<< HEAD
-	if (mode->hdisplay > 3840 && mode->vdisplay >= 2160 &&
-	    drm_mode_vrefresh(mode) >= 50 &&
-	    !vc4->hvs->vc5_hdmi_enable_4096by2160)
-		return MODE_CLOCK_HIGH;
-
-	return vc4_hdmi_encoder_clock_valid(vc4_hdmi, mode->clock * 1000);
-=======
 	return vc4_hdmi_encoder_clock_valid(vc4_hdmi, mode, mode->clock * 1000);
->>>>>>> 46937443
 }
 
 static const struct drm_encoder_helper_funcs vc4_hdmi_encoder_helper_funcs = {
@@ -2687,17 +2251,10 @@
 	unsigned long flags;
 	unsigned long n, m;
 	int idx;
-<<<<<<< HEAD
 
 	if (!drm_dev_enter(drm, &idx))
 		return;
 
-=======
-
-	if (!drm_dev_enter(drm, &idx))
-		return;
-
->>>>>>> 46937443
 	hsm_clock = clk_get_rate(vc4_hdmi->audio_clock);
 	rational_best_approximation(hsm_clock, samplerate,
 				    VC4_HD_MAI_SMP_N_MASK >>
