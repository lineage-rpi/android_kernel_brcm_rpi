--- conflicted
+++ resolved
@@ -2338,11 +2338,7 @@
 	}
 
 	if (!vc4_hdmi_audio_can_stream(vc4_hdmi)) {
-<<<<<<< HEAD
-		ret = -ENODEV;
-=======
 		ret = -ENOTSUPP;
->>>>>>> e5c6e2c8
 		goto out_dev_exit;
 	}
 
