--- conflicted
+++ resolved
@@ -144,13 +144,10 @@
 {
 	struct vc4_hdmi_encoder *vc4_encoder = &vc4_hdmi->encoder;
 
-<<<<<<< HEAD
-=======
 	if (vc4_hdmi->broadcast_rgb == VC4_BROADCAST_RGB_LIMITED)
 		return false;
 	else if (vc4_hdmi->broadcast_rgb == VC4_BROADCAST_RGB_FULL)
 		return true;
->>>>>>> 84db2c69
 	return !vc4_encoder->hdmi_monitor ||
 		drm_default_rgb_quant_range(mode) == HDMI_QUANTIZATION_RANGE_FULL;
 }
@@ -361,8 +358,6 @@
 	return 0;
 }
 
-<<<<<<< HEAD
-=======
 /**
  * vc4_hdmi_connector_atomic_get_property - hook for
  *						connector->atomic_get_property.
@@ -422,7 +417,6 @@
 	return -EINVAL;
 }
 
->>>>>>> 84db2c69
 static void vc4_hdmi_connector_reset(struct drm_connector *connector)
 {
 	struct vc4_hdmi_connector_state *old_state =
@@ -459,10 +453,7 @@
 	new_state->pixel_rate = vc4_state->pixel_rate;
 	new_state->output_bpc = vc4_state->output_bpc;
 	new_state->output_format = vc4_state->output_format;
-<<<<<<< HEAD
-=======
 	new_state->broadcast_rgb = vc4_state->broadcast_rgb;
->>>>>>> 84db2c69
 	__drm_atomic_helper_connector_duplicate_state(connector, &new_state->base);
 
 	return &new_state->base;
@@ -552,11 +543,8 @@
 
 	if (vc4_hdmi->variant->supports_hdr)
 		drm_connector_attach_hdr_output_metadata_property(connector);
-<<<<<<< HEAD
-=======
 
 	vc4_hdmi_attach_broadcast_rgb_property(dev, vc4_hdmi);
->>>>>>> 84db2c69
 
 	drm_connector_attach_encoder(connector, encoder);
 
@@ -881,15 +869,9 @@
 	HDMI_WRITE(HDMI_VID_CTL, HDMI_READ(HDMI_VID_CTL) | VC4_HD_VID_CTL_CLRRGB);
 
 	spin_unlock_irqrestore(&vc4_hdmi->hw_lock, flags);
-<<<<<<< HEAD
 
 	mdelay(1);
 
-=======
-
-	mdelay(1);
-
->>>>>>> 84db2c69
 	spin_lock_irqsave(&vc4_hdmi->hw_lock, flags);
 	HDMI_WRITE(HDMI_VID_CTL,
 		   HDMI_READ(HDMI_VID_CTL) & ~VC4_HD_VID_CTL_ENABLE);
@@ -970,7 +952,6 @@
 	HDMI_WRITE(HDMI_CSC_CTL, csc_ctl);
 
 	spin_unlock_irqrestore(&vc4_hdmi->hw_lock, flags);
-<<<<<<< HEAD
 }
 
 
@@ -1107,144 +1088,6 @@
 	spin_unlock_irqrestore(&vc4_hdmi->hw_lock, flags);
 }
 
-=======
-}
-
-
-/*
- * If we need to output Full Range RGB, then use the unity matrix
- *
- * [ 1      0      0      0]
- * [ 0      1      0      0]
- * [ 0      0      1      0]
- *
- * Matrix is signed 2p13 fixed point, with signed 9p6 offsets
- */
-static const u16 vc5_hdmi_csc_full_rgb_unity[3][4] = {
-	{ 0x2000, 0x0000, 0x0000, 0x0000 },
-	{ 0x0000, 0x2000, 0x0000, 0x0000 },
-	{ 0x0000, 0x0000, 0x2000, 0x0000 },
-};
-
-/*
- * CEA VICs other than #1 require limited range RGB output unless
- * overridden by an AVI infoframe. Apply a colorspace conversion to
- * squash 0-255 down to 16-235. The matrix here is:
- *
- * [ 0.8594 0      0      16]
- * [ 0      0.8594 0      16]
- * [ 0      0      0.8594 16]
- *
- * Matrix is signed 2p13 fixed point, with signed 9p6 offsets
- */
-static const u16 vc5_hdmi_csc_full_rgb_to_limited_rgb[3][4] = {
-	{ 0x1b80, 0x0000, 0x0000, 0x0400 },
-	{ 0x0000, 0x1b80, 0x0000, 0x0400 },
-	{ 0x0000, 0x0000, 0x1b80, 0x0400 },
-};
-
-/*
- * Conversion between Full Range RGB and Full Range YUV422 using the
- * BT.709 Colorspace
- *
- * [  0.212639  0.715169  0.072192  0   ]
- * [ -0.117208 -0.394207  0.511416  128 ]
- * [  0.511416 -0.464524 -0.046891  128 ]
- *
- * Matrix is signed 2p13 fixed point, with signed 9p6 offsets
- */
-static const u16 vc5_hdmi_csc_full_rgb_to_full_yuv422_bt709[3][4] = {
-	{ 0x06ce, 0x16e3, 0x024f, 0x0000 },
-	{ 0xfc41, 0xf364, 0x105e, 0x2000 },
-	{ 0x105e, 0xf124, 0xfe81, 0x2000 },
-};
-
-/*
- * Conversion between Full Range RGB and Full Range YUV444 using the
- * BT.709 Colorspace
- *
- * [ -0.117208 -0.394207  0.511416  128 ]
- * [  0.511416 -0.464524 -0.046891  128 ]
- * [  0.212639  0.715169  0.072192  0   ]
- *
- * Matrix is signed 2p13 fixed point, with signed 9p6 offsets
- */
-static const u16 vc5_hdmi_csc_full_rgb_to_full_yuv444_bt709[3][4] = {
-	{ 0xfc41, 0xf364, 0x105e, 0x2000 },
-	{ 0x105e, 0xf124, 0xfe81, 0x2000 },
-	{ 0x06ce, 0x16e3, 0x024f, 0x0000 },
-};
-
-static void vc5_hdmi_set_csc_coeffs(struct vc4_hdmi *vc4_hdmi,
-				    const u16 coeffs[3][4])
-{
-	lockdep_assert_held(&vc4_hdmi->hw_lock);
-
-	HDMI_WRITE(HDMI_CSC_12_11, (coeffs[0][1] << 16) | coeffs[0][0]);
-	HDMI_WRITE(HDMI_CSC_14_13, (coeffs[0][3] << 16) | coeffs[0][2]);
-	HDMI_WRITE(HDMI_CSC_22_21, (coeffs[1][1] << 16) | coeffs[1][0]);
-	HDMI_WRITE(HDMI_CSC_24_23, (coeffs[1][3] << 16) | coeffs[1][2]);
-	HDMI_WRITE(HDMI_CSC_32_31, (coeffs[2][1] << 16) | coeffs[2][0]);
-	HDMI_WRITE(HDMI_CSC_34_33, (coeffs[2][3] << 16) | coeffs[2][2]);
-}
-
-static void vc5_hdmi_csc_setup(struct vc4_hdmi *vc4_hdmi,
-			       struct drm_connector_state *state,
-			       const struct drm_display_mode *mode)
-{
-	struct vc4_hdmi_connector_state *vc4_state =
-		conn_state_to_vc4_hdmi_conn_state(state);
-	unsigned long flags;
-	u32 if_cfg = 0;
-	u32 if_xbar = 0x543210;
-	u32 csc_chan_ctl = 0;
-	u32 csc_ctl = VC5_MT_CP_CSC_CTL_ENABLE | VC4_SET_FIELD(VC4_HD_CSC_CTL_MODE_CUSTOM,
-							       VC5_MT_CP_CSC_CTL_MODE);
-
-	spin_lock_irqsave(&vc4_hdmi->hw_lock, flags);
-
-	switch (vc4_state->output_format) {
-	case VC4_HDMI_OUTPUT_YUV444:
-		vc5_hdmi_set_csc_coeffs(vc4_hdmi, vc5_hdmi_csc_full_rgb_to_full_yuv444_bt709);
-		break;
-
-	case VC4_HDMI_OUTPUT_YUV422:
-		csc_ctl |= VC4_SET_FIELD(VC5_MT_CP_CSC_CTL_FILTER_MODE_444_TO_422_STANDARD,
-					 VC5_MT_CP_CSC_CTL_FILTER_MODE_444_TO_422) |
-			VC5_MT_CP_CSC_CTL_USE_444_TO_422 |
-			VC5_MT_CP_CSC_CTL_USE_RNG_SUPPRESSION;
-
-		csc_chan_ctl |= VC4_SET_FIELD(VC5_MT_CP_CHANNEL_CTL_OUTPUT_REMAP_LEGACY_STYLE,
-					      VC5_MT_CP_CHANNEL_CTL_OUTPUT_REMAP);
-
-		if_cfg |= VC4_SET_FIELD(VC5_DVP_HT_VEC_INTERFACE_CFG_SEL_422_FORMAT_422_LEGACY,
-					VC5_DVP_HT_VEC_INTERFACE_CFG_SEL_422);
-
-		vc5_hdmi_set_csc_coeffs(vc4_hdmi, vc5_hdmi_csc_full_rgb_to_full_yuv422_bt709);
-		break;
-
-	case VC4_HDMI_OUTPUT_RGB:
-		if_xbar = 0x354021;
-
-		if (!vc4_hdmi_is_full_range_rgb(vc4_hdmi, mode))
-			vc5_hdmi_set_csc_coeffs(vc4_hdmi, vc5_hdmi_csc_full_rgb_to_limited_rgb);
-		else
-			vc5_hdmi_set_csc_coeffs(vc4_hdmi, vc5_hdmi_csc_full_rgb_unity);
-		break;
-
-	default:
-		break;
-	}
-
-	HDMI_WRITE(HDMI_VEC_INTERFACE_CFG, if_cfg);
-	HDMI_WRITE(HDMI_VEC_INTERFACE_XBAR, if_xbar);
-	HDMI_WRITE(HDMI_CSC_CHANNEL_CTL, csc_chan_ctl);
-	HDMI_WRITE(HDMI_CSC_CTL, csc_ctl);
-
-	spin_unlock_irqrestore(&vc4_hdmi->hw_lock, flags);
-}
-
->>>>>>> 84db2c69
 static void vc4_hdmi_set_timings(struct vc4_hdmi *vc4_hdmi,
 				 struct drm_connector_state *state,
 				 struct drm_display_mode *mode)
@@ -1644,10 +1487,7 @@
 	mutex_lock(&vc4_hdmi->mutex);
 	vc4_hdmi->output_bpc = vc4_state->output_bpc;
 	vc4_hdmi->output_format = vc4_state->output_format;
-<<<<<<< HEAD
-=======
 	vc4_hdmi->broadcast_rgb = vc4_state->broadcast_rgb;
->>>>>>> 84db2c69
 	memcpy(&vc4_hdmi->saved_adjusted_mode,
 	       &crtc_state->adjusted_mode,
 	       sizeof(vc4_hdmi->saved_adjusted_mode));
@@ -2126,15 +1966,9 @@
 	unsigned long flags;
 
 	mutex_lock(&vc4_hdmi->mutex);
-<<<<<<< HEAD
 
 	spin_lock_irqsave(&vc4_hdmi->hw_lock, flags);
 
-=======
-
-	spin_lock_irqsave(&vc4_hdmi->hw_lock, flags);
-
->>>>>>> 84db2c69
 	HDMI_WRITE(HDMI_MAI_CTL,
 		   VC4_HD_MAI_CTL_DLATE |
 		   VC4_HD_MAI_CTL_ERRORE |
@@ -2260,19 +2094,11 @@
 	channel_map = vc4_hdmi->variant->channel_map(vc4_hdmi, channel_mask);
 	HDMI_WRITE(HDMI_MAI_CHANNEL_MAP, channel_map);
 	HDMI_WRITE(HDMI_AUDIO_PACKET_CONFIG, audio_packet_config);
-<<<<<<< HEAD
 
 	vc4_hdmi_set_n_cts(vc4_hdmi, sample_rate);
 
 	spin_unlock_irqrestore(&vc4_hdmi->hw_lock, flags);
 
-=======
-
-	vc4_hdmi_set_n_cts(vc4_hdmi, sample_rate);
-
-	spin_unlock_irqrestore(&vc4_hdmi->hw_lock, flags);
-
->>>>>>> 84db2c69
 	memcpy(&vc4_hdmi->audio.infoframe, &params->cea, sizeof(params->cea));
 	if (vc4_hdmi->output_enabled)
 		vc4_hdmi_set_audio_infoframe(encoder);
