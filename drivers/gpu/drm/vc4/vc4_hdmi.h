#ifndef _VC4_HDMI_H_
#define _VC4_HDMI_H_

#include <drm/drm_connector.h>
#include <media/cec.h>
#include <sound/dmaengine_pcm.h>
#include <sound/soc.h>

#include "vc4_drv.h"

<<<<<<< HEAD
/* VC4 HDMI encoder KMS struct */
struct vc4_hdmi_encoder {
	struct vc4_encoder base;
	bool hdmi_monitor;
};

static inline struct vc4_hdmi_encoder *
to_vc4_hdmi_encoder(struct drm_encoder *encoder)
{
	return container_of(encoder, struct vc4_hdmi_encoder, base.base);
}

=======
>>>>>>> 294b1446
struct vc4_hdmi;
struct vc4_hdmi_register;
struct vc4_hdmi_connector_state;

enum vc4_hdmi_phy_channel {
	PHY_LANE_0 = 0,
	PHY_LANE_1,
	PHY_LANE_2,
	PHY_LANE_CK,
};

struct vc4_hdmi_variant {
	/* Encoder Type for that controller */
	enum vc4_encoder_type encoder_type;

	/* ALSA card name */
	const char *card_name;

	/* Filename to expose the registers in debugfs */
	const char *debugfs_name;

	/* Maximum pixel clock supported by the controller (in Hz) */
	unsigned long long max_pixel_clock;

	/* List of the registers available on that variant */
	const struct vc4_hdmi_register *registers;

	/* Number of registers on that variant */
	unsigned int num_registers;

	/* BCM2711 Only.
	 * The variants don't map the lane in the same order in the
	 * PHY, so this is an array mapping the HDMI channel (index)
	 * to the PHY lane (value).
	 */
	enum vc4_hdmi_phy_channel phy_lane_mapping[4];

	/* The BCM2711 cannot deal with odd horizontal pixel timings */
	bool unsupported_odd_h_timings;

	/*
	 * The BCM2711 CEC/hotplug IRQ controller is shared between the
	 * two HDMI controllers, and we have a proper irqchip driver for
	 * it.
	 */
	bool external_irq_controller;

	/* Callback to get the resources (memory region, interrupts,
	 * clocks, etc) for that variant.
	 */
	int (*init_resources)(struct drm_device *drm,
			      struct vc4_hdmi *vc4_hdmi);

	/* Callback to reset the HDMI block */
	void (*reset)(struct vc4_hdmi *vc4_hdmi);

	/* Callback to enable / disable the CSC */
	void (*csc_setup)(struct vc4_hdmi *vc4_hdmi,
			  struct drm_connector_state *state,
			  const struct drm_display_mode *mode);

	/* Callback to configure the video timings in the HDMI block */
	void (*set_timings)(struct vc4_hdmi *vc4_hdmi,
			    struct drm_connector_state *state,
			    const struct drm_display_mode *mode);

	/* Callback to initialize the PHY according to the connector state */
	void (*phy_init)(struct vc4_hdmi *vc4_hdmi,
			 struct vc4_hdmi_connector_state *vc4_conn_state);

	/* Callback to disable the PHY */
	void (*phy_disable)(struct vc4_hdmi *vc4_hdmi);

	/* Callback to enable the RNG in the PHY */
	void (*phy_rng_enable)(struct vc4_hdmi *vc4_hdmi);

	/* Callback to disable the RNG in the PHY */
	void (*phy_rng_disable)(struct vc4_hdmi *vc4_hdmi);

	/* Callback to get channel map */
	u32 (*channel_map)(struct vc4_hdmi *vc4_hdmi, u32 channel_mask);

	/* Enables HDR metadata */
	bool supports_hdr;

	/* Callback for hardware specific hotplug detect */
	bool (*hp_detect)(struct vc4_hdmi *vc4_hdmi);
};

/* HDMI audio information */
struct vc4_hdmi_audio {
	struct snd_soc_card card;
	struct snd_soc_dai_link link;
	struct snd_soc_dai_link_component cpu;
	struct snd_soc_dai_link_component codec;
	struct snd_soc_dai_link_component platform;
	struct snd_dmaengine_dai_dma_data dma_data;
	struct hdmi_audio_infoframe infoframe;
	struct platform_device *codec_pdev;
	bool streaming;
};

enum vc4_hdmi_output_format {
	VC4_HDMI_OUTPUT_RGB,
	VC4_HDMI_OUTPUT_YUV422,
	VC4_HDMI_OUTPUT_YUV444,
	VC4_HDMI_OUTPUT_YUV420,
};

/* General HDMI hardware state. */
struct vc4_hdmi {
	struct vc4_hdmi_audio audio;

	struct platform_device *pdev;
	const struct vc4_hdmi_variant *variant;

	struct vc4_encoder encoder;
	struct drm_connector connector;

	struct delayed_work scrambling_work;

	struct drm_property *broadcast_rgb_property;

	struct i2c_adapter *ddc;
	void __iomem *hdmicore_regs;
	void __iomem *hd_regs;

	/* VC5 Only */
	void __iomem *cec_regs;
	/* VC5 Only */
	void __iomem *csc_regs;
	/* VC5 Only */
	void __iomem *dvp_regs;
	/* VC5 Only */
	void __iomem *phy_regs;
	/* VC5 Only */
	void __iomem *ram_regs;
	/* VC5 Only */
	void __iomem *rm_regs;

	struct gpio_desc *hpd_gpio;

	/*
	 * On some systems (like the RPi4), some modes are in the same
	 * frequency range than the WiFi channels (1440p@60Hz for
	 * example). Should we take evasive actions because that system
	 * has a wifi adapter?
	 */
	bool disable_wifi_frequencies;

	struct cec_adapter *cec_adap;
	struct cec_msg cec_rx_msg;
	bool cec_tx_ok;
	bool cec_irq_was_rx;

	struct clk *cec_clock;
	struct clk *pixel_clock;
	struct clk *hsm_clock;
	struct clk *audio_clock;
	struct clk *pixel_bvb_clock;

	struct reset_control *reset;

	struct debugfs_regset32 hdmi_regset;
	struct debugfs_regset32 hd_regset;

	/**
	 * @hw_lock: Spinlock protecting device register access.
	 */
	spinlock_t hw_lock;

	/**
	 * @mutex: Mutex protecting the driver access across multiple
<<<<<<< HEAD
	 * frameworks (KMS, ALSA).
	 *
	 * NOTE: While supported, CEC has been left out since
	 * cec_s_phys_addr_from_edid() might call .adap_enable and lead to a
	 * reentrancy issue between .get_modes (or .detect) and .adap_enable.
	 * Since we don't share any state between the CEC hooks and KMS', it's
	 * not a big deal. The only trouble might come from updating the CEC
	 * clock divider which might be affected by a modeset, but CEC should
	 * be resilient to that.
=======
	 * frameworks (KMS, ALSA, CEC).
>>>>>>> 294b1446
	 */
	struct mutex mutex;

	/**
	 * @saved_adjusted_mode: Copy of @drm_crtc_state.adjusted_mode
	 * for use by ALSA hooks and interrupt handlers. Protected by @mutex.
	 */
	struct drm_display_mode saved_adjusted_mode;

	/**
	 * @output_enabled: Is the HDMI controller currently active?
	 * Protected by @mutex.
	 */
	bool output_enabled;

	/**
	 * @scdc_enabled: Is the HDMI controller currently running with
	 * the scrambler on? Protected by @mutex.
	 */
	bool scdc_enabled;

	/**
	 * @output_bpc: Copy of @vc4_connector_state.output_bpc for use
	 * outside of KMS hooks. Protected by @mutex.
	 */
	unsigned int output_bpc;

	/**
	 * @output_format: Copy of @vc4_connector_state.output_format
	 * for use outside of KMS hooks. Protected by @mutex.
	 */
	enum vc4_hdmi_output_format output_format;

	/**
	 * @broadcast_rgb: Copy of @vc4_connector_state.broadcast_rgb
	 * for use outside of KMS hooks. Protected by @mutex.
	 */
	int broadcast_rgb;

	/* VC5 debugfs regset */
	struct debugfs_regset32 cec_regset;
	struct debugfs_regset32 csc_regset;
	struct debugfs_regset32 dvp_regset;
	struct debugfs_regset32 phy_regset;
	struct debugfs_regset32 ram_regset;
	struct debugfs_regset32 rm_regset;
};

static inline struct vc4_hdmi *
connector_to_vc4_hdmi(struct drm_connector *connector)
{
	return container_of(connector, struct vc4_hdmi, connector);
}

static inline struct vc4_hdmi *
encoder_to_vc4_hdmi(struct drm_encoder *encoder)
{
	struct vc4_encoder *_encoder = to_vc4_encoder(encoder);
	return container_of(_encoder, struct vc4_hdmi, encoder);
}

struct vc4_hdmi_connector_state {
	struct drm_connector_state	base;
	unsigned long long		pixel_rate;
	unsigned int 			output_bpc;
	enum vc4_hdmi_output_format	output_format;
	int				broadcast_rgb;
};

static inline struct vc4_hdmi_connector_state *
conn_state_to_vc4_hdmi_conn_state(struct drm_connector_state *conn_state)
{
	return container_of(conn_state, struct vc4_hdmi_connector_state, base);
}

static inline const struct vc4_hdmi_connector_state *
const_conn_state_to_vc4_hdmi_conn_state(const struct drm_connector_state *conn_state)
{
	return container_of(conn_state, struct vc4_hdmi_connector_state, base);
}

void vc4_hdmi_phy_init(struct vc4_hdmi *vc4_hdmi,
		       struct vc4_hdmi_connector_state *vc4_conn_state);
void vc4_hdmi_phy_disable(struct vc4_hdmi *vc4_hdmi);
void vc4_hdmi_phy_rng_enable(struct vc4_hdmi *vc4_hdmi);
void vc4_hdmi_phy_rng_disable(struct vc4_hdmi *vc4_hdmi);

void vc5_hdmi_phy_init(struct vc4_hdmi *vc4_hdmi,
		       struct vc4_hdmi_connector_state *vc4_conn_state);
void vc5_hdmi_phy_disable(struct vc4_hdmi *vc4_hdmi);
void vc5_hdmi_phy_rng_enable(struct vc4_hdmi *vc4_hdmi);
void vc5_hdmi_phy_rng_disable(struct vc4_hdmi *vc4_hdmi);

#endif /* _VC4_HDMI_H_ */<|MERGE_RESOLUTION|>--- conflicted
+++ resolved
@@ -8,21 +8,6 @@
 
 #include "vc4_drv.h"
 
-<<<<<<< HEAD
-/* VC4 HDMI encoder KMS struct */
-struct vc4_hdmi_encoder {
-	struct vc4_encoder base;
-	bool hdmi_monitor;
-};
-
-static inline struct vc4_hdmi_encoder *
-to_vc4_hdmi_encoder(struct drm_encoder *encoder)
-{
-	return container_of(encoder, struct vc4_hdmi_encoder, base.base);
-}
-
-=======
->>>>>>> 294b1446
 struct vc4_hdmi;
 struct vc4_hdmi_register;
 struct vc4_hdmi_connector_state;
@@ -196,19 +181,7 @@
 
 	/**
 	 * @mutex: Mutex protecting the driver access across multiple
-<<<<<<< HEAD
-	 * frameworks (KMS, ALSA).
-	 *
-	 * NOTE: While supported, CEC has been left out since
-	 * cec_s_phys_addr_from_edid() might call .adap_enable and lead to a
-	 * reentrancy issue between .get_modes (or .detect) and .adap_enable.
-	 * Since we don't share any state between the CEC hooks and KMS', it's
-	 * not a big deal. The only trouble might come from updating the CEC
-	 * clock divider which might be affected by a modeset, but CEC should
-	 * be resilient to that.
-=======
 	 * frameworks (KMS, ALSA, CEC).
->>>>>>> 294b1446
 	 */
 	struct mutex mutex;
 
