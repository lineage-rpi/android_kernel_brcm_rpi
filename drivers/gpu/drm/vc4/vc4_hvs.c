--- conflicted
+++ resolved
@@ -883,17 +883,10 @@
 	struct drm_device *drm = &hvs->vc4->base;
 	u32 dispctrl;
 	int idx;
-<<<<<<< HEAD
 
 	if (!drm_dev_enter(drm, &idx))
 		return;
 
-=======
-
-	if (!drm_dev_enter(drm, &idx))
-		return;
-
->>>>>>> 46937443
 	dispctrl = HVS_READ(SCALER_DISPCTRL);
 	dispctrl &= ~(hvs->vc4->is_vc5 ? SCALER5_DISPCTRL_DSPEISLUR(channel) :
 					 SCALER_DISPCTRL_DSPEISLUR(channel));
@@ -908,17 +901,10 @@
 	struct drm_device *drm = &hvs->vc4->base;
 	u32 dispctrl;
 	int idx;
-<<<<<<< HEAD
 
 	if (!drm_dev_enter(drm, &idx))
 		return;
 
-=======
-
-	if (!drm_dev_enter(drm, &idx))
-		return;
-
->>>>>>> 46937443
 	dispctrl = HVS_READ(SCALER_DISPCTRL);
 	dispctrl |= (hvs->vc4->is_vc5 ? SCALER5_DISPCTRL_DSPEISLUR(channel) :
 					SCALER_DISPCTRL_DSPEISLUR(channel));
@@ -1049,10 +1035,6 @@
 	hvs->regset.nregs = ARRAY_SIZE(hvs_regs);
 
 	if (vc4->is_vc5) {
-<<<<<<< HEAD
-		unsigned long min_rate;
-		unsigned long max_rate;
-=======
 		struct rpi_firmware *firmware;
 		struct device_node *node;
 		unsigned int max_rate;
@@ -1065,7 +1047,6 @@
 		of_node_put(node);
 		if (!firmware)
 			return -EPROBE_DEFER;
->>>>>>> 46937443
 
 		hvs->core_clk = devm_clk_get(&pdev->dev, NULL);
 		if (IS_ERR(hvs->core_clk)) {
@@ -1073,16 +1054,6 @@
 			return PTR_ERR(hvs->core_clk);
 		}
 
-<<<<<<< HEAD
-		max_rate = clk_get_max_rate(hvs->core_clk);
-		if (max_rate >= 550000000)
-			hvs->vc5_hdmi_enable_scrambling = true;
-
-		min_rate = clk_get_min_rate(hvs->core_clk);
-		if (min_rate >= 600000000)
-			hvs->vc5_hdmi_enable_4096by2160 = true;
-
-=======
 		max_rate = rpi_firmware_clk_get_max_rate(firmware,
 							 RPI_FIRMWARE_CORE_CLK_ID);
 		rpi_firmware_put(firmware);
@@ -1094,7 +1065,6 @@
 
 		hvs->max_core_rate = max_rate;
 
->>>>>>> 46937443
 		ret = clk_prepare_enable(hvs->core_clk);
 		if (ret) {
 			dev_err(&pdev->dev, "Couldn't enable the core clock\n");
