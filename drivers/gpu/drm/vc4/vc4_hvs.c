--- conflicted
+++ resolved
@@ -72,15 +72,9 @@
 	struct drm_device *drm = &hvs->vc4->base;
 	struct drm_printer p = drm_info_printer(&hvs->pdev->dev);
 	int idx, i;
-<<<<<<< HEAD
 
 	drm_print_regset32(&p, &hvs->regset);
 
-=======
-
-	drm_print_regset32(&p, &hvs->regset);
-
->>>>>>> bb12d18e
 	if (!drm_dev_enter(drm, &idx))
 		return;
 
@@ -416,8 +410,6 @@
 	vc5_hvs_lut_load(hvs, vc4_crtc);
 }
 
-<<<<<<< HEAD
-=======
 static void vc4_hvs_irq_enable_eof(const struct vc4_hvs *hvs,
 				   unsigned int channel)
 {
@@ -564,7 +556,6 @@
 	spin_unlock_irqrestore(&hvs->mm_lock, flags);
 }
 
->>>>>>> bb12d18e
 u8 vc4_hvs_get_fifo_frame_count(struct vc4_hvs *hvs, unsigned int fifo)
 {
 	struct drm_device *drm = &hvs->vc4->base;
@@ -818,11 +809,8 @@
 	if (IS_ERR(alloc))
 		return PTR_ERR(alloc);
 
-<<<<<<< HEAD
-=======
 	vc4_state->mm = alloc;
 
->>>>>>> bb12d18e
 	return vc4_hvs_gamma_check(crtc, state);
 }
 
@@ -837,14 +825,9 @@
 	if (!drm_dev_enter(dev, &idx))
 		return;
 
-<<<<<<< HEAD
-	HVS_WRITE(SCALER_DISPLISTX(vc4_state->assigned_channel),
-		  vc4_state->mm.start);
-=======
 	WARN_ON(!vc4_state->mm);
 	HVS_WRITE(SCALER_DISPLISTX(vc4_state->assigned_channel),
 		  vc4_state->mm->mm_node.start);
->>>>>>> bb12d18e
 
 	drm_dev_exit(idx);
 }
@@ -931,12 +914,7 @@
 	struct vc4_plane_state *vc4_plane_state;
 	bool debug_dump_regs = false;
 	bool enable_bg_fill = false;
-<<<<<<< HEAD
-	u32 __iomem *dlist_start = vc4->hvs->dlist + vc4_state->mm.start;
-	u32 __iomem *dlist_next = dlist_start;
-=======
 	u32 __iomem *dlist_start, *dlist_next;
->>>>>>> bb12d18e
 	unsigned int zpos = 0;
 	bool found = false;
 	int idx;
@@ -1055,17 +1033,10 @@
 	struct drm_device *drm = &hvs->vc4->base;
 	u32 dispctrl;
 	int idx;
-<<<<<<< HEAD
 
 	if (!drm_dev_enter(drm, &idx))
 		return;
 
-=======
-
-	if (!drm_dev_enter(drm, &idx))
-		return;
-
->>>>>>> bb12d18e
 	dispctrl = HVS_READ(SCALER_DISPCTRL);
 	dispctrl &= ~(hvs->vc4->is_vc5 ? SCALER5_DISPCTRL_DSPEISLUR(channel) :
 					 SCALER_DISPCTRL_DSPEISLUR(channel));
@@ -1080,17 +1051,10 @@
 	struct drm_device *drm = &hvs->vc4->base;
 	u32 dispctrl;
 	int idx;
-<<<<<<< HEAD
 
 	if (!drm_dev_enter(drm, &idx))
 		return;
 
-=======
-
-	if (!drm_dev_enter(drm, &idx))
-		return;
-
->>>>>>> bb12d18e
 	dispctrl = HVS_READ(SCALER_DISPCTRL);
 	dispctrl |= (hvs->vc4->is_vc5 ? SCALER5_DISPCTRL_DSPEISLUR(channel) :
 					SCALER_DISPCTRL_DSPEISLUR(channel));
