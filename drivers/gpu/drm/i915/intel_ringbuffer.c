/*
 * Copyright © 2008-2010 Intel Corporation
 *
 * Permission is hereby granted, free of charge, to any person obtaining a
 * copy of this software and associated documentation files (the "Software"),
 * to deal in the Software without restriction, including without limitation
 * the rights to use, copy, modify, merge, publish, distribute, sublicense,
 * and/or sell copies of the Software, and to permit persons to whom the
 * Software is furnished to do so, subject to the following conditions:
 *
 * The above copyright notice and this permission notice (including the next
 * paragraph) shall be included in all copies or substantial portions of the
 * Software.
 *
 * THE SOFTWARE IS PROVIDED "AS IS", WITHOUT WARRANTY OF ANY KIND, EXPRESS OR
 * IMPLIED, INCLUDING BUT NOT LIMITED TO THE WARRANTIES OF MERCHANTABILITY,
 * FITNESS FOR A PARTICULAR PURPOSE AND NONINFRINGEMENT.  IN NO EVENT SHALL
 * THE AUTHORS OR COPYRIGHT HOLDERS BE LIABLE FOR ANY CLAIM, DAMAGES OR OTHER
 * LIABILITY, WHETHER IN AN ACTION OF CONTRACT, TORT OR OTHERWISE, ARISING
 * FROM, OUT OF OR IN CONNECTION WITH THE SOFTWARE OR THE USE OR OTHER DEALINGS
 * IN THE SOFTWARE.
 *
 * Authors:
 *    Eric Anholt <eric@anholt.net>
 *    Zou Nan hai <nanhai.zou@intel.com>
 *    Xiang Hai hao<haihao.xiang@intel.com>
 *
 */

#include <drm/drmP.h>
#include "i915_drv.h"
#include <drm/i915_drm.h>
#include "i915_trace.h"
#include "intel_drv.h"

static inline int ring_space(struct intel_ring_buffer *ring)
{
	int space = (ring->head & HEAD_ADDR) - (ring->tail + I915_RING_FREE_SPACE);
	if (space < 0)
		space += ring->size;
	return space;
}

void __intel_ring_advance(struct intel_ring_buffer *ring)
{
	struct drm_i915_private *dev_priv = ring->dev->dev_private;

	ring->tail &= ring->size - 1;
	if (dev_priv->gpu_error.stop_rings & intel_ring_flag(ring))
		return;
	ring->write_tail(ring, ring->tail);
}

static int
gen2_render_ring_flush(struct intel_ring_buffer *ring,
		       u32	invalidate_domains,
		       u32	flush_domains)
{
	u32 cmd;
	int ret;

	cmd = MI_FLUSH;
	if (((invalidate_domains|flush_domains) & I915_GEM_DOMAIN_RENDER) == 0)
		cmd |= MI_NO_WRITE_FLUSH;

	if (invalidate_domains & I915_GEM_DOMAIN_SAMPLER)
		cmd |= MI_READ_FLUSH;

	ret = intel_ring_begin(ring, 2);
	if (ret)
		return ret;

	intel_ring_emit(ring, cmd);
	intel_ring_emit(ring, MI_NOOP);
	intel_ring_advance(ring);

	return 0;
}

static int
gen4_render_ring_flush(struct intel_ring_buffer *ring,
		       u32	invalidate_domains,
		       u32	flush_domains)
{
	struct drm_device *dev = ring->dev;
	u32 cmd;
	int ret;

	/*
	 * read/write caches:
	 *
	 * I915_GEM_DOMAIN_RENDER is always invalidated, but is
	 * only flushed if MI_NO_WRITE_FLUSH is unset.  On 965, it is
	 * also flushed at 2d versus 3d pipeline switches.
	 *
	 * read-only caches:
	 *
	 * I915_GEM_DOMAIN_SAMPLER is flushed on pre-965 if
	 * MI_READ_FLUSH is set, and is always flushed on 965.
	 *
	 * I915_GEM_DOMAIN_COMMAND may not exist?
	 *
	 * I915_GEM_DOMAIN_INSTRUCTION, which exists on 965, is
	 * invalidated when MI_EXE_FLUSH is set.
	 *
	 * I915_GEM_DOMAIN_VERTEX, which exists on 965, is
	 * invalidated with every MI_FLUSH.
	 *
	 * TLBs:
	 *
	 * On 965, TLBs associated with I915_GEM_DOMAIN_COMMAND
	 * and I915_GEM_DOMAIN_CPU in are invalidated at PTE write and
	 * I915_GEM_DOMAIN_RENDER and I915_GEM_DOMAIN_SAMPLER
	 * are flushed at any MI_FLUSH.
	 */

	cmd = MI_FLUSH | MI_NO_WRITE_FLUSH;
	if ((invalidate_domains|flush_domains) & I915_GEM_DOMAIN_RENDER)
		cmd &= ~MI_NO_WRITE_FLUSH;
	if (invalidate_domains & I915_GEM_DOMAIN_INSTRUCTION)
		cmd |= MI_EXE_FLUSH;

	if (invalidate_domains & I915_GEM_DOMAIN_COMMAND &&
	    (IS_G4X(dev) || IS_GEN5(dev)))
		cmd |= MI_INVALIDATE_ISP;

	ret = intel_ring_begin(ring, 2);
	if (ret)
		return ret;

	intel_ring_emit(ring, cmd);
	intel_ring_emit(ring, MI_NOOP);
	intel_ring_advance(ring);

	return 0;
}

/**
 * Emits a PIPE_CONTROL with a non-zero post-sync operation, for
 * implementing two workarounds on gen6.  From section 1.4.7.1
 * "PIPE_CONTROL" of the Sandy Bridge PRM volume 2 part 1:
 *
 * [DevSNB-C+{W/A}] Before any depth stall flush (including those
 * produced by non-pipelined state commands), software needs to first
 * send a PIPE_CONTROL with no bits set except Post-Sync Operation !=
 * 0.
 *
 * [Dev-SNB{W/A}]: Before a PIPE_CONTROL with Write Cache Flush Enable
 * =1, a PIPE_CONTROL with any non-zero post-sync-op is required.
 *
 * And the workaround for these two requires this workaround first:
 *
 * [Dev-SNB{W/A}]: Pipe-control with CS-stall bit set must be sent
 * BEFORE the pipe-control with a post-sync op and no write-cache
 * flushes.
 *
 * And this last workaround is tricky because of the requirements on
 * that bit.  From section 1.4.7.2.3 "Stall" of the Sandy Bridge PRM
 * volume 2 part 1:
 *
 *     "1 of the following must also be set:
 *      - Render Target Cache Flush Enable ([12] of DW1)
 *      - Depth Cache Flush Enable ([0] of DW1)
 *      - Stall at Pixel Scoreboard ([1] of DW1)
 *      - Depth Stall ([13] of DW1)
 *      - Post-Sync Operation ([13] of DW1)
 *      - Notify Enable ([8] of DW1)"
 *
 * The cache flushes require the workaround flush that triggered this
 * one, so we can't use it.  Depth stall would trigger the same.
 * Post-sync nonzero is what triggered this second workaround, so we
 * can't use that one either.  Notify enable is IRQs, which aren't
 * really our business.  That leaves only stall at scoreboard.
 */
static int
intel_emit_post_sync_nonzero_flush(struct intel_ring_buffer *ring)
{
	u32 scratch_addr = ring->scratch.gtt_offset + 128;
	int ret;


	ret = intel_ring_begin(ring, 6);
	if (ret)
		return ret;

	intel_ring_emit(ring, GFX_OP_PIPE_CONTROL(5));
	intel_ring_emit(ring, PIPE_CONTROL_CS_STALL |
			PIPE_CONTROL_STALL_AT_SCOREBOARD);
	intel_ring_emit(ring, scratch_addr | PIPE_CONTROL_GLOBAL_GTT); /* address */
	intel_ring_emit(ring, 0); /* low dword */
	intel_ring_emit(ring, 0); /* high dword */
	intel_ring_emit(ring, MI_NOOP);
	intel_ring_advance(ring);

	ret = intel_ring_begin(ring, 6);
	if (ret)
		return ret;

	intel_ring_emit(ring, GFX_OP_PIPE_CONTROL(5));
	intel_ring_emit(ring, PIPE_CONTROL_QW_WRITE);
	intel_ring_emit(ring, scratch_addr | PIPE_CONTROL_GLOBAL_GTT); /* address */
	intel_ring_emit(ring, 0);
	intel_ring_emit(ring, 0);
	intel_ring_emit(ring, MI_NOOP);
	intel_ring_advance(ring);

	return 0;
}

static int
gen6_render_ring_flush(struct intel_ring_buffer *ring,
                         u32 invalidate_domains, u32 flush_domains)
{
	u32 flags = 0;
	u32 scratch_addr = ring->scratch.gtt_offset + 128;
	int ret;

	/* Force SNB workarounds for PIPE_CONTROL flushes */
	ret = intel_emit_post_sync_nonzero_flush(ring);
	if (ret)
		return ret;

	/* Just flush everything.  Experiments have shown that reducing the
	 * number of bits based on the write domains has little performance
	 * impact.
	 */
	if (flush_domains) {
		flags |= PIPE_CONTROL_RENDER_TARGET_CACHE_FLUSH;
		flags |= PIPE_CONTROL_DEPTH_CACHE_FLUSH;
		/*
		 * Ensure that any following seqno writes only happen
		 * when the render cache is indeed flushed.
		 */
		flags |= PIPE_CONTROL_CS_STALL;
	}
	if (invalidate_domains) {
		flags |= PIPE_CONTROL_TLB_INVALIDATE;
		flags |= PIPE_CONTROL_INSTRUCTION_CACHE_INVALIDATE;
		flags |= PIPE_CONTROL_TEXTURE_CACHE_INVALIDATE;
		flags |= PIPE_CONTROL_VF_CACHE_INVALIDATE;
		flags |= PIPE_CONTROL_CONST_CACHE_INVALIDATE;
		flags |= PIPE_CONTROL_STATE_CACHE_INVALIDATE;
		/*
		 * TLB invalidate requires a post-sync write.
		 */
		flags |= PIPE_CONTROL_QW_WRITE | PIPE_CONTROL_CS_STALL;
	}

	ret = intel_ring_begin(ring, 4);
	if (ret)
		return ret;

	intel_ring_emit(ring, GFX_OP_PIPE_CONTROL(4));
	intel_ring_emit(ring, flags);
	intel_ring_emit(ring, scratch_addr | PIPE_CONTROL_GLOBAL_GTT);
	intel_ring_emit(ring, 0);
	intel_ring_advance(ring);

	return 0;
}

static int
gen7_render_ring_cs_stall_wa(struct intel_ring_buffer *ring)
{
	int ret;

	ret = intel_ring_begin(ring, 4);
	if (ret)
		return ret;

	intel_ring_emit(ring, GFX_OP_PIPE_CONTROL(4));
	intel_ring_emit(ring, PIPE_CONTROL_CS_STALL |
			      PIPE_CONTROL_STALL_AT_SCOREBOARD);
	intel_ring_emit(ring, 0);
	intel_ring_emit(ring, 0);
	intel_ring_advance(ring);

	return 0;
}

static int gen7_ring_fbc_flush(struct intel_ring_buffer *ring, u32 value)
{
	int ret;

	if (!ring->fbc_dirty)
		return 0;

	ret = intel_ring_begin(ring, 6);
	if (ret)
		return ret;
	/* WaFbcNukeOn3DBlt:ivb/hsw */
	intel_ring_emit(ring, MI_LOAD_REGISTER_IMM(1));
	intel_ring_emit(ring, MSG_FBC_REND_STATE);
	intel_ring_emit(ring, value);
	intel_ring_emit(ring, MI_STORE_REGISTER_MEM(1) | MI_SRM_LRM_GLOBAL_GTT);
	intel_ring_emit(ring, MSG_FBC_REND_STATE);
	intel_ring_emit(ring, ring->scratch.gtt_offset + 256);
	intel_ring_advance(ring);

	ring->fbc_dirty = false;
	return 0;
}

static int
gen7_render_ring_flush(struct intel_ring_buffer *ring,
		       u32 invalidate_domains, u32 flush_domains)
{
	u32 flags = 0;
	u32 scratch_addr = ring->scratch.gtt_offset + 128;
	int ret;

	/*
	 * Ensure that any following seqno writes only happen when the render
	 * cache is indeed flushed.
	 *
	 * Workaround: 4th PIPE_CONTROL command (except the ones with only
	 * read-cache invalidate bits set) must have the CS_STALL bit set. We
	 * don't try to be clever and just set it unconditionally.
	 */
	flags |= PIPE_CONTROL_CS_STALL;

	/* Just flush everything.  Experiments have shown that reducing the
	 * number of bits based on the write domains has little performance
	 * impact.
	 */
	if (flush_domains) {
		flags |= PIPE_CONTROL_RENDER_TARGET_CACHE_FLUSH;
		flags |= PIPE_CONTROL_DEPTH_CACHE_FLUSH;
	}
	if (invalidate_domains) {
		flags |= PIPE_CONTROL_TLB_INVALIDATE;
		flags |= PIPE_CONTROL_INSTRUCTION_CACHE_INVALIDATE;
		flags |= PIPE_CONTROL_TEXTURE_CACHE_INVALIDATE;
		flags |= PIPE_CONTROL_VF_CACHE_INVALIDATE;
		flags |= PIPE_CONTROL_CONST_CACHE_INVALIDATE;
		flags |= PIPE_CONTROL_STATE_CACHE_INVALIDATE;
		/*
		 * TLB invalidate requires a post-sync write.
		 */
		flags |= PIPE_CONTROL_QW_WRITE;
		flags |= PIPE_CONTROL_GLOBAL_GTT_IVB;

		/* Workaround: we must issue a pipe_control with CS-stall bit
		 * set before a pipe_control command that has the state cache
		 * invalidate bit set. */
		gen7_render_ring_cs_stall_wa(ring);
	}

	ret = intel_ring_begin(ring, 4);
	if (ret)
		return ret;

	intel_ring_emit(ring, GFX_OP_PIPE_CONTROL(4));
	intel_ring_emit(ring, flags);
	intel_ring_emit(ring, scratch_addr);
	intel_ring_emit(ring, 0);
	intel_ring_advance(ring);

	if (!invalidate_domains && flush_domains)
		return gen7_ring_fbc_flush(ring, FBC_REND_NUKE);

	return 0;
}

static int
gen8_render_ring_flush(struct intel_ring_buffer *ring,
		       u32 invalidate_domains, u32 flush_domains)
{
	u32 flags = 0;
	u32 scratch_addr = ring->scratch.gtt_offset + 128;
	int ret;

	flags |= PIPE_CONTROL_CS_STALL;

	if (flush_domains) {
		flags |= PIPE_CONTROL_RENDER_TARGET_CACHE_FLUSH;
		flags |= PIPE_CONTROL_DEPTH_CACHE_FLUSH;
	}
	if (invalidate_domains) {
		flags |= PIPE_CONTROL_TLB_INVALIDATE;
		flags |= PIPE_CONTROL_INSTRUCTION_CACHE_INVALIDATE;
		flags |= PIPE_CONTROL_TEXTURE_CACHE_INVALIDATE;
		flags |= PIPE_CONTROL_VF_CACHE_INVALIDATE;
		flags |= PIPE_CONTROL_CONST_CACHE_INVALIDATE;
		flags |= PIPE_CONTROL_STATE_CACHE_INVALIDATE;
		flags |= PIPE_CONTROL_QW_WRITE;
		flags |= PIPE_CONTROL_GLOBAL_GTT_IVB;
	}

	ret = intel_ring_begin(ring, 6);
	if (ret)
		return ret;

	intel_ring_emit(ring, GFX_OP_PIPE_CONTROL(6));
	intel_ring_emit(ring, flags);
	intel_ring_emit(ring, scratch_addr);
	intel_ring_emit(ring, 0);
	intel_ring_emit(ring, 0);
	intel_ring_emit(ring, 0);
	intel_ring_advance(ring);

	return 0;

}

static void ring_write_tail(struct intel_ring_buffer *ring,
			    u32 value)
{
	drm_i915_private_t *dev_priv = ring->dev->dev_private;
	I915_WRITE_TAIL(ring, value);
}

u32 intel_ring_get_active_head(struct intel_ring_buffer *ring)
{
	drm_i915_private_t *dev_priv = ring->dev->dev_private;
	u32 acthd_reg = INTEL_INFO(ring->dev)->gen >= 4 ?
			RING_ACTHD(ring->mmio_base) : ACTHD;

	return I915_READ(acthd_reg);
}

static void ring_setup_phys_status_page(struct intel_ring_buffer *ring)
{
	struct drm_i915_private *dev_priv = ring->dev->dev_private;
	u32 addr;

	addr = dev_priv->status_page_dmah->busaddr;
	if (INTEL_INFO(ring->dev)->gen >= 4)
		addr |= (dev_priv->status_page_dmah->busaddr >> 28) & 0xf0;
	I915_WRITE(HWS_PGA, addr);
}

static int init_ring_common(struct intel_ring_buffer *ring)
{
	struct drm_device *dev = ring->dev;
	drm_i915_private_t *dev_priv = dev->dev_private;
	struct drm_i915_gem_object *obj = ring->obj;
	int ret = 0;
	u32 head;

	gen6_gt_force_wake_get(dev_priv, FORCEWAKE_ALL);

	if (I915_NEED_GFX_HWS(dev))
		intel_ring_setup_status_page(ring);
	else
		ring_setup_phys_status_page(ring);

	/* Stop the ring if it's running. */
	I915_WRITE_CTL(ring, 0);
	I915_WRITE_HEAD(ring, 0);
	ring->write_tail(ring, 0);

	head = I915_READ_HEAD(ring) & HEAD_ADDR;

	/* G45 ring initialization fails to reset head to zero */
	if (head != 0) {
		DRM_DEBUG_KMS("%s head not reset to zero "
			      "ctl %08x head %08x tail %08x start %08x\n",
			      ring->name,
			      I915_READ_CTL(ring),
			      I915_READ_HEAD(ring),
			      I915_READ_TAIL(ring),
			      I915_READ_START(ring));

		I915_WRITE_HEAD(ring, 0);

		if (I915_READ_HEAD(ring) & HEAD_ADDR) {
			DRM_ERROR("failed to set %s head to zero "
				  "ctl %08x head %08x tail %08x start %08x\n",
				  ring->name,
				  I915_READ_CTL(ring),
				  I915_READ_HEAD(ring),
				  I915_READ_TAIL(ring),
				  I915_READ_START(ring));
		}
	}

	/* Initialize the ring. This must happen _after_ we've cleared the ring
	 * registers with the above sequence (the readback of the HEAD registers
	 * also enforces ordering), otherwise the hw might lose the new ring
	 * register values. */
	I915_WRITE_START(ring, i915_gem_obj_ggtt_offset(obj));
	I915_WRITE_CTL(ring,
			((ring->size - PAGE_SIZE) & RING_NR_PAGES)
			| RING_VALID);

	/* If the head is still not zero, the ring is dead */
	if (wait_for((I915_READ_CTL(ring) & RING_VALID) != 0 &&
		     I915_READ_START(ring) == i915_gem_obj_ggtt_offset(obj) &&
		     (I915_READ_HEAD(ring) & HEAD_ADDR) == 0, 50)) {
		DRM_ERROR("%s initialization failed "
				"ctl %08x head %08x tail %08x start %08x\n",
				ring->name,
				I915_READ_CTL(ring),
				I915_READ_HEAD(ring),
				I915_READ_TAIL(ring),
				I915_READ_START(ring));
		ret = -EIO;
		goto out;
	}

	if (!drm_core_check_feature(ring->dev, DRIVER_MODESET))
		i915_kernel_lost_context(ring->dev);
	else {
		ring->head = I915_READ_HEAD(ring);
		ring->tail = I915_READ_TAIL(ring) & TAIL_ADDR;
		ring->space = ring_space(ring);
		ring->last_retired_head = -1;
	}

	memset(&ring->hangcheck, 0, sizeof(ring->hangcheck));

out:
	gen6_gt_force_wake_put(dev_priv, FORCEWAKE_ALL);

	return ret;
}

static int
init_pipe_control(struct intel_ring_buffer *ring)
{
	int ret;

	if (ring->scratch.obj)
		return 0;

	ring->scratch.obj = i915_gem_alloc_object(ring->dev, 4096);
	if (ring->scratch.obj == NULL) {
		DRM_ERROR("Failed to allocate seqno page\n");
		ret = -ENOMEM;
		goto err;
	}

	i915_gem_object_set_cache_level(ring->scratch.obj, I915_CACHE_LLC);

	ret = i915_gem_obj_ggtt_pin(ring->scratch.obj, 4096, true, false);
	if (ret)
		goto err_unref;

	ring->scratch.gtt_offset = i915_gem_obj_ggtt_offset(ring->scratch.obj);
	ring->scratch.cpu_page = kmap(sg_page(ring->scratch.obj->pages->sgl));
	if (ring->scratch.cpu_page == NULL) {
		ret = -ENOMEM;
		goto err_unpin;
	}

	DRM_DEBUG_DRIVER("%s pipe control offset: 0x%08x\n",
			 ring->name, ring->scratch.gtt_offset);
	return 0;

err_unpin:
	i915_gem_object_unpin(ring->scratch.obj);
err_unref:
	drm_gem_object_unreference(&ring->scratch.obj->base);
err:
	return ret;
}

static int init_render_ring(struct intel_ring_buffer *ring)
{
	struct drm_device *dev = ring->dev;
	struct drm_i915_private *dev_priv = dev->dev_private;
	int ret = init_ring_common(ring);

	if (INTEL_INFO(dev)->gen > 3)
		I915_WRITE(MI_MODE, _MASKED_BIT_ENABLE(VS_TIMER_DISPATCH));

	/* We need to disable the AsyncFlip performance optimisations in order
	 * to use MI_WAIT_FOR_EVENT within the CS. It should already be
	 * programmed to '1' on all products.
	 *
	 * WaDisableAsyncFlipPerfMode:snb,ivb,hsw,vlv
	 */
	if (INTEL_INFO(dev)->gen >= 6)
		I915_WRITE(MI_MODE, _MASKED_BIT_ENABLE(ASYNC_FLIP_PERF_DISABLE));

	/* Required for the hardware to program scanline values for waiting */
	if (INTEL_INFO(dev)->gen == 6)
		I915_WRITE(GFX_MODE,
			   _MASKED_BIT_ENABLE(GFX_TLB_INVALIDATE_ALWAYS));

	if (IS_GEN7(dev))
		I915_WRITE(GFX_MODE_GEN7,
			   _MASKED_BIT_DISABLE(GFX_TLB_INVALIDATE_ALWAYS) |
			   _MASKED_BIT_ENABLE(GFX_REPLAY_MODE));

	if (INTEL_INFO(dev)->gen >= 5) {
		ret = init_pipe_control(ring);
		if (ret)
			return ret;
	}

	if (IS_GEN6(dev)) {
		/* From the Sandybridge PRM, volume 1 part 3, page 24:
		 * "If this bit is set, STCunit will have LRA as replacement
		 *  policy. [...] This bit must be reset.  LRA replacement
		 *  policy is not supported."
		 */
		I915_WRITE(CACHE_MODE_0,
			   _MASKED_BIT_DISABLE(CM0_STC_EVICT_DISABLE_LRA_SNB));

		/* This is not explicitly set for GEN6, so read the register.
		 * see intel_ring_mi_set_context() for why we care.
		 * TODO: consider explicitly setting the bit for GEN5
		 */
		ring->itlb_before_ctx_switch =
			!!(I915_READ(GFX_MODE) & GFX_TLB_INVALIDATE_ALWAYS);
	}

	if (INTEL_INFO(dev)->gen >= 6)
		I915_WRITE(INSTPM, _MASKED_BIT_ENABLE(INSTPM_FORCE_ORDERING));

	if (HAS_L3_DPF(dev))
		I915_WRITE_IMR(ring, ~GT_PARITY_ERROR(dev));

	return ret;
}

static void render_ring_cleanup(struct intel_ring_buffer *ring)
{
	struct drm_device *dev = ring->dev;

	if (ring->scratch.obj == NULL)
		return;

	if (INTEL_INFO(dev)->gen >= 5) {
		kunmap(sg_page(ring->scratch.obj->pages->sgl));
		i915_gem_object_unpin(ring->scratch.obj);
	}

	drm_gem_object_unreference(&ring->scratch.obj->base);
	ring->scratch.obj = NULL;
}

static void
update_mboxes(struct intel_ring_buffer *ring,
	      u32 mmio_offset)
{
/* NB: In order to be able to do semaphore MBOX updates for varying number
 * of rings, it's easiest if we round up each individual update to a
 * multiple of 2 (since ring updates must always be a multiple of 2)
 * even though the actual update only requires 3 dwords.
 */
#define MBOX_UPDATE_DWORDS 4
	intel_ring_emit(ring, MI_LOAD_REGISTER_IMM(1));
	intel_ring_emit(ring, mmio_offset);
	intel_ring_emit(ring, ring->outstanding_lazy_seqno);
	intel_ring_emit(ring, MI_NOOP);
}

/**
 * gen6_add_request - Update the semaphore mailbox registers
 * 
 * @ring - ring that is adding a request
 * @seqno - return seqno stuck into the ring
 *
 * Update the mailbox registers in the *other* rings with the current seqno.
 * This acts like a signal in the canonical semaphore.
 */
static int
gen6_add_request(struct intel_ring_buffer *ring)
{
	struct drm_device *dev = ring->dev;
	struct drm_i915_private *dev_priv = dev->dev_private;
	struct intel_ring_buffer *useless;
	int i, ret, num_dwords = 4;

	if (i915_semaphore_is_enabled(dev))
		num_dwords += ((I915_NUM_RINGS-1) * MBOX_UPDATE_DWORDS);
#undef MBOX_UPDATE_DWORDS

	ret = intel_ring_begin(ring, num_dwords);
	if (ret)
		return ret;

	if (i915_semaphore_is_enabled(dev)) {
		for_each_ring(useless, dev_priv, i) {
			u32 mbox_reg = ring->signal_mbox[i];
			if (mbox_reg != GEN6_NOSYNC)
				update_mboxes(ring, mbox_reg);
		}
	}

	intel_ring_emit(ring, MI_STORE_DWORD_INDEX);
	intel_ring_emit(ring, I915_GEM_HWS_INDEX << MI_STORE_DWORD_INDEX_SHIFT);
	intel_ring_emit(ring, ring->outstanding_lazy_seqno);
	intel_ring_emit(ring, MI_USER_INTERRUPT);
	__intel_ring_advance(ring);

	return 0;
}

static inline bool i915_gem_has_seqno_wrapped(struct drm_device *dev,
					      u32 seqno)
{
	struct drm_i915_private *dev_priv = dev->dev_private;
	return dev_priv->last_seqno < seqno;
}

/**
 * intel_ring_sync - sync the waiter to the signaller on seqno
 *
 * @waiter - ring that is waiting
 * @signaller - ring which has, or will signal
 * @seqno - seqno which the waiter will block on
 */
static int
gen6_ring_sync(struct intel_ring_buffer *waiter,
	       struct intel_ring_buffer *signaller,
	       u32 seqno)
{
	int ret;
	u32 dw1 = MI_SEMAPHORE_MBOX |
		  MI_SEMAPHORE_COMPARE |
		  MI_SEMAPHORE_REGISTER;

	/* Throughout all of the GEM code, seqno passed implies our current
	 * seqno is >= the last seqno executed. However for hardware the
	 * comparison is strictly greater than.
	 */
	seqno -= 1;

	WARN_ON(signaller->semaphore_register[waiter->id] ==
		MI_SEMAPHORE_SYNC_INVALID);

	ret = intel_ring_begin(waiter, 4);
	if (ret)
		return ret;

	/* If seqno wrap happened, omit the wait with no-ops */
	if (likely(!i915_gem_has_seqno_wrapped(waiter->dev, seqno))) {
		intel_ring_emit(waiter,
				dw1 |
				signaller->semaphore_register[waiter->id]);
		intel_ring_emit(waiter, seqno);
		intel_ring_emit(waiter, 0);
		intel_ring_emit(waiter, MI_NOOP);
	} else {
		intel_ring_emit(waiter, MI_NOOP);
		intel_ring_emit(waiter, MI_NOOP);
		intel_ring_emit(waiter, MI_NOOP);
		intel_ring_emit(waiter, MI_NOOP);
	}
	intel_ring_advance(waiter);

	return 0;
}

#define PIPE_CONTROL_FLUSH(ring__, addr__)					\
do {									\
	intel_ring_emit(ring__, GFX_OP_PIPE_CONTROL(4) | PIPE_CONTROL_QW_WRITE |		\
		 PIPE_CONTROL_DEPTH_STALL);				\
	intel_ring_emit(ring__, (addr__) | PIPE_CONTROL_GLOBAL_GTT);			\
	intel_ring_emit(ring__, 0);							\
	intel_ring_emit(ring__, 0);							\
} while (0)

static int
pc_render_add_request(struct intel_ring_buffer *ring)
{
	u32 scratch_addr = ring->scratch.gtt_offset + 128;
	int ret;

	/* For Ironlake, MI_USER_INTERRUPT was deprecated and apparently
	 * incoherent with writes to memory, i.e. completely fubar,
	 * so we need to use PIPE_NOTIFY instead.
	 *
	 * However, we also need to workaround the qword write
	 * incoherence by flushing the 6 PIPE_NOTIFY buffers out to
	 * memory before requesting an interrupt.
	 */
	ret = intel_ring_begin(ring, 32);
	if (ret)
		return ret;

	intel_ring_emit(ring, GFX_OP_PIPE_CONTROL(4) | PIPE_CONTROL_QW_WRITE |
			PIPE_CONTROL_WRITE_FLUSH |
			PIPE_CONTROL_TEXTURE_CACHE_INVALIDATE);
	intel_ring_emit(ring, ring->scratch.gtt_offset | PIPE_CONTROL_GLOBAL_GTT);
	intel_ring_emit(ring, ring->outstanding_lazy_seqno);
	intel_ring_emit(ring, 0);
	PIPE_CONTROL_FLUSH(ring, scratch_addr);
	scratch_addr += 128; /* write to separate cachelines */
	PIPE_CONTROL_FLUSH(ring, scratch_addr);
	scratch_addr += 128;
	PIPE_CONTROL_FLUSH(ring, scratch_addr);
	scratch_addr += 128;
	PIPE_CONTROL_FLUSH(ring, scratch_addr);
	scratch_addr += 128;
	PIPE_CONTROL_FLUSH(ring, scratch_addr);
	scratch_addr += 128;
	PIPE_CONTROL_FLUSH(ring, scratch_addr);

	intel_ring_emit(ring, GFX_OP_PIPE_CONTROL(4) | PIPE_CONTROL_QW_WRITE |
			PIPE_CONTROL_WRITE_FLUSH |
			PIPE_CONTROL_TEXTURE_CACHE_INVALIDATE |
			PIPE_CONTROL_NOTIFY);
	intel_ring_emit(ring, ring->scratch.gtt_offset | PIPE_CONTROL_GLOBAL_GTT);
	intel_ring_emit(ring, ring->outstanding_lazy_seqno);
	intel_ring_emit(ring, 0);
	__intel_ring_advance(ring);

	return 0;
}

static u32
gen6_ring_get_seqno(struct intel_ring_buffer *ring, bool lazy_coherency)
{
	/* Workaround to force correct ordering between irq and seqno writes on
	 * ivb (and maybe also on snb) by reading from a CS register (like
	 * ACTHD) before reading the status page. */
	if (!lazy_coherency)
		intel_ring_get_active_head(ring);
	return intel_read_status_page(ring, I915_GEM_HWS_INDEX);
}

static u32
ring_get_seqno(struct intel_ring_buffer *ring, bool lazy_coherency)
{
	return intel_read_status_page(ring, I915_GEM_HWS_INDEX);
}

static void
ring_set_seqno(struct intel_ring_buffer *ring, u32 seqno)
{
	intel_write_status_page(ring, I915_GEM_HWS_INDEX, seqno);
}

static u32
pc_render_get_seqno(struct intel_ring_buffer *ring, bool lazy_coherency)
{
	return ring->scratch.cpu_page[0];
}

static void
pc_render_set_seqno(struct intel_ring_buffer *ring, u32 seqno)
{
	ring->scratch.cpu_page[0] = seqno;
}

static bool
gen5_ring_get_irq(struct intel_ring_buffer *ring)
{
	struct drm_device *dev = ring->dev;
	drm_i915_private_t *dev_priv = dev->dev_private;
	unsigned long flags;

	if (!dev->irq_enabled)
		return false;

	spin_lock_irqsave(&dev_priv->irq_lock, flags);
	if (ring->irq_refcount++ == 0)
		ilk_enable_gt_irq(dev_priv, ring->irq_enable_mask);
	spin_unlock_irqrestore(&dev_priv->irq_lock, flags);

	return true;
}

static void
gen5_ring_put_irq(struct intel_ring_buffer *ring)
{
	struct drm_device *dev = ring->dev;
	drm_i915_private_t *dev_priv = dev->dev_private;
	unsigned long flags;

	spin_lock_irqsave(&dev_priv->irq_lock, flags);
	if (--ring->irq_refcount == 0)
		ilk_disable_gt_irq(dev_priv, ring->irq_enable_mask);
	spin_unlock_irqrestore(&dev_priv->irq_lock, flags);
}

static bool
i9xx_ring_get_irq(struct intel_ring_buffer *ring)
{
	struct drm_device *dev = ring->dev;
	drm_i915_private_t *dev_priv = dev->dev_private;
	unsigned long flags;

	if (!dev->irq_enabled)
		return false;

	spin_lock_irqsave(&dev_priv->irq_lock, flags);
	if (ring->irq_refcount++ == 0) {
		dev_priv->irq_mask &= ~ring->irq_enable_mask;
		I915_WRITE(IMR, dev_priv->irq_mask);
		POSTING_READ(IMR);
	}
	spin_unlock_irqrestore(&dev_priv->irq_lock, flags);

	return true;
}

static void
i9xx_ring_put_irq(struct intel_ring_buffer *ring)
{
	struct drm_device *dev = ring->dev;
	drm_i915_private_t *dev_priv = dev->dev_private;
	unsigned long flags;

	spin_lock_irqsave(&dev_priv->irq_lock, flags);
	if (--ring->irq_refcount == 0) {
		dev_priv->irq_mask |= ring->irq_enable_mask;
		I915_WRITE(IMR, dev_priv->irq_mask);
		POSTING_READ(IMR);
	}
	spin_unlock_irqrestore(&dev_priv->irq_lock, flags);
}

static bool
i8xx_ring_get_irq(struct intel_ring_buffer *ring)
{
	struct drm_device *dev = ring->dev;
	drm_i915_private_t *dev_priv = dev->dev_private;
	unsigned long flags;

	if (!dev->irq_enabled)
		return false;

	spin_lock_irqsave(&dev_priv->irq_lock, flags);
	if (ring->irq_refcount++ == 0) {
		dev_priv->irq_mask &= ~ring->irq_enable_mask;
		I915_WRITE16(IMR, dev_priv->irq_mask);
		POSTING_READ16(IMR);
	}
	spin_unlock_irqrestore(&dev_priv->irq_lock, flags);

	return true;
}

static void
i8xx_ring_put_irq(struct intel_ring_buffer *ring)
{
	struct drm_device *dev = ring->dev;
	drm_i915_private_t *dev_priv = dev->dev_private;
	unsigned long flags;

	spin_lock_irqsave(&dev_priv->irq_lock, flags);
	if (--ring->irq_refcount == 0) {
		dev_priv->irq_mask |= ring->irq_enable_mask;
		I915_WRITE16(IMR, dev_priv->irq_mask);
		POSTING_READ16(IMR);
	}
	spin_unlock_irqrestore(&dev_priv->irq_lock, flags);
}

void intel_ring_setup_status_page(struct intel_ring_buffer *ring)
{
	struct drm_device *dev = ring->dev;
	drm_i915_private_t *dev_priv = ring->dev->dev_private;
	u32 mmio = 0;

	/* The ring status page addresses are no longer next to the rest of
	 * the ring registers as of gen7.
	 */
	if (IS_GEN7(dev)) {
		switch (ring->id) {
		case RCS:
			mmio = RENDER_HWS_PGA_GEN7;
			break;
		case BCS:
			mmio = BLT_HWS_PGA_GEN7;
			break;
		case VCS:
			mmio = BSD_HWS_PGA_GEN7;
			break;
		case VECS:
			mmio = VEBOX_HWS_PGA_GEN7;
			break;
		}
	} else if (IS_GEN6(ring->dev)) {
		mmio = RING_HWS_PGA_GEN6(ring->mmio_base);
	} else {
		/* XXX: gen8 returns to sanity */
		mmio = RING_HWS_PGA(ring->mmio_base);
	}

	I915_WRITE(mmio, (u32)ring->status_page.gfx_addr);
	POSTING_READ(mmio);

	/* Flush the TLB for this page */
	if (INTEL_INFO(dev)->gen >= 6) {
		u32 reg = RING_INSTPM(ring->mmio_base);
		I915_WRITE(reg,
			   _MASKED_BIT_ENABLE(INSTPM_TLB_INVALIDATE |
					      INSTPM_SYNC_FLUSH));
		if (wait_for((I915_READ(reg) & INSTPM_SYNC_FLUSH) == 0,
			     1000))
			DRM_ERROR("%s: wait for SyncFlush to complete for TLB invalidation timed out\n",
				  ring->name);
	}
}

static int
bsd_ring_flush(struct intel_ring_buffer *ring,
	       u32     invalidate_domains,
	       u32     flush_domains)
{
	int ret;

	ret = intel_ring_begin(ring, 2);
	if (ret)
		return ret;

	intel_ring_emit(ring, MI_FLUSH);
	intel_ring_emit(ring, MI_NOOP);
	intel_ring_advance(ring);
	return 0;
}

static int
i9xx_add_request(struct intel_ring_buffer *ring)
{
	int ret;

	ret = intel_ring_begin(ring, 4);
	if (ret)
		return ret;

	intel_ring_emit(ring, MI_STORE_DWORD_INDEX);
	intel_ring_emit(ring, I915_GEM_HWS_INDEX << MI_STORE_DWORD_INDEX_SHIFT);
	intel_ring_emit(ring, ring->outstanding_lazy_seqno);
	intel_ring_emit(ring, MI_USER_INTERRUPT);
	__intel_ring_advance(ring);

	return 0;
}

static bool
gen6_ring_get_irq(struct intel_ring_buffer *ring)
{
	struct drm_device *dev = ring->dev;
	drm_i915_private_t *dev_priv = dev->dev_private;
	unsigned long flags;

	if (!dev->irq_enabled)
	       return false;

	spin_lock_irqsave(&dev_priv->irq_lock, flags);
	if (ring->irq_refcount++ == 0) {
		if (HAS_L3_DPF(dev) && ring->id == RCS)
			I915_WRITE_IMR(ring,
				       ~(ring->irq_enable_mask |
					 GT_PARITY_ERROR(dev)));
		else
			I915_WRITE_IMR(ring, ~ring->irq_enable_mask);
		ilk_enable_gt_irq(dev_priv, ring->irq_enable_mask);
	}
	spin_unlock_irqrestore(&dev_priv->irq_lock, flags);

	return true;
}

static void
gen6_ring_put_irq(struct intel_ring_buffer *ring)
{
	struct drm_device *dev = ring->dev;
	drm_i915_private_t *dev_priv = dev->dev_private;
	unsigned long flags;

	spin_lock_irqsave(&dev_priv->irq_lock, flags);
	if (--ring->irq_refcount == 0) {
		if (HAS_L3_DPF(dev) && ring->id == RCS)
			I915_WRITE_IMR(ring, ~GT_PARITY_ERROR(dev));
		else
			I915_WRITE_IMR(ring, ~0);
		ilk_disable_gt_irq(dev_priv, ring->irq_enable_mask);
	}
	spin_unlock_irqrestore(&dev_priv->irq_lock, flags);
}

static bool
hsw_vebox_get_irq(struct intel_ring_buffer *ring)
{
	struct drm_device *dev = ring->dev;
	struct drm_i915_private *dev_priv = dev->dev_private;
	unsigned long flags;

	if (!dev->irq_enabled)
		return false;

	spin_lock_irqsave(&dev_priv->irq_lock, flags);
	if (ring->irq_refcount++ == 0) {
		I915_WRITE_IMR(ring, ~ring->irq_enable_mask);
		snb_enable_pm_irq(dev_priv, ring->irq_enable_mask);
	}
	spin_unlock_irqrestore(&dev_priv->irq_lock, flags);

	return true;
}

static void
hsw_vebox_put_irq(struct intel_ring_buffer *ring)
{
	struct drm_device *dev = ring->dev;
	struct drm_i915_private *dev_priv = dev->dev_private;
	unsigned long flags;

	if (!dev->irq_enabled)
		return;

	spin_lock_irqsave(&dev_priv->irq_lock, flags);
	if (--ring->irq_refcount == 0) {
		I915_WRITE_IMR(ring, ~0);
		snb_disable_pm_irq(dev_priv, ring->irq_enable_mask);
	}
	spin_unlock_irqrestore(&dev_priv->irq_lock, flags);
}

static bool
gen8_ring_get_irq(struct intel_ring_buffer *ring)
{
	struct drm_device *dev = ring->dev;
	struct drm_i915_private *dev_priv = dev->dev_private;
	unsigned long flags;

	if (!dev->irq_enabled)
		return false;

	spin_lock_irqsave(&dev_priv->irq_lock, flags);
	if (ring->irq_refcount++ == 0) {
		if (HAS_L3_DPF(dev) && ring->id == RCS) {
			I915_WRITE_IMR(ring,
				       ~(ring->irq_enable_mask |
					 GT_RENDER_L3_PARITY_ERROR_INTERRUPT));
		} else {
			I915_WRITE_IMR(ring, ~ring->irq_enable_mask);
		}
		POSTING_READ(RING_IMR(ring->mmio_base));
	}
	spin_unlock_irqrestore(&dev_priv->irq_lock, flags);

	return true;
}

static void
gen8_ring_put_irq(struct intel_ring_buffer *ring)
{
	struct drm_device *dev = ring->dev;
	struct drm_i915_private *dev_priv = dev->dev_private;
	unsigned long flags;

	spin_lock_irqsave(&dev_priv->irq_lock, flags);
	if (--ring->irq_refcount == 0) {
		if (HAS_L3_DPF(dev) && ring->id == RCS) {
			I915_WRITE_IMR(ring,
				       ~GT_RENDER_L3_PARITY_ERROR_INTERRUPT);
		} else {
			I915_WRITE_IMR(ring, ~0);
		}
		POSTING_READ(RING_IMR(ring->mmio_base));
	}
	spin_unlock_irqrestore(&dev_priv->irq_lock, flags);
}

static int
i965_dispatch_execbuffer(struct intel_ring_buffer *ring,
			 u32 offset, u32 length,
			 unsigned flags)
{
	int ret;

	ret = intel_ring_begin(ring, 2);
	if (ret)
		return ret;

	intel_ring_emit(ring,
			MI_BATCH_BUFFER_START |
			MI_BATCH_GTT |
			(flags & I915_DISPATCH_SECURE ? 0 : MI_BATCH_NON_SECURE_I965));
	intel_ring_emit(ring, offset);
	intel_ring_advance(ring);

	return 0;
}

/* Just userspace ABI convention to limit the wa batch bo to a resonable size */
#define I830_BATCH_LIMIT (256*1024)
static int
i830_dispatch_execbuffer(struct intel_ring_buffer *ring,
				u32 offset, u32 len,
				unsigned flags)
{
	int ret;

	if (flags & I915_DISPATCH_PINNED) {
		ret = intel_ring_begin(ring, 4);
		if (ret)
			return ret;

		intel_ring_emit(ring, MI_BATCH_BUFFER);
		intel_ring_emit(ring, offset | (flags & I915_DISPATCH_SECURE ? 0 : MI_BATCH_NON_SECURE));
		intel_ring_emit(ring, offset + len - 8);
		intel_ring_emit(ring, MI_NOOP);
		intel_ring_advance(ring);
	} else {
		u32 cs_offset = ring->scratch.gtt_offset;

		if (len > I830_BATCH_LIMIT)
			return -ENOSPC;

		ret = intel_ring_begin(ring, 9+3);
		if (ret)
			return ret;
		/* Blit the batch (which has now all relocs applied) to the stable batch
		 * scratch bo area (so that the CS never stumbles over its tlb
		 * invalidation bug) ... */
		intel_ring_emit(ring, XY_SRC_COPY_BLT_CMD |
				XY_SRC_COPY_BLT_WRITE_ALPHA |
				XY_SRC_COPY_BLT_WRITE_RGB);
		intel_ring_emit(ring, BLT_DEPTH_32 | BLT_ROP_GXCOPY | 4096);
		intel_ring_emit(ring, 0);
		intel_ring_emit(ring, (DIV_ROUND_UP(len, 4096) << 16) | 1024);
		intel_ring_emit(ring, cs_offset);
		intel_ring_emit(ring, 0);
		intel_ring_emit(ring, 4096);
		intel_ring_emit(ring, offset);
		intel_ring_emit(ring, MI_FLUSH);

		/* ... and execute it. */
		intel_ring_emit(ring, MI_BATCH_BUFFER);
		intel_ring_emit(ring, cs_offset | (flags & I915_DISPATCH_SECURE ? 0 : MI_BATCH_NON_SECURE));
		intel_ring_emit(ring, cs_offset + len - 8);
		intel_ring_advance(ring);
	}

	return 0;
}

static int
i915_dispatch_execbuffer(struct intel_ring_buffer *ring,
			 u32 offset, u32 len,
			 unsigned flags)
{
	int ret;

	ret = intel_ring_begin(ring, 2);
	if (ret)
		return ret;

	intel_ring_emit(ring, MI_BATCH_BUFFER_START | MI_BATCH_GTT);
	intel_ring_emit(ring, offset | (flags & I915_DISPATCH_SECURE ? 0 : MI_BATCH_NON_SECURE));
	intel_ring_advance(ring);

	return 0;
}

static void cleanup_status_page(struct intel_ring_buffer *ring)
{
	struct drm_i915_gem_object *obj;

	obj = ring->status_page.obj;
	if (obj == NULL)
		return;

	kunmap(sg_page(obj->pages->sgl));
	i915_gem_object_unpin(obj);
	drm_gem_object_unreference(&obj->base);
	ring->status_page.obj = NULL;
}

static int init_status_page(struct intel_ring_buffer *ring)
{
	struct drm_device *dev = ring->dev;
	struct drm_i915_gem_object *obj;
	int ret;

	obj = i915_gem_alloc_object(dev, 4096);
	if (obj == NULL) {
		DRM_ERROR("Failed to allocate status page\n");
		ret = -ENOMEM;
		goto err;
	}

	i915_gem_object_set_cache_level(obj, I915_CACHE_LLC);

	ret = i915_gem_obj_ggtt_pin(obj, 4096, true, false);
	if (ret != 0) {
		goto err_unref;
	}

	ring->status_page.gfx_addr = i915_gem_obj_ggtt_offset(obj);
	ring->status_page.page_addr = kmap(sg_page(obj->pages->sgl));
	if (ring->status_page.page_addr == NULL) {
		ret = -ENOMEM;
		goto err_unpin;
	}
	ring->status_page.obj = obj;
	memset(ring->status_page.page_addr, 0, PAGE_SIZE);

	DRM_DEBUG_DRIVER("%s hws offset: 0x%08x\n",
			ring->name, ring->status_page.gfx_addr);

	return 0;

err_unpin:
	i915_gem_object_unpin(obj);
err_unref:
	drm_gem_object_unreference(&obj->base);
err:
	return ret;
}

static int init_phys_status_page(struct intel_ring_buffer *ring)
{
	struct drm_i915_private *dev_priv = ring->dev->dev_private;

	if (!dev_priv->status_page_dmah) {
		dev_priv->status_page_dmah =
			drm_pci_alloc(ring->dev, PAGE_SIZE, PAGE_SIZE);
		if (!dev_priv->status_page_dmah)
			return -ENOMEM;
	}

	ring->status_page.page_addr = dev_priv->status_page_dmah->vaddr;
	memset(ring->status_page.page_addr, 0, PAGE_SIZE);

	return 0;
}

static int intel_init_ring_buffer(struct drm_device *dev,
				  struct intel_ring_buffer *ring)
{
	struct drm_i915_gem_object *obj;
	struct drm_i915_private *dev_priv = dev->dev_private;
	int ret;

	ring->dev = dev;
	INIT_LIST_HEAD(&ring->active_list);
	INIT_LIST_HEAD(&ring->request_list);
	ring->size = 32 * PAGE_SIZE;
	memset(ring->sync_seqno, 0, sizeof(ring->sync_seqno));

	init_waitqueue_head(&ring->irq_queue);

	if (I915_NEED_GFX_HWS(dev)) {
		ret = init_status_page(ring);
		if (ret)
			return ret;
	} else {
		BUG_ON(ring->id != RCS);
		ret = init_phys_status_page(ring);
		if (ret)
			return ret;
	}

	obj = NULL;
	if (!HAS_LLC(dev))
		obj = i915_gem_object_create_stolen(dev, ring->size);
	if (obj == NULL)
		obj = i915_gem_alloc_object(dev, ring->size);
	if (obj == NULL) {
		DRM_ERROR("Failed to allocate ringbuffer\n");
		ret = -ENOMEM;
		goto err_hws;
	}

	ring->obj = obj;

	ret = i915_gem_obj_ggtt_pin(obj, PAGE_SIZE, true, false);
	if (ret)
		goto err_unref;

	ret = i915_gem_object_set_to_gtt_domain(obj, true);
	if (ret)
		goto err_unpin;

	ring->virtual_start =
		ioremap_wc(dev_priv->gtt.mappable_base + i915_gem_obj_ggtt_offset(obj),
			   ring->size);
	if (ring->virtual_start == NULL) {
		DRM_ERROR("Failed to map ringbuffer.\n");
		ret = -EINVAL;
		goto err_unpin;
	}

	ret = ring->init(ring);
	if (ret)
		goto err_unmap;

	/* Workaround an erratum on the i830 which causes a hang if
	 * the TAIL pointer points to within the last 2 cachelines
	 * of the buffer.
	 */
	ring->effective_size = ring->size;
	if (IS_I830(ring->dev) || IS_845G(ring->dev))
		ring->effective_size -= 128;

	return 0;

err_unmap:
	iounmap(ring->virtual_start);
err_unpin:
	i915_gem_object_unpin(obj);
err_unref:
	drm_gem_object_unreference(&obj->base);
	ring->obj = NULL;
err_hws:
	cleanup_status_page(ring);
	return ret;
}

void intel_cleanup_ring_buffer(struct intel_ring_buffer *ring)
{
	struct drm_i915_private *dev_priv;
	int ret;

	if (ring->obj == NULL)
		return;

	/* Disable the ring buffer. The ring must be idle at this point */
	dev_priv = ring->dev->dev_private;
	ret = intel_ring_idle(ring);
	if (ret && !i915_reset_in_progress(&dev_priv->gpu_error))
		DRM_ERROR("failed to quiesce %s whilst cleaning up: %d\n",
			  ring->name, ret);

	I915_WRITE_CTL(ring, 0);

	iounmap(ring->virtual_start);

	i915_gem_object_unpin(ring->obj);
	drm_gem_object_unreference(&ring->obj->base);
	ring->obj = NULL;
	ring->preallocated_lazy_request = NULL;
	ring->outstanding_lazy_seqno = 0;

	if (ring->cleanup)
		ring->cleanup(ring);

	cleanup_status_page(ring);
}

static int intel_ring_wait_seqno(struct intel_ring_buffer *ring, u32 seqno)
{
	int ret;

	ret = i915_wait_seqno(ring, seqno);
	if (!ret)
		i915_gem_retire_requests_ring(ring);

	return ret;
}

static int intel_ring_wait_request(struct intel_ring_buffer *ring, int n)
{
	struct drm_i915_gem_request *request;
	u32 seqno = 0;
	int ret;

	i915_gem_retire_requests_ring(ring);

	if (ring->last_retired_head != -1) {
		ring->head = ring->last_retired_head;
		ring->last_retired_head = -1;
		ring->space = ring_space(ring);
		if (ring->space >= n)
			return 0;
	}

	list_for_each_entry(request, &ring->request_list, list) {
		int space;

		if (request->tail == -1)
			continue;

		space = request->tail - (ring->tail + I915_RING_FREE_SPACE);
		if (space < 0)
			space += ring->size;
		if (space >= n) {
			seqno = request->seqno;
			break;
		}

		/* Consume this request in case we need more space than
		 * is available and so need to prevent a race between
		 * updating last_retired_head and direct reads of
		 * I915_RING_HEAD. It also provides a nice sanity check.
		 */
		request->tail = -1;
	}

	if (seqno == 0)
		return -ENOSPC;

	ret = intel_ring_wait_seqno(ring, seqno);
	if (ret)
		return ret;

	if (WARN_ON(ring->last_retired_head == -1))
		return -ENOSPC;

	ring->head = ring->last_retired_head;
	ring->last_retired_head = -1;
	ring->space = ring_space(ring);
	if (WARN_ON(ring->space < n))
		return -ENOSPC;

	return 0;
}

static int ring_wait_for_space(struct intel_ring_buffer *ring, int n)
{
	struct drm_device *dev = ring->dev;
	struct drm_i915_private *dev_priv = dev->dev_private;
	unsigned long end;
	int ret;

	ret = intel_ring_wait_request(ring, n);
	if (ret != -ENOSPC)
		return ret;

	/* force the tail write in case we have been skipping them */
	__intel_ring_advance(ring);

	trace_i915_ring_wait_begin(ring);
	/* With GEM the hangcheck timer should kick us out of the loop,
	 * leaving it early runs the risk of corrupting GEM state (due
	 * to running on almost untested codepaths). But on resume
	 * timers don't work yet, so prevent a complete hang in that
	 * case by choosing an insanely large timeout. */
	end = jiffies + 60 * HZ;

	do {
		ring->head = I915_READ_HEAD(ring);
		ring->space = ring_space(ring);
		if (ring->space >= n) {
			trace_i915_ring_wait_end(ring);
			return 0;
		}

		if (dev->primary->master) {
			struct drm_i915_master_private *master_priv = dev->primary->master->driver_priv;
			if (master_priv->sarea_priv)
				master_priv->sarea_priv->perf_boxes |= I915_BOX_WAIT;
		}

		msleep(1);

		ret = i915_gem_check_wedge(&dev_priv->gpu_error,
					   dev_priv->mm.interruptible);
		if (ret)
			return ret;
	} while (!time_after(jiffies, end));
	trace_i915_ring_wait_end(ring);
	return -EBUSY;
}

static int intel_wrap_ring_buffer(struct intel_ring_buffer *ring)
{
	uint32_t __iomem *virt;
	int rem = ring->size - ring->tail;

	if (ring->space < rem) {
		int ret = ring_wait_for_space(ring, rem);
		if (ret)
			return ret;
	}

	virt = ring->virtual_start + ring->tail;
	rem /= 4;
	while (rem--)
		iowrite32(MI_NOOP, virt++);

	ring->tail = 0;
	ring->space = ring_space(ring);

	return 0;
}

int intel_ring_idle(struct intel_ring_buffer *ring)
{
	u32 seqno;
	int ret;

	/* We need to add any requests required to flush the objects and ring */
	if (ring->outstanding_lazy_seqno) {
		ret = i915_add_request(ring, NULL);
		if (ret)
			return ret;
	}

	/* Wait upon the last request to be completed */
	if (list_empty(&ring->request_list))
		return 0;

	seqno = list_entry(ring->request_list.prev,
			   struct drm_i915_gem_request,
			   list)->seqno;

	return i915_wait_seqno(ring, seqno);
}

static int
intel_ring_alloc_seqno(struct intel_ring_buffer *ring)
{
	if (ring->outstanding_lazy_seqno)
		return 0;

	if (ring->preallocated_lazy_request == NULL) {
		struct drm_i915_gem_request *request;

		request = kmalloc(sizeof(*request), GFP_KERNEL);
		if (request == NULL)
			return -ENOMEM;

		ring->preallocated_lazy_request = request;
	}

	return i915_gem_get_seqno(ring->dev, &ring->outstanding_lazy_seqno);
}

static int __intel_ring_prepare(struct intel_ring_buffer *ring,
				int bytes)
{
	int ret;

	if (unlikely(ring->tail + bytes > ring->effective_size)) {
		ret = intel_wrap_ring_buffer(ring);
		if (unlikely(ret))
			return ret;
	}

	if (unlikely(ring->space < bytes)) {
		ret = ring_wait_for_space(ring, bytes);
		if (unlikely(ret))
			return ret;
	}

	return 0;
}

int intel_ring_begin(struct intel_ring_buffer *ring,
		     int num_dwords)
{
	drm_i915_private_t *dev_priv = ring->dev->dev_private;
	int ret;

	ret = i915_gem_check_wedge(&dev_priv->gpu_error,
				   dev_priv->mm.interruptible);
	if (ret)
		return ret;

	ret = __intel_ring_prepare(ring, num_dwords * sizeof(uint32_t));
	if (ret)
		return ret;

	/* Preallocate the olr before touching the ring */
	ret = intel_ring_alloc_seqno(ring);
	if (ret)
		return ret;

	ring->space -= num_dwords * sizeof(uint32_t);
	return 0;
<<<<<<< HEAD
=======
}

/* Align the ring tail to a cacheline boundary */
int intel_ring_cacheline_align(struct intel_ring_buffer *ring)
{
	int num_dwords = (64 - (ring->tail & 63)) / sizeof(uint32_t);
	int ret;

	if (num_dwords == 0)
		return 0;

	ret = intel_ring_begin(ring, num_dwords);
	if (ret)
		return ret;

	while (num_dwords--)
		intel_ring_emit(ring, MI_NOOP);

	intel_ring_advance(ring);

	return 0;
>>>>>>> e3703f8c
}

void intel_ring_init_seqno(struct intel_ring_buffer *ring, u32 seqno)
{
	struct drm_i915_private *dev_priv = ring->dev->dev_private;

	BUG_ON(ring->outstanding_lazy_seqno);

	if (INTEL_INFO(ring->dev)->gen >= 6) {
		I915_WRITE(RING_SYNC_0(ring->mmio_base), 0);
		I915_WRITE(RING_SYNC_1(ring->mmio_base), 0);
		if (HAS_VEBOX(ring->dev))
			I915_WRITE(RING_SYNC_2(ring->mmio_base), 0);
	}

	ring->set_seqno(ring, seqno);
	ring->hangcheck.seqno = seqno;
}

static void gen6_bsd_ring_write_tail(struct intel_ring_buffer *ring,
				     u32 value)
{
	drm_i915_private_t *dev_priv = ring->dev->dev_private;

       /* Every tail move must follow the sequence below */

	/* Disable notification that the ring is IDLE. The GT
	 * will then assume that it is busy and bring it out of rc6.
	 */
	I915_WRITE(GEN6_BSD_SLEEP_PSMI_CONTROL,
		   _MASKED_BIT_ENABLE(GEN6_BSD_SLEEP_MSG_DISABLE));

	/* Clear the context id. Here be magic! */
	I915_WRITE64(GEN6_BSD_RNCID, 0x0);

	/* Wait for the ring not to be idle, i.e. for it to wake up. */
	if (wait_for((I915_READ(GEN6_BSD_SLEEP_PSMI_CONTROL) &
		      GEN6_BSD_SLEEP_INDICATOR) == 0,
		     50))
		DRM_ERROR("timed out waiting for the BSD ring to wake up\n");

	/* Now that the ring is fully powered up, update the tail */
	I915_WRITE_TAIL(ring, value);
	POSTING_READ(RING_TAIL(ring->mmio_base));

	/* Let the ring send IDLE messages to the GT again,
	 * and so let it sleep to conserve power when idle.
	 */
	I915_WRITE(GEN6_BSD_SLEEP_PSMI_CONTROL,
		   _MASKED_BIT_DISABLE(GEN6_BSD_SLEEP_MSG_DISABLE));
}

static int gen6_bsd_ring_flush(struct intel_ring_buffer *ring,
			       u32 invalidate, u32 flush)
{
	uint32_t cmd;
	int ret;

	ret = intel_ring_begin(ring, 4);
	if (ret)
		return ret;

	cmd = MI_FLUSH_DW;
	if (INTEL_INFO(ring->dev)->gen >= 8)
		cmd += 1;
	/*
	 * Bspec vol 1c.5 - video engine command streamer:
	 * "If ENABLED, all TLBs will be invalidated once the flush
	 * operation is complete. This bit is only valid when the
	 * Post-Sync Operation field is a value of 1h or 3h."
	 */
	if (invalidate & I915_GEM_GPU_DOMAINS)
		cmd |= MI_INVALIDATE_TLB | MI_INVALIDATE_BSD |
			MI_FLUSH_DW_STORE_INDEX | MI_FLUSH_DW_OP_STOREDW;
	intel_ring_emit(ring, cmd);
	intel_ring_emit(ring, I915_GEM_HWS_SCRATCH_ADDR | MI_FLUSH_DW_USE_GTT);
	if (INTEL_INFO(ring->dev)->gen >= 8) {
		intel_ring_emit(ring, 0); /* upper addr */
		intel_ring_emit(ring, 0); /* value */
	} else  {
		intel_ring_emit(ring, 0);
		intel_ring_emit(ring, MI_NOOP);
	}
	intel_ring_advance(ring);
	return 0;
}

static int
gen8_ring_dispatch_execbuffer(struct intel_ring_buffer *ring,
			      u32 offset, u32 len,
			      unsigned flags)
{
	struct drm_i915_private *dev_priv = ring->dev->dev_private;
	bool ppgtt = dev_priv->mm.aliasing_ppgtt != NULL &&
		!(flags & I915_DISPATCH_SECURE);
	int ret;

	ret = intel_ring_begin(ring, 4);
	if (ret)
		return ret;

	/* FIXME(BDW): Address space and security selectors. */
	intel_ring_emit(ring, MI_BATCH_BUFFER_START_GEN8 | (ppgtt<<8));
	intel_ring_emit(ring, offset);
	intel_ring_emit(ring, 0);
	intel_ring_emit(ring, MI_NOOP);
	intel_ring_advance(ring);

	return 0;
}

static int
hsw_ring_dispatch_execbuffer(struct intel_ring_buffer *ring,
			      u32 offset, u32 len,
			      unsigned flags)
{
	int ret;

	ret = intel_ring_begin(ring, 2);
	if (ret)
		return ret;

	intel_ring_emit(ring,
			MI_BATCH_BUFFER_START | MI_BATCH_PPGTT_HSW |
			(flags & I915_DISPATCH_SECURE ? 0 : MI_BATCH_NON_SECURE_HSW));
	/* bit0-7 is the length on GEN6+ */
	intel_ring_emit(ring, offset);
	intel_ring_advance(ring);

	return 0;
}

static int
gen6_ring_dispatch_execbuffer(struct intel_ring_buffer *ring,
			      u32 offset, u32 len,
			      unsigned flags)
{
	int ret;

	ret = intel_ring_begin(ring, 2);
	if (ret)
		return ret;

	intel_ring_emit(ring,
			MI_BATCH_BUFFER_START |
			(flags & I915_DISPATCH_SECURE ? 0 : MI_BATCH_NON_SECURE_I965));
	/* bit0-7 is the length on GEN6+ */
	intel_ring_emit(ring, offset);
	intel_ring_advance(ring);

	return 0;
}

/* Blitter support (SandyBridge+) */

static int gen6_ring_flush(struct intel_ring_buffer *ring,
			   u32 invalidate, u32 flush)
{
	struct drm_device *dev = ring->dev;
	uint32_t cmd;
	int ret;

	ret = intel_ring_begin(ring, 4);
	if (ret)
		return ret;

	cmd = MI_FLUSH_DW;
	if (INTEL_INFO(ring->dev)->gen >= 8)
		cmd += 1;
	/*
	 * Bspec vol 1c.3 - blitter engine command streamer:
	 * "If ENABLED, all TLBs will be invalidated once the flush
	 * operation is complete. This bit is only valid when the
	 * Post-Sync Operation field is a value of 1h or 3h."
	 */
	if (invalidate & I915_GEM_DOMAIN_RENDER)
		cmd |= MI_INVALIDATE_TLB | MI_FLUSH_DW_STORE_INDEX |
			MI_FLUSH_DW_OP_STOREDW;
	intel_ring_emit(ring, cmd);
	intel_ring_emit(ring, I915_GEM_HWS_SCRATCH_ADDR | MI_FLUSH_DW_USE_GTT);
	if (INTEL_INFO(ring->dev)->gen >= 8) {
		intel_ring_emit(ring, 0); /* upper addr */
		intel_ring_emit(ring, 0); /* value */
	} else  {
		intel_ring_emit(ring, 0);
		intel_ring_emit(ring, MI_NOOP);
	}
	intel_ring_advance(ring);

	if (IS_GEN7(dev) && !invalidate && flush)
		return gen7_ring_fbc_flush(ring, FBC_REND_CACHE_CLEAN);

	return 0;
}

int intel_init_render_ring_buffer(struct drm_device *dev)
{
	drm_i915_private_t *dev_priv = dev->dev_private;
	struct intel_ring_buffer *ring = &dev_priv->ring[RCS];

	ring->name = "render ring";
	ring->id = RCS;
	ring->mmio_base = RENDER_RING_BASE;

	if (INTEL_INFO(dev)->gen >= 6) {
		ring->add_request = gen6_add_request;
		ring->flush = gen7_render_ring_flush;
		if (INTEL_INFO(dev)->gen == 6)
			ring->flush = gen6_render_ring_flush;
		if (INTEL_INFO(dev)->gen >= 8) {
			ring->flush = gen8_render_ring_flush;
			ring->irq_get = gen8_ring_get_irq;
			ring->irq_put = gen8_ring_put_irq;
		} else {
			ring->irq_get = gen6_ring_get_irq;
			ring->irq_put = gen6_ring_put_irq;
		}
		ring->irq_enable_mask = GT_RENDER_USER_INTERRUPT;
		ring->get_seqno = gen6_ring_get_seqno;
		ring->set_seqno = ring_set_seqno;
		ring->sync_to = gen6_ring_sync;
		ring->semaphore_register[RCS] = MI_SEMAPHORE_SYNC_INVALID;
		ring->semaphore_register[VCS] = MI_SEMAPHORE_SYNC_RV;
		ring->semaphore_register[BCS] = MI_SEMAPHORE_SYNC_RB;
		ring->semaphore_register[VECS] = MI_SEMAPHORE_SYNC_RVE;
		ring->signal_mbox[RCS] = GEN6_NOSYNC;
		ring->signal_mbox[VCS] = GEN6_VRSYNC;
		ring->signal_mbox[BCS] = GEN6_BRSYNC;
		ring->signal_mbox[VECS] = GEN6_VERSYNC;
	} else if (IS_GEN5(dev)) {
		ring->add_request = pc_render_add_request;
		ring->flush = gen4_render_ring_flush;
		ring->get_seqno = pc_render_get_seqno;
		ring->set_seqno = pc_render_set_seqno;
		ring->irq_get = gen5_ring_get_irq;
		ring->irq_put = gen5_ring_put_irq;
		ring->irq_enable_mask = GT_RENDER_USER_INTERRUPT |
					GT_RENDER_PIPECTL_NOTIFY_INTERRUPT;
	} else {
		ring->add_request = i9xx_add_request;
		if (INTEL_INFO(dev)->gen < 4)
			ring->flush = gen2_render_ring_flush;
		else
			ring->flush = gen4_render_ring_flush;
		ring->get_seqno = ring_get_seqno;
		ring->set_seqno = ring_set_seqno;
		if (IS_GEN2(dev)) {
			ring->irq_get = i8xx_ring_get_irq;
			ring->irq_put = i8xx_ring_put_irq;
		} else {
			ring->irq_get = i9xx_ring_get_irq;
			ring->irq_put = i9xx_ring_put_irq;
		}
		ring->irq_enable_mask = I915_USER_INTERRUPT;
	}
	ring->write_tail = ring_write_tail;
	if (IS_HASWELL(dev))
		ring->dispatch_execbuffer = hsw_ring_dispatch_execbuffer;
	else if (IS_GEN8(dev))
		ring->dispatch_execbuffer = gen8_ring_dispatch_execbuffer;
	else if (INTEL_INFO(dev)->gen >= 6)
		ring->dispatch_execbuffer = gen6_ring_dispatch_execbuffer;
	else if (INTEL_INFO(dev)->gen >= 4)
		ring->dispatch_execbuffer = i965_dispatch_execbuffer;
	else if (IS_I830(dev) || IS_845G(dev))
		ring->dispatch_execbuffer = i830_dispatch_execbuffer;
	else
		ring->dispatch_execbuffer = i915_dispatch_execbuffer;
	ring->init = init_render_ring;
	ring->cleanup = render_ring_cleanup;

	/* Workaround batchbuffer to combat CS tlb bug. */
	if (HAS_BROKEN_CS_TLB(dev)) {
		struct drm_i915_gem_object *obj;
		int ret;

		obj = i915_gem_alloc_object(dev, I830_BATCH_LIMIT);
		if (obj == NULL) {
			DRM_ERROR("Failed to allocate batch bo\n");
			return -ENOMEM;
		}

		ret = i915_gem_obj_ggtt_pin(obj, 0, true, false);
		if (ret != 0) {
			drm_gem_object_unreference(&obj->base);
			DRM_ERROR("Failed to ping batch bo\n");
			return ret;
		}

		ring->scratch.obj = obj;
		ring->scratch.gtt_offset = i915_gem_obj_ggtt_offset(obj);
	}

	return intel_init_ring_buffer(dev, ring);
}

int intel_render_ring_init_dri(struct drm_device *dev, u64 start, u32 size)
{
	drm_i915_private_t *dev_priv = dev->dev_private;
	struct intel_ring_buffer *ring = &dev_priv->ring[RCS];
	int ret;

	ring->name = "render ring";
	ring->id = RCS;
	ring->mmio_base = RENDER_RING_BASE;

	if (INTEL_INFO(dev)->gen >= 6) {
		/* non-kms not supported on gen6+ */
		return -ENODEV;
	}

	/* Note: gem is not supported on gen5/ilk without kms (the corresponding
	 * gem_init ioctl returns with -ENODEV). Hence we do not need to set up
	 * the special gen5 functions. */
	ring->add_request = i9xx_add_request;
	if (INTEL_INFO(dev)->gen < 4)
		ring->flush = gen2_render_ring_flush;
	else
		ring->flush = gen4_render_ring_flush;
	ring->get_seqno = ring_get_seqno;
	ring->set_seqno = ring_set_seqno;
	if (IS_GEN2(dev)) {
		ring->irq_get = i8xx_ring_get_irq;
		ring->irq_put = i8xx_ring_put_irq;
	} else {
		ring->irq_get = i9xx_ring_get_irq;
		ring->irq_put = i9xx_ring_put_irq;
	}
	ring->irq_enable_mask = I915_USER_INTERRUPT;
	ring->write_tail = ring_write_tail;
	if (INTEL_INFO(dev)->gen >= 4)
		ring->dispatch_execbuffer = i965_dispatch_execbuffer;
	else if (IS_I830(dev) || IS_845G(dev))
		ring->dispatch_execbuffer = i830_dispatch_execbuffer;
	else
		ring->dispatch_execbuffer = i915_dispatch_execbuffer;
	ring->init = init_render_ring;
	ring->cleanup = render_ring_cleanup;

	ring->dev = dev;
	INIT_LIST_HEAD(&ring->active_list);
	INIT_LIST_HEAD(&ring->request_list);

	ring->size = size;
	ring->effective_size = ring->size;
	if (IS_I830(ring->dev) || IS_845G(ring->dev))
		ring->effective_size -= 128;

	ring->virtual_start = ioremap_wc(start, size);
	if (ring->virtual_start == NULL) {
		DRM_ERROR("can not ioremap virtual address for"
			  " ring buffer\n");
		return -ENOMEM;
	}

	if (!I915_NEED_GFX_HWS(dev)) {
		ret = init_phys_status_page(ring);
		if (ret)
			return ret;
	}

	return 0;
}

int intel_init_bsd_ring_buffer(struct drm_device *dev)
{
	drm_i915_private_t *dev_priv = dev->dev_private;
	struct intel_ring_buffer *ring = &dev_priv->ring[VCS];

	ring->name = "bsd ring";
	ring->id = VCS;

	ring->write_tail = ring_write_tail;
	if (INTEL_INFO(dev)->gen >= 6) {
		ring->mmio_base = GEN6_BSD_RING_BASE;
		/* gen6 bsd needs a special wa for tail updates */
		if (IS_GEN6(dev))
			ring->write_tail = gen6_bsd_ring_write_tail;
		ring->flush = gen6_bsd_ring_flush;
		ring->add_request = gen6_add_request;
		ring->get_seqno = gen6_ring_get_seqno;
		ring->set_seqno = ring_set_seqno;
		if (INTEL_INFO(dev)->gen >= 8) {
			ring->irq_enable_mask =
				GT_RENDER_USER_INTERRUPT << GEN8_VCS1_IRQ_SHIFT;
			ring->irq_get = gen8_ring_get_irq;
			ring->irq_put = gen8_ring_put_irq;
			ring->dispatch_execbuffer =
				gen8_ring_dispatch_execbuffer;
		} else {
			ring->irq_enable_mask = GT_BSD_USER_INTERRUPT;
			ring->irq_get = gen6_ring_get_irq;
			ring->irq_put = gen6_ring_put_irq;
			ring->dispatch_execbuffer =
				gen6_ring_dispatch_execbuffer;
		}
		ring->sync_to = gen6_ring_sync;
		ring->semaphore_register[RCS] = MI_SEMAPHORE_SYNC_VR;
		ring->semaphore_register[VCS] = MI_SEMAPHORE_SYNC_INVALID;
		ring->semaphore_register[BCS] = MI_SEMAPHORE_SYNC_VB;
		ring->semaphore_register[VECS] = MI_SEMAPHORE_SYNC_VVE;
		ring->signal_mbox[RCS] = GEN6_RVSYNC;
		ring->signal_mbox[VCS] = GEN6_NOSYNC;
		ring->signal_mbox[BCS] = GEN6_BVSYNC;
		ring->signal_mbox[VECS] = GEN6_VEVSYNC;
	} else {
		ring->mmio_base = BSD_RING_BASE;
		ring->flush = bsd_ring_flush;
		ring->add_request = i9xx_add_request;
		ring->get_seqno = ring_get_seqno;
		ring->set_seqno = ring_set_seqno;
		if (IS_GEN5(dev)) {
			ring->irq_enable_mask = ILK_BSD_USER_INTERRUPT;
			ring->irq_get = gen5_ring_get_irq;
			ring->irq_put = gen5_ring_put_irq;
		} else {
			ring->irq_enable_mask = I915_BSD_USER_INTERRUPT;
			ring->irq_get = i9xx_ring_get_irq;
			ring->irq_put = i9xx_ring_put_irq;
		}
		ring->dispatch_execbuffer = i965_dispatch_execbuffer;
	}
	ring->init = init_ring_common;

	return intel_init_ring_buffer(dev, ring);
}

int intel_init_blt_ring_buffer(struct drm_device *dev)
{
	drm_i915_private_t *dev_priv = dev->dev_private;
	struct intel_ring_buffer *ring = &dev_priv->ring[BCS];

	ring->name = "blitter ring";
	ring->id = BCS;

	ring->mmio_base = BLT_RING_BASE;
	ring->write_tail = ring_write_tail;
	ring->flush = gen6_ring_flush;
	ring->add_request = gen6_add_request;
	ring->get_seqno = gen6_ring_get_seqno;
	ring->set_seqno = ring_set_seqno;
	if (INTEL_INFO(dev)->gen >= 8) {
		ring->irq_enable_mask =
			GT_RENDER_USER_INTERRUPT << GEN8_BCS_IRQ_SHIFT;
		ring->irq_get = gen8_ring_get_irq;
		ring->irq_put = gen8_ring_put_irq;
		ring->dispatch_execbuffer = gen8_ring_dispatch_execbuffer;
	} else {
		ring->irq_enable_mask = GT_BLT_USER_INTERRUPT;
		ring->irq_get = gen6_ring_get_irq;
		ring->irq_put = gen6_ring_put_irq;
		ring->dispatch_execbuffer = gen6_ring_dispatch_execbuffer;
	}
	ring->sync_to = gen6_ring_sync;
	ring->semaphore_register[RCS] = MI_SEMAPHORE_SYNC_BR;
	ring->semaphore_register[VCS] = MI_SEMAPHORE_SYNC_BV;
	ring->semaphore_register[BCS] = MI_SEMAPHORE_SYNC_INVALID;
	ring->semaphore_register[VECS] = MI_SEMAPHORE_SYNC_BVE;
	ring->signal_mbox[RCS] = GEN6_RBSYNC;
	ring->signal_mbox[VCS] = GEN6_VBSYNC;
	ring->signal_mbox[BCS] = GEN6_NOSYNC;
	ring->signal_mbox[VECS] = GEN6_VEBSYNC;
	ring->init = init_ring_common;

	return intel_init_ring_buffer(dev, ring);
}

int intel_init_vebox_ring_buffer(struct drm_device *dev)
{
	drm_i915_private_t *dev_priv = dev->dev_private;
	struct intel_ring_buffer *ring = &dev_priv->ring[VECS];

	ring->name = "video enhancement ring";
	ring->id = VECS;

	ring->mmio_base = VEBOX_RING_BASE;
	ring->write_tail = ring_write_tail;
	ring->flush = gen6_ring_flush;
	ring->add_request = gen6_add_request;
	ring->get_seqno = gen6_ring_get_seqno;
	ring->set_seqno = ring_set_seqno;

	if (INTEL_INFO(dev)->gen >= 8) {
		ring->irq_enable_mask =
			GT_RENDER_USER_INTERRUPT << GEN8_VECS_IRQ_SHIFT;
		ring->irq_get = gen8_ring_get_irq;
		ring->irq_put = gen8_ring_put_irq;
		ring->dispatch_execbuffer = gen8_ring_dispatch_execbuffer;
	} else {
		ring->irq_enable_mask = PM_VEBOX_USER_INTERRUPT;
		ring->irq_get = hsw_vebox_get_irq;
		ring->irq_put = hsw_vebox_put_irq;
		ring->dispatch_execbuffer = gen6_ring_dispatch_execbuffer;
	}
	ring->sync_to = gen6_ring_sync;
	ring->semaphore_register[RCS] = MI_SEMAPHORE_SYNC_VER;
	ring->semaphore_register[VCS] = MI_SEMAPHORE_SYNC_VEV;
	ring->semaphore_register[BCS] = MI_SEMAPHORE_SYNC_VEB;
	ring->semaphore_register[VECS] = MI_SEMAPHORE_SYNC_INVALID;
	ring->signal_mbox[RCS] = GEN6_RVESYNC;
	ring->signal_mbox[VCS] = GEN6_VVESYNC;
	ring->signal_mbox[BCS] = GEN6_BVESYNC;
	ring->signal_mbox[VECS] = GEN6_NOSYNC;
	ring->init = init_ring_common;

	return intel_init_ring_buffer(dev, ring);
}

int
intel_ring_flush_all_caches(struct intel_ring_buffer *ring)
{
	int ret;

	if (!ring->gpu_caches_dirty)
		return 0;

	ret = ring->flush(ring, 0, I915_GEM_GPU_DOMAINS);
	if (ret)
		return ret;

	trace_i915_gem_ring_flush(ring, 0, I915_GEM_GPU_DOMAINS);

	ring->gpu_caches_dirty = false;
	return 0;
}

int
intel_ring_invalidate_all_caches(struct intel_ring_buffer *ring)
{
	uint32_t flush_domains;
	int ret;

	flush_domains = 0;
	if (ring->gpu_caches_dirty)
		flush_domains = I915_GEM_GPU_DOMAINS;

	ret = ring->flush(ring, I915_GEM_GPU_DOMAINS, flush_domains);
	if (ret)
		return ret;

	trace_i915_gem_ring_flush(ring, I915_GEM_GPU_DOMAINS, flush_domains);

	ring->gpu_caches_dirty = false;
	return 0;
}<|MERGE_RESOLUTION|>--- conflicted
+++ resolved
@@ -1651,8 +1651,6 @@
 
 	ring->space -= num_dwords * sizeof(uint32_t);
 	return 0;
-<<<<<<< HEAD
-=======
 }
 
 /* Align the ring tail to a cacheline boundary */
@@ -1674,7 +1672,6 @@
 	intel_ring_advance(ring);
 
 	return 0;
->>>>>>> e3703f8c
 }
 
 void intel_ring_init_seqno(struct intel_ring_buffer *ring, u32 seqno)
