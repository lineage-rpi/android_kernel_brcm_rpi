--- conflicted
+++ resolved
@@ -184,39 +184,6 @@
 	spin_unlock_irq(&engine->hw_lock);
 }
 
-<<<<<<< HEAD
-static struct intel_ring *mock_ring(struct intel_engine_cs *engine)
-{
-	const unsigned long sz = PAGE_SIZE / 2;
-	struct mock_ring *ring;
-
-	ring = kzalloc(sizeof(*ring) + sz, GFP_KERNEL);
-	if (!ring)
-		return NULL;
-
-	i915_timeline_init(engine->i915, &ring->timeline, engine->name);
-
-	ring->base.size = sz;
-	ring->base.effective_size = sz;
-	ring->base.vaddr = (void *)(ring + 1);
-	ring->base.timeline = &ring->timeline;
-
-	INIT_LIST_HEAD(&ring->base.request_list);
-	intel_ring_update_space(&ring->base);
-
-	return &ring->base;
-}
-
-static void mock_ring_free(struct intel_ring *base)
-{
-	struct mock_ring *ring = container_of(base, typeof(*ring), base);
-
-	i915_timeline_fini(&ring->timeline);
-	kfree(ring);
-}
-
-=======
->>>>>>> 85baa5db
 struct intel_engine_cs *mock_engine(struct drm_i915_private *i915,
 				    const char *name,
 				    int id)
