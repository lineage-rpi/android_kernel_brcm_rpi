--- conflicted
+++ resolved
@@ -312,9 +312,6 @@
 			dev_err(dev, "Failed to get clock (%ld)\n", PTR_ERR(v3d->clk));
 		return PTR_ERR(v3d->clk);
 	}
-<<<<<<< HEAD
-	v3d->clk_up_rate = clk_get_max_rate(v3d->clk);
-=======
 
 	node = rpi_firmware_find_node();
 	if (!node)
@@ -329,7 +326,6 @@
 							 RPI_FIRMWARE_V3D_CLK_ID);
 	rpi_firmware_put(firmware);
 
->>>>>>> 46937443
 	/* For downclocking, drop it to the minimum frequency we can get from
 	 * the CPRMAN clock generator dividing off our parent.  The divider is
 	 * 4 bits, but ask for just higher than that so that rounding doesn't
