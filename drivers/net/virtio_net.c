// SPDX-License-Identifier: GPL-2.0-or-later
/* A network driver using virtio.
 *
 * Copyright 2007 Rusty Russell <rusty@rustcorp.com.au> IBM Corporation
 */
//#define DEBUG
#include <linux/netdevice.h>
#include <linux/etherdevice.h>
#include <linux/ethtool.h>
#include <linux/module.h>
#include <linux/virtio.h>
#include <linux/virtio_net.h>
#include <linux/bpf.h>
#include <linux/bpf_trace.h>
#include <linux/scatterlist.h>
#include <linux/if_vlan.h>
#include <linux/slab.h>
#include <linux/cpu.h>
#include <linux/average.h>
#include <linux/filter.h>
#include <linux/kernel.h>
#include <net/route.h>
#include <net/xdp.h>
#include <net/net_failover.h>

static int napi_weight = NAPI_POLL_WEIGHT;
module_param(napi_weight, int, 0444);

static bool csum = true, gso = true, napi_tx = true;
module_param(csum, bool, 0444);
module_param(gso, bool, 0444);
module_param(napi_tx, bool, 0644);

/* FIXME: MTU in config. */
#define GOOD_PACKET_LEN (ETH_HLEN + VLAN_HLEN + ETH_DATA_LEN)
#define GOOD_COPY_LEN	128

#define VIRTNET_RX_PAD (NET_IP_ALIGN + NET_SKB_PAD)

/* Amount of XDP headroom to prepend to packets for use by xdp_adjust_head */
#define VIRTIO_XDP_HEADROOM 256

/* Separating two types of XDP xmit */
#define VIRTIO_XDP_TX		BIT(0)
#define VIRTIO_XDP_REDIR	BIT(1)

#define VIRTIO_XDP_FLAG	BIT(0)

/* RX packet size EWMA. The average packet size is used to determine the packet
 * buffer size when refilling RX rings. As the entire RX ring may be refilled
 * at once, the weight is chosen so that the EWMA will be insensitive to short-
 * term, transient changes in packet size.
 */
DECLARE_EWMA(pkt_len, 0, 64)

#define VIRTNET_DRIVER_VERSION "1.0.0"

static const unsigned long guest_offloads[] = {
	VIRTIO_NET_F_GUEST_TSO4,
	VIRTIO_NET_F_GUEST_TSO6,
	VIRTIO_NET_F_GUEST_ECN,
	VIRTIO_NET_F_GUEST_UFO,
	VIRTIO_NET_F_GUEST_CSUM
};

#define GUEST_OFFLOAD_LRO_MASK ((1ULL << VIRTIO_NET_F_GUEST_TSO4) | \
				(1ULL << VIRTIO_NET_F_GUEST_TSO6) | \
				(1ULL << VIRTIO_NET_F_GUEST_ECN)  | \
				(1ULL << VIRTIO_NET_F_GUEST_UFO))

#define GUEST_OFFLOAD_CSUM_MASK (1ULL << VIRTIO_NET_F_GUEST_CSUM)

struct virtnet_stat_desc {
	char desc[ETH_GSTRING_LEN];
	size_t offset;
};

struct virtnet_sq_stats {
	struct u64_stats_sync syncp;
	u64 packets;
	u64 bytes;
	u64 xdp_tx;
	u64 xdp_tx_drops;
	u64 kicks;
};

struct virtnet_rq_stats {
	struct u64_stats_sync syncp;
	u64 packets;
	u64 bytes;
	u64 drops;
	u64 xdp_packets;
	u64 xdp_tx;
	u64 xdp_redirects;
	u64 xdp_drops;
	u64 kicks;
};

#define VIRTNET_SQ_STAT(m)	offsetof(struct virtnet_sq_stats, m)
#define VIRTNET_RQ_STAT(m)	offsetof(struct virtnet_rq_stats, m)

static const struct virtnet_stat_desc virtnet_sq_stats_desc[] = {
	{ "packets",		VIRTNET_SQ_STAT(packets) },
	{ "bytes",		VIRTNET_SQ_STAT(bytes) },
	{ "xdp_tx",		VIRTNET_SQ_STAT(xdp_tx) },
	{ "xdp_tx_drops",	VIRTNET_SQ_STAT(xdp_tx_drops) },
	{ "kicks",		VIRTNET_SQ_STAT(kicks) },
};

static const struct virtnet_stat_desc virtnet_rq_stats_desc[] = {
	{ "packets",		VIRTNET_RQ_STAT(packets) },
	{ "bytes",		VIRTNET_RQ_STAT(bytes) },
	{ "drops",		VIRTNET_RQ_STAT(drops) },
	{ "xdp_packets",	VIRTNET_RQ_STAT(xdp_packets) },
	{ "xdp_tx",		VIRTNET_RQ_STAT(xdp_tx) },
	{ "xdp_redirects",	VIRTNET_RQ_STAT(xdp_redirects) },
	{ "xdp_drops",		VIRTNET_RQ_STAT(xdp_drops) },
	{ "kicks",		VIRTNET_RQ_STAT(kicks) },
};

#define VIRTNET_SQ_STATS_LEN	ARRAY_SIZE(virtnet_sq_stats_desc)
#define VIRTNET_RQ_STATS_LEN	ARRAY_SIZE(virtnet_rq_stats_desc)

/* Internal representation of a send virtqueue */
struct send_queue {
	/* Virtqueue associated with this send _queue */
	struct virtqueue *vq;

	/* TX: fragments + linear part + virtio header */
	struct scatterlist sg[MAX_SKB_FRAGS + 2];

	/* Name of the send queue: output.$index */
	char name[40];

	struct virtnet_sq_stats stats;

	struct napi_struct napi;
};

/* Internal representation of a receive virtqueue */
struct receive_queue {
	/* Virtqueue associated with this receive_queue */
	struct virtqueue *vq;

	struct napi_struct napi;

	struct bpf_prog __rcu *xdp_prog;

	struct virtnet_rq_stats stats;

	/* Chain pages by the private ptr. */
	struct page *pages;

	/* Average packet length for mergeable receive buffers. */
	struct ewma_pkt_len mrg_avg_pkt_len;

	/* Page frag for packet buffer allocation. */
	struct page_frag alloc_frag;

	/* RX: fragments + linear part + virtio header */
	struct scatterlist sg[MAX_SKB_FRAGS + 2];

	/* Min single buffer size for mergeable buffers case. */
	unsigned int min_buf_len;

	/* Name of this receive queue: input.$index */
	char name[40];

	struct xdp_rxq_info xdp_rxq;
};

/* Control VQ buffers: protected by the rtnl lock */
struct control_buf {
	struct virtio_net_ctrl_hdr hdr;
	virtio_net_ctrl_ack status;
	struct virtio_net_ctrl_mq mq;
	u8 promisc;
	u8 allmulti;
	__virtio16 vid;
	__virtio64 offloads;
};

struct virtnet_info {
	struct virtio_device *vdev;
	struct virtqueue *cvq;
	struct net_device *dev;
	struct send_queue *sq;
	struct receive_queue *rq;
	unsigned int status;

	/* Max # of queue pairs supported by the device */
	u16 max_queue_pairs;

	/* # of queue pairs currently used by the driver */
	u16 curr_queue_pairs;

	/* # of XDP queue pairs currently used by the driver */
	u16 xdp_queue_pairs;

	/* I like... big packets and I cannot lie! */
	bool big_packets;

	/* Host will merge rx buffers for big packets (shake it! shake it!) */
	bool mergeable_rx_bufs;

	/* Has control virtqueue */
	bool has_cvq;

	/* Host can handle any s/g split between our header and packet data */
	bool any_header_sg;

	/* Packet virtio header size */
	u8 hdr_len;

	/* Work struct for refilling if we run low on memory. */
	struct delayed_work refill;

	/* Work struct for config space updates */
	struct work_struct config_work;

	/* Does the affinity hint is set for virtqueues? */
	bool affinity_hint_set;

	/* CPU hotplug instances for online & dead */
	struct hlist_node node;
	struct hlist_node node_dead;

	struct control_buf *ctrl;

	/* Ethtool settings */
	u8 duplex;
	u32 speed;

	unsigned long guest_offloads;
	unsigned long guest_offloads_capable;

	/* failover when STANDBY feature enabled */
	struct failover *failover;
};

struct padded_vnet_hdr {
	struct virtio_net_hdr_mrg_rxbuf hdr;
	/*
	 * hdr is in a separate sg buffer, and data sg buffer shares same page
	 * with this header sg. This padding makes next sg 16 byte aligned
	 * after the header.
	 */
	char padding[4];
};

static bool is_xdp_frame(void *ptr)
{
	return (unsigned long)ptr & VIRTIO_XDP_FLAG;
}

static void *xdp_to_ptr(struct xdp_frame *ptr)
{
	return (void *)((unsigned long)ptr | VIRTIO_XDP_FLAG);
}

static struct xdp_frame *ptr_to_xdp(void *ptr)
{
	return (struct xdp_frame *)((unsigned long)ptr & ~VIRTIO_XDP_FLAG);
}

/* Converting between virtqueue no. and kernel tx/rx queue no.
 * 0:rx0 1:tx0 2:rx1 3:tx1 ... 2N:rxN 2N+1:txN 2N+2:cvq
 */
static int vq2txq(struct virtqueue *vq)
{
	return (vq->index - 1) / 2;
}

static int txq2vq(int txq)
{
	return txq * 2 + 1;
}

static int vq2rxq(struct virtqueue *vq)
{
	return vq->index / 2;
}

static int rxq2vq(int rxq)
{
	return rxq * 2;
}

static inline struct virtio_net_hdr_mrg_rxbuf *skb_vnet_hdr(struct sk_buff *skb)
{
	return (struct virtio_net_hdr_mrg_rxbuf *)skb->cb;
}

/*
 * private is used to chain pages for big packets, put the whole
 * most recent used list in the beginning for reuse
 */
static void give_pages(struct receive_queue *rq, struct page *page)
{
	struct page *end;

	/* Find end of list, sew whole thing into vi->rq.pages. */
	for (end = page; end->private; end = (struct page *)end->private);
	end->private = (unsigned long)rq->pages;
	rq->pages = page;
}

static struct page *get_a_page(struct receive_queue *rq, gfp_t gfp_mask)
{
	struct page *p = rq->pages;

	if (p) {
		rq->pages = (struct page *)p->private;
		/* clear private here, it is used to chain pages */
		p->private = 0;
	} else
		p = alloc_page(gfp_mask);
	return p;
}

static void virtqueue_napi_schedule(struct napi_struct *napi,
				    struct virtqueue *vq)
{
	if (napi_schedule_prep(napi)) {
		virtqueue_disable_cb(vq);
		__napi_schedule(napi);
	}
}

static void virtqueue_napi_complete(struct napi_struct *napi,
				    struct virtqueue *vq, int processed)
{
	int opaque;

	opaque = virtqueue_enable_cb_prepare(vq);
	if (napi_complete_done(napi, processed)) {
		if (unlikely(virtqueue_poll(vq, opaque)))
			virtqueue_napi_schedule(napi, vq);
	} else {
		virtqueue_disable_cb(vq);
	}
}

static void skb_xmit_done(struct virtqueue *vq)
{
	struct virtnet_info *vi = vq->vdev->priv;
	struct napi_struct *napi = &vi->sq[vq2txq(vq)].napi;

	/* Suppress further interrupts. */
	virtqueue_disable_cb(vq);

	if (napi->weight)
		virtqueue_napi_schedule(napi, vq);
	else
		/* We were probably waiting for more output buffers. */
		netif_wake_subqueue(vi->dev, vq2txq(vq));
}

#define MRG_CTX_HEADER_SHIFT 22
static void *mergeable_len_to_ctx(unsigned int truesize,
				  unsigned int headroom)
{
	return (void *)(unsigned long)((headroom << MRG_CTX_HEADER_SHIFT) | truesize);
}

static unsigned int mergeable_ctx_to_headroom(void *mrg_ctx)
{
	return (unsigned long)mrg_ctx >> MRG_CTX_HEADER_SHIFT;
}

static unsigned int mergeable_ctx_to_truesize(void *mrg_ctx)
{
	return (unsigned long)mrg_ctx & ((1 << MRG_CTX_HEADER_SHIFT) - 1);
}

/* Called from bottom half context */
static struct sk_buff *page_to_skb(struct virtnet_info *vi,
				   struct receive_queue *rq,
				   struct page *page, unsigned int offset,
				   unsigned int len, unsigned int truesize,
				   bool hdr_valid, unsigned int metasize)
{
	struct sk_buff *skb;
	struct virtio_net_hdr_mrg_rxbuf *hdr;
	unsigned int copy, hdr_len, hdr_padded_len;
	char *p;

	p = page_address(page) + offset;

	/* copy small packet so we can reuse these pages for small data */
	skb = napi_alloc_skb(&rq->napi, GOOD_COPY_LEN);
	if (unlikely(!skb))
		return NULL;

	hdr = skb_vnet_hdr(skb);

	hdr_len = vi->hdr_len;
	if (vi->mergeable_rx_bufs)
		hdr_padded_len = sizeof(*hdr);
	else
		hdr_padded_len = sizeof(struct padded_vnet_hdr);

	/* hdr_valid means no XDP, so we can copy the vnet header */
	if (hdr_valid)
		memcpy(hdr, p, hdr_len);

	len -= hdr_len;
	offset += hdr_padded_len;
	p += hdr_padded_len;

	copy = len;
	if (copy > skb_tailroom(skb))
		copy = skb_tailroom(skb);
	skb_put_data(skb, p, copy);

	if (metasize) {
		__skb_pull(skb, metasize);
		skb_metadata_set(skb, metasize);
	}

	len -= copy;
	offset += copy;

	if (vi->mergeable_rx_bufs) {
		if (len)
			skb_add_rx_frag(skb, 0, page, offset, len, truesize);
		else
			put_page(page);
		return skb;
	}

	/*
	 * Verify that we can indeed put this data into a skb.
	 * This is here to handle cases when the device erroneously
	 * tries to receive more than is possible. This is usually
	 * the case of a broken device.
	 */
	if (unlikely(len > MAX_SKB_FRAGS * PAGE_SIZE)) {
		net_dbg_ratelimited("%s: too much data\n", skb->dev->name);
		dev_kfree_skb(skb);
		return NULL;
	}
	BUG_ON(offset >= PAGE_SIZE);
	while (len) {
		unsigned int frag_size = min((unsigned)PAGE_SIZE - offset, len);
		skb_add_rx_frag(skb, skb_shinfo(skb)->nr_frags, page, offset,
				frag_size, truesize);
		len -= frag_size;
		page = (struct page *)page->private;
		offset = 0;
	}

	if (page)
		give_pages(rq, page);

	return skb;
}

static int __virtnet_xdp_xmit_one(struct virtnet_info *vi,
				   struct send_queue *sq,
				   struct xdp_frame *xdpf)
{
	struct virtio_net_hdr_mrg_rxbuf *hdr;
	int err;

	if (unlikely(xdpf->headroom < vi->hdr_len))
		return -EOVERFLOW;

	/* Make room for virtqueue hdr (also change xdpf->headroom?) */
	xdpf->data -= vi->hdr_len;
	/* Zero header and leave csum up to XDP layers */
	hdr = xdpf->data;
	memset(hdr, 0, vi->hdr_len);
	xdpf->len   += vi->hdr_len;

	sg_init_one(sq->sg, xdpf->data, xdpf->len);

	err = virtqueue_add_outbuf(sq->vq, sq->sg, 1, xdp_to_ptr(xdpf),
				   GFP_ATOMIC);
	if (unlikely(err))
		return -ENOSPC; /* Caller handle free/refcnt */

	return 0;
}

static struct send_queue *virtnet_xdp_sq(struct virtnet_info *vi)
{
	unsigned int qp;

	qp = vi->curr_queue_pairs - vi->xdp_queue_pairs + smp_processor_id();
	return &vi->sq[qp];
}

static int virtnet_xdp_xmit(struct net_device *dev,
			    int n, struct xdp_frame **frames, u32 flags)
{
	struct virtnet_info *vi = netdev_priv(dev);
	struct receive_queue *rq = vi->rq;
	struct bpf_prog *xdp_prog;
	struct send_queue *sq;
	unsigned int len;
	int packets = 0;
	int bytes = 0;
	int drops = 0;
	int kicks = 0;
	int ret, err;
	void *ptr;
	int i;

	/* Only allow ndo_xdp_xmit if XDP is loaded on dev, as this
	 * indicate XDP resources have been successfully allocated.
	 */
	xdp_prog = rcu_access_pointer(rq->xdp_prog);
	if (!xdp_prog)
		return -ENXIO;

	sq = virtnet_xdp_sq(vi);

	if (unlikely(flags & ~XDP_XMIT_FLAGS_MASK)) {
		ret = -EINVAL;
		drops = n;
		goto out;
	}

	/* Free up any pending old buffers before queueing new ones. */
	while ((ptr = virtqueue_get_buf(sq->vq, &len)) != NULL) {
		if (likely(is_xdp_frame(ptr))) {
			struct xdp_frame *frame = ptr_to_xdp(ptr);

			bytes += frame->len;
			xdp_return_frame(frame);
		} else {
			struct sk_buff *skb = ptr;

			bytes += skb->len;
			napi_consume_skb(skb, false);
		}
		packets++;
	}

	for (i = 0; i < n; i++) {
		struct xdp_frame *xdpf = frames[i];

		err = __virtnet_xdp_xmit_one(vi, sq, xdpf);
		if (err) {
			xdp_return_frame_rx_napi(xdpf);
			drops++;
		}
	}
	ret = n - drops;

	if (flags & XDP_XMIT_FLUSH) {
		if (virtqueue_kick_prepare(sq->vq) && virtqueue_notify(sq->vq))
			kicks = 1;
	}
out:
	u64_stats_update_begin(&sq->stats.syncp);
	sq->stats.bytes += bytes;
	sq->stats.packets += packets;
	sq->stats.xdp_tx += n;
	sq->stats.xdp_tx_drops += drops;
	sq->stats.kicks += kicks;
	u64_stats_update_end(&sq->stats.syncp);

	return ret;
}

static unsigned int virtnet_get_headroom(struct virtnet_info *vi)
{
	return vi->xdp_queue_pairs ? VIRTIO_XDP_HEADROOM : 0;
}

/* We copy the packet for XDP in the following cases:
 *
 * 1) Packet is scattered across multiple rx buffers.
 * 2) Headroom space is insufficient.
 *
 * This is inefficient but it's a temporary condition that
 * we hit right after XDP is enabled and until queue is refilled
 * with large buffers with sufficient headroom - so it should affect
 * at most queue size packets.
 * Afterwards, the conditions to enable
 * XDP should preclude the underlying device from sending packets
 * across multiple buffers (num_buf > 1), and we make sure buffers
 * have enough headroom.
 */
static struct page *xdp_linearize_page(struct receive_queue *rq,
				       u16 *num_buf,
				       struct page *p,
				       int offset,
				       int page_off,
				       unsigned int *len)
{
	struct page *page = alloc_page(GFP_ATOMIC);

	if (!page)
		return NULL;

	memcpy(page_address(page) + page_off, page_address(p) + offset, *len);
	page_off += *len;

	while (--*num_buf) {
		int tailroom = SKB_DATA_ALIGN(sizeof(struct skb_shared_info));
		unsigned int buflen;
		void *buf;
		int off;

		buf = virtqueue_get_buf(rq->vq, &buflen);
		if (unlikely(!buf))
			goto err_buf;

		p = virt_to_head_page(buf);
		off = buf - page_address(p);

		/* guard against a misconfigured or uncooperative backend that
		 * is sending packet larger than the MTU.
		 */
		if ((page_off + buflen + tailroom) > PAGE_SIZE) {
			put_page(p);
			goto err_buf;
		}

		memcpy(page_address(page) + page_off,
		       page_address(p) + off, buflen);
		page_off += buflen;
		put_page(p);
	}

	/* Headroom does not contribute to packet length */
	*len = page_off - VIRTIO_XDP_HEADROOM;
	return page;
err_buf:
	__free_pages(page, 0);
	return NULL;
}

static struct sk_buff *receive_small(struct net_device *dev,
				     struct virtnet_info *vi,
				     struct receive_queue *rq,
				     void *buf, void *ctx,
				     unsigned int len,
				     unsigned int *xdp_xmit,
				     struct virtnet_rq_stats *stats)
{
	struct sk_buff *skb;
	struct bpf_prog *xdp_prog;
	unsigned int xdp_headroom = (unsigned long)ctx;
	unsigned int header_offset = VIRTNET_RX_PAD + xdp_headroom;
	unsigned int headroom = vi->hdr_len + header_offset;
	unsigned int buflen = SKB_DATA_ALIGN(GOOD_PACKET_LEN + headroom) +
			      SKB_DATA_ALIGN(sizeof(struct skb_shared_info));
	struct page *page = virt_to_head_page(buf);
	unsigned int delta = 0;
	struct page *xdp_page;
	int err;
	unsigned int metasize = 0;

	len -= vi->hdr_len;
	stats->bytes += len;

	rcu_read_lock();
	xdp_prog = rcu_dereference(rq->xdp_prog);
	if (xdp_prog) {
		struct virtio_net_hdr_mrg_rxbuf *hdr = buf + header_offset;
		struct xdp_frame *xdpf;
		struct xdp_buff xdp;
		void *orig_data;
		u32 act;

		if (unlikely(hdr->hdr.gso_type))
			goto err_xdp;

		if (unlikely(xdp_headroom < virtnet_get_headroom(vi))) {
			int offset = buf - page_address(page) + header_offset;
			unsigned int tlen = len + vi->hdr_len;
			u16 num_buf = 1;

			xdp_headroom = virtnet_get_headroom(vi);
			header_offset = VIRTNET_RX_PAD + xdp_headroom;
			headroom = vi->hdr_len + header_offset;
			buflen = SKB_DATA_ALIGN(GOOD_PACKET_LEN + headroom) +
				 SKB_DATA_ALIGN(sizeof(struct skb_shared_info));
			xdp_page = xdp_linearize_page(rq, &num_buf, page,
						      offset, header_offset,
						      &tlen);
			if (!xdp_page)
				goto err_xdp;

			buf = page_address(xdp_page);
			put_page(page);
			page = xdp_page;
		}

		xdp.data_hard_start = buf + VIRTNET_RX_PAD + vi->hdr_len;
		xdp.data = xdp.data_hard_start + xdp_headroom;
		xdp.data_end = xdp.data + len;
		xdp.data_meta = xdp.data;
		xdp.rxq = &rq->xdp_rxq;
		xdp.frame_sz = buflen;
		orig_data = xdp.data;
		act = bpf_prog_run_xdp(xdp_prog, &xdp);
		stats->xdp_packets++;

		switch (act) {
		case XDP_PASS:
			/* Recalculate length in case bpf program changed it */
			delta = orig_data - xdp.data;
			len = xdp.data_end - xdp.data;
			metasize = xdp.data - xdp.data_meta;
			break;
		case XDP_TX:
			stats->xdp_tx++;
			xdpf = xdp_convert_buff_to_frame(&xdp);
			if (unlikely(!xdpf))
				goto err_xdp;
			err = virtnet_xdp_xmit(dev, 1, &xdpf, 0);
			if (unlikely(err < 0)) {
				trace_xdp_exception(vi->dev, xdp_prog, act);
				goto err_xdp;
			}
			*xdp_xmit |= VIRTIO_XDP_TX;
			rcu_read_unlock();
			goto xdp_xmit;
		case XDP_REDIRECT:
			stats->xdp_redirects++;
			err = xdp_do_redirect(dev, &xdp, xdp_prog);
			if (err)
				goto err_xdp;
			*xdp_xmit |= VIRTIO_XDP_REDIR;
			rcu_read_unlock();
			goto xdp_xmit;
		default:
			bpf_warn_invalid_xdp_action(act);
			fallthrough;
		case XDP_ABORTED:
			trace_xdp_exception(vi->dev, xdp_prog, act);
		case XDP_DROP:
			goto err_xdp;
		}
	}
	rcu_read_unlock();

	skb = build_skb(buf, buflen);
	if (!skb) {
		put_page(page);
		goto err;
	}
	skb_reserve(skb, headroom - delta);
	skb_put(skb, len);
	if (!xdp_prog) {
		buf += header_offset;
		memcpy(skb_vnet_hdr(skb), buf, vi->hdr_len);
	} /* keep zeroed vnet hdr since XDP is loaded */

	if (metasize)
		skb_metadata_set(skb, metasize);

err:
	return skb;

err_xdp:
	rcu_read_unlock();
	stats->xdp_drops++;
	stats->drops++;
	put_page(page);
xdp_xmit:
	return NULL;
}

static struct sk_buff *receive_big(struct net_device *dev,
				   struct virtnet_info *vi,
				   struct receive_queue *rq,
				   void *buf,
				   unsigned int len,
				   struct virtnet_rq_stats *stats)
{
	struct page *page = buf;
	struct sk_buff *skb =
		page_to_skb(vi, rq, page, 0, len, PAGE_SIZE, true, 0);

	stats->bytes += len - vi->hdr_len;
	if (unlikely(!skb))
		goto err;

	return skb;

err:
	stats->drops++;
	give_pages(rq, page);
	return NULL;
}

static struct sk_buff *receive_mergeable(struct net_device *dev,
					 struct virtnet_info *vi,
					 struct receive_queue *rq,
					 void *buf,
					 void *ctx,
					 unsigned int len,
					 unsigned int *xdp_xmit,
					 struct virtnet_rq_stats *stats)
{
	struct virtio_net_hdr_mrg_rxbuf *hdr = buf;
	u16 num_buf = virtio16_to_cpu(vi->vdev, hdr->num_buffers);
	struct page *page = virt_to_head_page(buf);
	int offset = buf - page_address(page);
	struct sk_buff *head_skb, *curr_skb;
	struct bpf_prog *xdp_prog;
	unsigned int truesize = mergeable_ctx_to_truesize(ctx);
	unsigned int headroom = mergeable_ctx_to_headroom(ctx);
	unsigned int metasize = 0;
	unsigned int frame_sz;
	int err;

	head_skb = NULL;
	stats->bytes += len - vi->hdr_len;

	rcu_read_lock();
	xdp_prog = rcu_dereference(rq->xdp_prog);
	if (xdp_prog) {
		struct xdp_frame *xdpf;
		struct page *xdp_page;
		struct xdp_buff xdp;
		void *data;
		u32 act;

		/* Transient failure which in theory could occur if
		 * in-flight packets from before XDP was enabled reach
		 * the receive path after XDP is loaded.
		 */
		if (unlikely(hdr->hdr.gso_type))
			goto err_xdp;

		/* Buffers with headroom use PAGE_SIZE as alloc size,
		 * see add_recvbuf_mergeable() + get_mergeable_buf_len()
		 */
		frame_sz = headroom ? PAGE_SIZE : truesize;

		/* This happens when rx buffer size is underestimated
		 * or headroom is not enough because of the buffer
		 * was refilled before XDP is set. This should only
		 * happen for the first several packets, so we don't
		 * care much about its performance.
		 */
		if (unlikely(num_buf > 1 ||
			     headroom < virtnet_get_headroom(vi))) {
			/* linearize data for XDP */
			xdp_page = xdp_linearize_page(rq, &num_buf,
						      page, offset,
						      VIRTIO_XDP_HEADROOM,
						      &len);
			frame_sz = PAGE_SIZE;

			if (!xdp_page)
				goto err_xdp;
			offset = VIRTIO_XDP_HEADROOM;
		} else {
			xdp_page = page;
		}

		/* Allow consuming headroom but reserve enough space to push
		 * the descriptor on if we get an XDP_TX return code.
		 */
		data = page_address(xdp_page) + offset;
		xdp.data_hard_start = data - VIRTIO_XDP_HEADROOM + vi->hdr_len;
		xdp.data = data + vi->hdr_len;
		xdp.data_end = xdp.data + (len - vi->hdr_len);
		xdp.data_meta = xdp.data;
		xdp.rxq = &rq->xdp_rxq;
		xdp.frame_sz = frame_sz - vi->hdr_len;

		act = bpf_prog_run_xdp(xdp_prog, &xdp);
		stats->xdp_packets++;

		switch (act) {
		case XDP_PASS:
			metasize = xdp.data - xdp.data_meta;

			/* recalculate offset to account for any header
			 * adjustments and minus the metasize to copy the
			 * metadata in page_to_skb(). Note other cases do not
			 * build an skb and avoid using offset
			 */
			offset = xdp.data - page_address(xdp_page) -
				 vi->hdr_len - metasize;

			/* recalculate len if xdp.data, xdp.data_end or
			 * xdp.data_meta were adjusted
			 */
			len = xdp.data_end - xdp.data + vi->hdr_len + metasize;
			/* We can only create skb based on xdp_page. */
			if (unlikely(xdp_page != page)) {
				rcu_read_unlock();
				put_page(page);
				head_skb = page_to_skb(vi, rq, xdp_page, offset,
						       len, PAGE_SIZE, false,
						       metasize);
				return head_skb;
			}
			break;
		case XDP_TX:
			stats->xdp_tx++;
			xdpf = xdp_convert_buff_to_frame(&xdp);
			if (unlikely(!xdpf))
				goto err_xdp;
			err = virtnet_xdp_xmit(dev, 1, &xdpf, 0);
			if (unlikely(err < 0)) {
				trace_xdp_exception(vi->dev, xdp_prog, act);
				if (unlikely(xdp_page != page))
					put_page(xdp_page);
				goto err_xdp;
			}
			*xdp_xmit |= VIRTIO_XDP_TX;
			if (unlikely(xdp_page != page))
				put_page(page);
			rcu_read_unlock();
			goto xdp_xmit;
		case XDP_REDIRECT:
			stats->xdp_redirects++;
			err = xdp_do_redirect(dev, &xdp, xdp_prog);
			if (err) {
				if (unlikely(xdp_page != page))
					put_page(xdp_page);
				goto err_xdp;
			}
			*xdp_xmit |= VIRTIO_XDP_REDIR;
			if (unlikely(xdp_page != page))
				put_page(page);
			rcu_read_unlock();
			goto xdp_xmit;
		default:
			bpf_warn_invalid_xdp_action(act);
			fallthrough;
		case XDP_ABORTED:
			trace_xdp_exception(vi->dev, xdp_prog, act);
			fallthrough;
		case XDP_DROP:
			if (unlikely(xdp_page != page))
				__free_pages(xdp_page, 0);
			goto err_xdp;
		}
	}
	rcu_read_unlock();

	if (unlikely(len > truesize)) {
		pr_debug("%s: rx error: len %u exceeds truesize %lu\n",
			 dev->name, len, (unsigned long)ctx);
		dev->stats.rx_length_errors++;
		goto err_skb;
	}

	head_skb = page_to_skb(vi, rq, page, offset, len, truesize, !xdp_prog,
			       metasize);
	curr_skb = head_skb;

	if (unlikely(!curr_skb))
		goto err_skb;
	while (--num_buf) {
		int num_skb_frags;

		buf = virtqueue_get_buf_ctx(rq->vq, &len, &ctx);
		if (unlikely(!buf)) {
			pr_debug("%s: rx error: %d buffers out of %d missing\n",
				 dev->name, num_buf,
				 virtio16_to_cpu(vi->vdev,
						 hdr->num_buffers));
			dev->stats.rx_length_errors++;
			goto err_buf;
		}

		stats->bytes += len;
		page = virt_to_head_page(buf);

		truesize = mergeable_ctx_to_truesize(ctx);
		if (unlikely(len > truesize)) {
			pr_debug("%s: rx error: len %u exceeds truesize %lu\n",
				 dev->name, len, (unsigned long)ctx);
			dev->stats.rx_length_errors++;
			goto err_skb;
		}

		num_skb_frags = skb_shinfo(curr_skb)->nr_frags;
		if (unlikely(num_skb_frags == MAX_SKB_FRAGS)) {
			struct sk_buff *nskb = alloc_skb(0, GFP_ATOMIC);

			if (unlikely(!nskb))
				goto err_skb;
			if (curr_skb == head_skb)
				skb_shinfo(curr_skb)->frag_list = nskb;
			else
				curr_skb->next = nskb;
			curr_skb = nskb;
			head_skb->truesize += nskb->truesize;
			num_skb_frags = 0;
		}
		if (curr_skb != head_skb) {
			head_skb->data_len += len;
			head_skb->len += len;
			head_skb->truesize += truesize;
		}
		offset = buf - page_address(page);
		if (skb_can_coalesce(curr_skb, num_skb_frags, page, offset)) {
			put_page(page);
			skb_coalesce_rx_frag(curr_skb, num_skb_frags - 1,
					     len, truesize);
		} else {
			skb_add_rx_frag(curr_skb, num_skb_frags, page,
					offset, len, truesize);
		}
	}

	ewma_pkt_len_add(&rq->mrg_avg_pkt_len, head_skb->len);
	return head_skb;

err_xdp:
	rcu_read_unlock();
	stats->xdp_drops++;
err_skb:
	put_page(page);
	while (num_buf-- > 1) {
		buf = virtqueue_get_buf(rq->vq, &len);
		if (unlikely(!buf)) {
			pr_debug("%s: rx error: %d buffers missing\n",
				 dev->name, num_buf);
			dev->stats.rx_length_errors++;
			break;
		}
		stats->bytes += len;
		page = virt_to_head_page(buf);
		put_page(page);
	}
err_buf:
	stats->drops++;
	dev_kfree_skb(head_skb);
xdp_xmit:
	return NULL;
}

static void receive_buf(struct virtnet_info *vi, struct receive_queue *rq,
			void *buf, unsigned int len, void **ctx,
			unsigned int *xdp_xmit,
			struct virtnet_rq_stats *stats)
{
	struct net_device *dev = vi->dev;
	struct sk_buff *skb;
	struct virtio_net_hdr_mrg_rxbuf *hdr;

	if (unlikely(len < vi->hdr_len + ETH_HLEN)) {
		pr_debug("%s: short packet %i\n", dev->name, len);
		dev->stats.rx_length_errors++;
		if (vi->mergeable_rx_bufs) {
			put_page(virt_to_head_page(buf));
		} else if (vi->big_packets) {
			give_pages(rq, buf);
		} else {
			put_page(virt_to_head_page(buf));
		}
		return;
	}

	if (vi->mergeable_rx_bufs)
		skb = receive_mergeable(dev, vi, rq, buf, ctx, len, xdp_xmit,
					stats);
	else if (vi->big_packets)
		skb = receive_big(dev, vi, rq, buf, len, stats);
	else
		skb = receive_small(dev, vi, rq, buf, ctx, len, xdp_xmit, stats);

	if (unlikely(!skb))
		return;

	hdr = skb_vnet_hdr(skb);

	if (hdr->hdr.flags & VIRTIO_NET_HDR_F_DATA_VALID)
		skb->ip_summed = CHECKSUM_UNNECESSARY;

	if (virtio_net_hdr_to_skb(skb, &hdr->hdr,
				  virtio_is_little_endian(vi->vdev))) {
		net_warn_ratelimited("%s: bad gso: type: %u, size: %u\n",
				     dev->name, hdr->hdr.gso_type,
				     hdr->hdr.gso_size);
		goto frame_err;
	}

	skb_record_rx_queue(skb, vq2rxq(rq->vq));
	skb->protocol = eth_type_trans(skb, dev);
	pr_debug("Receiving skb proto 0x%04x len %i type %i\n",
		 ntohs(skb->protocol), skb->len, skb->pkt_type);

	napi_gro_receive(&rq->napi, skb);
	return;

frame_err:
	dev->stats.rx_frame_errors++;
	dev_kfree_skb(skb);
}

/* Unlike mergeable buffers, all buffers are allocated to the
 * same size, except for the headroom. For this reason we do
 * not need to use  mergeable_len_to_ctx here - it is enough
 * to store the headroom as the context ignoring the truesize.
 */
static int add_recvbuf_small(struct virtnet_info *vi, struct receive_queue *rq,
			     gfp_t gfp)
{
	struct page_frag *alloc_frag = &rq->alloc_frag;
	char *buf;
	unsigned int xdp_headroom = virtnet_get_headroom(vi);
	void *ctx = (void *)(unsigned long)xdp_headroom;
	int len = vi->hdr_len + VIRTNET_RX_PAD + GOOD_PACKET_LEN + xdp_headroom;
	int err;

	len = SKB_DATA_ALIGN(len) +
	      SKB_DATA_ALIGN(sizeof(struct skb_shared_info));
	if (unlikely(!skb_page_frag_refill(len, alloc_frag, gfp)))
		return -ENOMEM;

	buf = (char *)page_address(alloc_frag->page) + alloc_frag->offset;
	get_page(alloc_frag->page);
	alloc_frag->offset += len;
	sg_init_one(rq->sg, buf + VIRTNET_RX_PAD + xdp_headroom,
		    vi->hdr_len + GOOD_PACKET_LEN);
	err = virtqueue_add_inbuf_ctx(rq->vq, rq->sg, 1, buf, ctx, gfp);
	if (err < 0)
		put_page(virt_to_head_page(buf));
	return err;
}

static int add_recvbuf_big(struct virtnet_info *vi, struct receive_queue *rq,
			   gfp_t gfp)
{
	struct page *first, *list = NULL;
	char *p;
	int i, err, offset;

	sg_init_table(rq->sg, MAX_SKB_FRAGS + 2);

	/* page in rq->sg[MAX_SKB_FRAGS + 1] is list tail */
	for (i = MAX_SKB_FRAGS + 1; i > 1; --i) {
		first = get_a_page(rq, gfp);
		if (!first) {
			if (list)
				give_pages(rq, list);
			return -ENOMEM;
		}
		sg_set_buf(&rq->sg[i], page_address(first), PAGE_SIZE);

		/* chain new page in list head to match sg */
		first->private = (unsigned long)list;
		list = first;
	}

	first = get_a_page(rq, gfp);
	if (!first) {
		give_pages(rq, list);
		return -ENOMEM;
	}
	p = page_address(first);

	/* rq->sg[0], rq->sg[1] share the same page */
	/* a separated rq->sg[0] for header - required in case !any_header_sg */
	sg_set_buf(&rq->sg[0], p, vi->hdr_len);

	/* rq->sg[1] for data packet, from offset */
	offset = sizeof(struct padded_vnet_hdr);
	sg_set_buf(&rq->sg[1], p + offset, PAGE_SIZE - offset);

	/* chain first in list head */
	first->private = (unsigned long)list;
	err = virtqueue_add_inbuf(rq->vq, rq->sg, MAX_SKB_FRAGS + 2,
				  first, gfp);
	if (err < 0)
		give_pages(rq, first);

	return err;
}

static unsigned int get_mergeable_buf_len(struct receive_queue *rq,
					  struct ewma_pkt_len *avg_pkt_len,
					  unsigned int room)
{
	const size_t hdr_len = sizeof(struct virtio_net_hdr_mrg_rxbuf);
	unsigned int len;

	if (room)
		return PAGE_SIZE - room;

	len = hdr_len +	clamp_t(unsigned int, ewma_pkt_len_read(avg_pkt_len),
				rq->min_buf_len, PAGE_SIZE - hdr_len);

	return ALIGN(len, L1_CACHE_BYTES);
}

static int add_recvbuf_mergeable(struct virtnet_info *vi,
				 struct receive_queue *rq, gfp_t gfp)
{
	struct page_frag *alloc_frag = &rq->alloc_frag;
	unsigned int headroom = virtnet_get_headroom(vi);
	unsigned int tailroom = headroom ? sizeof(struct skb_shared_info) : 0;
	unsigned int room = SKB_DATA_ALIGN(headroom + tailroom);
	char *buf;
	void *ctx;
	int err;
	unsigned int len, hole;

	/* Extra tailroom is needed to satisfy XDP's assumption. This
	 * means rx frags coalescing won't work, but consider we've
	 * disabled GSO for XDP, it won't be a big issue.
	 */
	len = get_mergeable_buf_len(rq, &rq->mrg_avg_pkt_len, room);
	if (unlikely(!skb_page_frag_refill(len + room, alloc_frag, gfp)))
		return -ENOMEM;

	buf = (char *)page_address(alloc_frag->page) + alloc_frag->offset;
	buf += headroom; /* advance address leaving hole at front of pkt */
	get_page(alloc_frag->page);
	alloc_frag->offset += len + room;
	hole = alloc_frag->size - alloc_frag->offset;
	if (hole < len + room) {
		/* To avoid internal fragmentation, if there is very likely not
		 * enough space for another buffer, add the remaining space to
		 * the current buffer.
		 */
		len += hole;
		alloc_frag->offset += hole;
	}

	sg_init_one(rq->sg, buf, len);
	ctx = mergeable_len_to_ctx(len, headroom);
	err = virtqueue_add_inbuf_ctx(rq->vq, rq->sg, 1, buf, ctx, gfp);
	if (err < 0)
		put_page(virt_to_head_page(buf));

	return err;
}

/*
 * Returns false if we couldn't fill entirely (OOM).
 *
 * Normally run in the receive path, but can also be run from ndo_open
 * before we're receiving packets, or from refill_work which is
 * careful to disable receiving (using napi_disable).
 */
static bool try_fill_recv(struct virtnet_info *vi, struct receive_queue *rq,
			  gfp_t gfp)
{
	int err;
	bool oom;

	do {
		if (vi->mergeable_rx_bufs)
			err = add_recvbuf_mergeable(vi, rq, gfp);
		else if (vi->big_packets)
			err = add_recvbuf_big(vi, rq, gfp);
		else
			err = add_recvbuf_small(vi, rq, gfp);

		oom = err == -ENOMEM;
		if (err)
			break;
	} while (rq->vq->num_free);
	if (virtqueue_kick_prepare(rq->vq) && virtqueue_notify(rq->vq)) {
		unsigned long flags;

		flags = u64_stats_update_begin_irqsave(&rq->stats.syncp);
		rq->stats.kicks++;
		u64_stats_update_end_irqrestore(&rq->stats.syncp, flags);
	}

	return !oom;
}

static void skb_recv_done(struct virtqueue *rvq)
{
	struct virtnet_info *vi = rvq->vdev->priv;
	struct receive_queue *rq = &vi->rq[vq2rxq(rvq)];

	virtqueue_napi_schedule(&rq->napi, rvq);
}

static void virtnet_napi_enable(struct virtqueue *vq, struct napi_struct *napi)
{
	napi_enable(napi);

	/* If all buffers were filled by other side before we napi_enabled, we
	 * won't get another interrupt, so process any outstanding packets now.
	 * Call local_bh_enable after to trigger softIRQ processing.
	 */
	local_bh_disable();
	virtqueue_napi_schedule(napi, vq);
	local_bh_enable();
}

static void virtnet_napi_tx_enable(struct virtnet_info *vi,
				   struct virtqueue *vq,
				   struct napi_struct *napi)
{
	if (!napi->weight)
		return;

	/* Tx napi touches cachelines on the cpu handling tx interrupts. Only
	 * enable the feature if this is likely affine with the transmit path.
	 */
	if (!vi->affinity_hint_set) {
		napi->weight = 0;
		return;
	}

	return virtnet_napi_enable(vq, napi);
}

static void virtnet_napi_tx_disable(struct napi_struct *napi)
{
	if (napi->weight)
		napi_disable(napi);
}

static void refill_work(struct work_struct *work)
{
	struct virtnet_info *vi =
		container_of(work, struct virtnet_info, refill.work);
	bool still_empty;
	int i;

	for (i = 0; i < vi->curr_queue_pairs; i++) {
		struct receive_queue *rq = &vi->rq[i];

		napi_disable(&rq->napi);
		still_empty = !try_fill_recv(vi, rq, GFP_KERNEL);
		virtnet_napi_enable(rq->vq, &rq->napi);

		/* In theory, this can happen: if we don't get any buffers in
		 * we will *never* try to fill again.
		 */
		if (still_empty)
			schedule_delayed_work(&vi->refill, HZ/2);
	}
}

static int virtnet_receive(struct receive_queue *rq, int budget,
			   unsigned int *xdp_xmit)
{
	struct virtnet_info *vi = rq->vq->vdev->priv;
	struct virtnet_rq_stats stats = {};
	unsigned int len;
	void *buf;
	int i;

	if (!vi->big_packets || vi->mergeable_rx_bufs) {
		void *ctx;

		while (stats.packets < budget &&
		       (buf = virtqueue_get_buf_ctx(rq->vq, &len, &ctx))) {
			receive_buf(vi, rq, buf, len, ctx, xdp_xmit, &stats);
			stats.packets++;
		}
	} else {
		while (stats.packets < budget &&
		       (buf = virtqueue_get_buf(rq->vq, &len)) != NULL) {
			receive_buf(vi, rq, buf, len, NULL, xdp_xmit, &stats);
			stats.packets++;
		}
	}

	if (rq->vq->num_free > min((unsigned int)budget, virtqueue_get_vring_size(rq->vq)) / 2) {
		if (!try_fill_recv(vi, rq, GFP_ATOMIC))
			schedule_delayed_work(&vi->refill, 0);
	}

	u64_stats_update_begin(&rq->stats.syncp);
	for (i = 0; i < VIRTNET_RQ_STATS_LEN; i++) {
		size_t offset = virtnet_rq_stats_desc[i].offset;
		u64 *item;

		item = (u64 *)((u8 *)&rq->stats + offset);
		*item += *(u64 *)((u8 *)&stats + offset);
	}
	u64_stats_update_end(&rq->stats.syncp);

	return stats.packets;
}

static void free_old_xmit_skbs(struct send_queue *sq, bool in_napi)
{
	unsigned int len;
	unsigned int packets = 0;
	unsigned int bytes = 0;
	void *ptr;

	while ((ptr = virtqueue_get_buf(sq->vq, &len)) != NULL) {
		if (likely(!is_xdp_frame(ptr))) {
			struct sk_buff *skb = ptr;

			pr_debug("Sent skb %p\n", skb);

			bytes += skb->len;
			napi_consume_skb(skb, in_napi);
		} else {
			struct xdp_frame *frame = ptr_to_xdp(ptr);

			bytes += frame->len;
			xdp_return_frame(frame);
		}
		packets++;
	}

	/* Avoid overhead when no packets have been processed
	 * happens when called speculatively from start_xmit.
	 */
	if (!packets)
		return;

	u64_stats_update_begin(&sq->stats.syncp);
	sq->stats.bytes += bytes;
	sq->stats.packets += packets;
	u64_stats_update_end(&sq->stats.syncp);
}

static bool is_xdp_raw_buffer_queue(struct virtnet_info *vi, int q)
{
	if (q < (vi->curr_queue_pairs - vi->xdp_queue_pairs))
		return false;
	else if (q < vi->curr_queue_pairs)
		return true;
	else
		return false;
}

static void virtnet_poll_cleantx(struct receive_queue *rq)
{
	struct virtnet_info *vi = rq->vq->vdev->priv;
	unsigned int index = vq2rxq(rq->vq);
	struct send_queue *sq = &vi->sq[index];
	struct netdev_queue *txq = netdev_get_tx_queue(vi->dev, index);

	if (!sq->napi.weight || is_xdp_raw_buffer_queue(vi, index))
		return;

	if (__netif_tx_trylock(txq)) {
		free_old_xmit_skbs(sq, true);
		__netif_tx_unlock(txq);
	}

	if (sq->vq->num_free >= 2 + MAX_SKB_FRAGS)
		netif_tx_wake_queue(txq);
}

static int virtnet_poll(struct napi_struct *napi, int budget)
{
	struct receive_queue *rq =
		container_of(napi, struct receive_queue, napi);
	struct virtnet_info *vi = rq->vq->vdev->priv;
	struct send_queue *sq;
	unsigned int received;
	unsigned int xdp_xmit = 0;

	virtnet_poll_cleantx(rq);

	received = virtnet_receive(rq, budget, &xdp_xmit);

	/* Out of packets? */
	if (received < budget)
		virtqueue_napi_complete(napi, rq->vq, received);

	if (xdp_xmit & VIRTIO_XDP_REDIR)
		xdp_do_flush();

	if (xdp_xmit & VIRTIO_XDP_TX) {
		sq = virtnet_xdp_sq(vi);
		if (virtqueue_kick_prepare(sq->vq) && virtqueue_notify(sq->vq)) {
			u64_stats_update_begin(&sq->stats.syncp);
			sq->stats.kicks++;
			u64_stats_update_end(&sq->stats.syncp);
		}
	}

	return received;
}

static int virtnet_open(struct net_device *dev)
{
	struct virtnet_info *vi = netdev_priv(dev);
	int i, err;

	for (i = 0; i < vi->max_queue_pairs; i++) {
		if (i < vi->curr_queue_pairs)
			/* Make sure we have some buffers: if oom use wq. */
			if (!try_fill_recv(vi, &vi->rq[i], GFP_KERNEL))
				schedule_delayed_work(&vi->refill, 0);

		err = xdp_rxq_info_reg(&vi->rq[i].xdp_rxq, dev, i);
		if (err < 0)
			return err;

		err = xdp_rxq_info_reg_mem_model(&vi->rq[i].xdp_rxq,
						 MEM_TYPE_PAGE_SHARED, NULL);
		if (err < 0) {
			xdp_rxq_info_unreg(&vi->rq[i].xdp_rxq);
			return err;
		}

		virtnet_napi_enable(vi->rq[i].vq, &vi->rq[i].napi);
		virtnet_napi_tx_enable(vi, vi->sq[i].vq, &vi->sq[i].napi);
	}

	return 0;
}

static int virtnet_poll_tx(struct napi_struct *napi, int budget)
{
	struct send_queue *sq = container_of(napi, struct send_queue, napi);
	struct virtnet_info *vi = sq->vq->vdev->priv;
	unsigned int index = vq2txq(sq->vq);
	struct netdev_queue *txq;

	if (unlikely(is_xdp_raw_buffer_queue(vi, index))) {
		/* We don't need to enable cb for XDP */
		napi_complete_done(napi, 0);
		return 0;
	}

	txq = netdev_get_tx_queue(vi->dev, index);
	__netif_tx_lock(txq, raw_smp_processor_id());
	free_old_xmit_skbs(sq, true);
	__netif_tx_unlock(txq);

	virtqueue_napi_complete(napi, sq->vq, 0);

	if (sq->vq->num_free >= 2 + MAX_SKB_FRAGS)
		netif_tx_wake_queue(txq);

	return 0;
}

static int xmit_skb(struct send_queue *sq, struct sk_buff *skb)
{
	struct virtio_net_hdr_mrg_rxbuf *hdr;
	const unsigned char *dest = ((struct ethhdr *)skb->data)->h_dest;
	struct virtnet_info *vi = sq->vq->vdev->priv;
	int num_sg;
	unsigned hdr_len = vi->hdr_len;
	bool can_push;

	pr_debug("%s: xmit %p %pM\n", vi->dev->name, skb, dest);

	can_push = vi->any_header_sg &&
		!((unsigned long)skb->data & (__alignof__(*hdr) - 1)) &&
		!skb_header_cloned(skb) && skb_headroom(skb) >= hdr_len;
	/* Even if we can, don't push here yet as this would skew
	 * csum_start offset below. */
	if (can_push)
		hdr = (struct virtio_net_hdr_mrg_rxbuf *)(skb->data - hdr_len);
	else
		hdr = skb_vnet_hdr(skb);

	if (virtio_net_hdr_from_skb(skb, &hdr->hdr,
				    virtio_is_little_endian(vi->vdev), false,
				    0))
		BUG();

	if (vi->mergeable_rx_bufs)
		hdr->num_buffers = 0;

	sg_init_table(sq->sg, skb_shinfo(skb)->nr_frags + (can_push ? 1 : 2));
	if (can_push) {
		__skb_push(skb, hdr_len);
		num_sg = skb_to_sgvec(skb, sq->sg, 0, skb->len);
		if (unlikely(num_sg < 0))
			return num_sg;
		/* Pull header back to avoid skew in tx bytes calculations. */
		__skb_pull(skb, hdr_len);
	} else {
		sg_set_buf(sq->sg, hdr, hdr_len);
		num_sg = skb_to_sgvec(skb, sq->sg + 1, 0, skb->len);
		if (unlikely(num_sg < 0))
			return num_sg;
		num_sg++;
	}
	return virtqueue_add_outbuf(sq->vq, sq->sg, num_sg, skb, GFP_ATOMIC);
}

static netdev_tx_t start_xmit(struct sk_buff *skb, struct net_device *dev)
{
	struct virtnet_info *vi = netdev_priv(dev);
	int qnum = skb_get_queue_mapping(skb);
	struct send_queue *sq = &vi->sq[qnum];
	int err;
	struct netdev_queue *txq = netdev_get_tx_queue(dev, qnum);
	bool kick = !netdev_xmit_more();
	bool use_napi = sq->napi.weight;

	/* Free up any pending old buffers before queueing new ones. */
	free_old_xmit_skbs(sq, false);

	if (use_napi && kick)
		virtqueue_enable_cb_delayed(sq->vq);

	/* timestamp packet in software */
	skb_tx_timestamp(skb);

	/* Try to transmit */
	err = xmit_skb(sq, skb);

	/* This should not happen! */
	if (unlikely(err)) {
		dev->stats.tx_fifo_errors++;
		if (net_ratelimit())
			dev_warn(&dev->dev,
				 "Unexpected TXQ (%d) queue failure: %d\n",
				 qnum, err);
		dev->stats.tx_dropped++;
		dev_kfree_skb_any(skb);
		return NETDEV_TX_OK;
	}

	/* Don't wait up for transmitted skbs to be freed. */
	if (!use_napi) {
		skb_orphan(skb);
		nf_reset_ct(skb);
	}

	/* If running out of space, stop queue to avoid getting packets that we
	 * are then unable to transmit.
	 * An alternative would be to force queuing layer to requeue the skb by
	 * returning NETDEV_TX_BUSY. However, NETDEV_TX_BUSY should not be
	 * returned in a normal path of operation: it means that driver is not
	 * maintaining the TX queue stop/start state properly, and causes
	 * the stack to do a non-trivial amount of useless work.
	 * Since most packets only take 1 or 2 ring slots, stopping the queue
	 * early means 16 slots are typically wasted.
	 */
	if (sq->vq->num_free < 2+MAX_SKB_FRAGS) {
		netif_stop_subqueue(dev, qnum);
		if (!use_napi &&
		    unlikely(!virtqueue_enable_cb_delayed(sq->vq))) {
			/* More just got used, free them then recheck. */
			free_old_xmit_skbs(sq, false);
			if (sq->vq->num_free >= 2+MAX_SKB_FRAGS) {
				netif_start_subqueue(dev, qnum);
				virtqueue_disable_cb(sq->vq);
			}
		}
	}

	if (kick || netif_xmit_stopped(txq)) {
		if (virtqueue_kick_prepare(sq->vq) && virtqueue_notify(sq->vq)) {
			u64_stats_update_begin(&sq->stats.syncp);
			sq->stats.kicks++;
			u64_stats_update_end(&sq->stats.syncp);
		}
	}

	return NETDEV_TX_OK;
}

/*
 * Send command via the control virtqueue and check status.  Commands
 * supported by the hypervisor, as indicated by feature bits, should
 * never fail unless improperly formatted.
 */
static bool virtnet_send_command(struct virtnet_info *vi, u8 class, u8 cmd,
				 struct scatterlist *out)
{
	struct scatterlist *sgs[4], hdr, stat;
	unsigned out_num = 0, tmp;

	/* Caller should know better */
	BUG_ON(!virtio_has_feature(vi->vdev, VIRTIO_NET_F_CTRL_VQ));

	vi->ctrl->status = ~0;
	vi->ctrl->hdr.class = class;
	vi->ctrl->hdr.cmd = cmd;
	/* Add header */
	sg_init_one(&hdr, &vi->ctrl->hdr, sizeof(vi->ctrl->hdr));
	sgs[out_num++] = &hdr;

	if (out)
		sgs[out_num++] = out;

	/* Add return status. */
	sg_init_one(&stat, &vi->ctrl->status, sizeof(vi->ctrl->status));
	sgs[out_num] = &stat;

	BUG_ON(out_num + 1 > ARRAY_SIZE(sgs));
	virtqueue_add_sgs(vi->cvq, sgs, out_num, 1, vi, GFP_ATOMIC);

	if (unlikely(!virtqueue_kick(vi->cvq)))
		return vi->ctrl->status == VIRTIO_NET_OK;

	/* Spin for a response, the kick causes an ioport write, trapping
	 * into the hypervisor, so the request should be handled immediately.
	 */
	while (!virtqueue_get_buf(vi->cvq, &tmp) &&
	       !virtqueue_is_broken(vi->cvq))
		cpu_relax();

	return vi->ctrl->status == VIRTIO_NET_OK;
}

static int virtnet_set_mac_address(struct net_device *dev, void *p)
{
	struct virtnet_info *vi = netdev_priv(dev);
	struct virtio_device *vdev = vi->vdev;
	int ret;
	struct sockaddr *addr;
	struct scatterlist sg;

	if (virtio_has_feature(vi->vdev, VIRTIO_NET_F_STANDBY))
		return -EOPNOTSUPP;

	addr = kmemdup(p, sizeof(*addr), GFP_KERNEL);
	if (!addr)
		return -ENOMEM;

	ret = eth_prepare_mac_addr_change(dev, addr);
	if (ret)
		goto out;

	if (virtio_has_feature(vdev, VIRTIO_NET_F_CTRL_MAC_ADDR)) {
		sg_init_one(&sg, addr->sa_data, dev->addr_len);
		if (!virtnet_send_command(vi, VIRTIO_NET_CTRL_MAC,
					  VIRTIO_NET_CTRL_MAC_ADDR_SET, &sg)) {
			dev_warn(&vdev->dev,
				 "Failed to set mac address by vq command.\n");
			ret = -EINVAL;
			goto out;
		}
	} else if (virtio_has_feature(vdev, VIRTIO_NET_F_MAC) &&
		   !virtio_has_feature(vdev, VIRTIO_F_VERSION_1)) {
		unsigned int i;

		/* Naturally, this has an atomicity problem. */
		for (i = 0; i < dev->addr_len; i++)
			virtio_cwrite8(vdev,
				       offsetof(struct virtio_net_config, mac) +
				       i, addr->sa_data[i]);
	}

	eth_commit_mac_addr_change(dev, p);
	ret = 0;

out:
	kfree(addr);
	return ret;
}

static void virtnet_stats(struct net_device *dev,
			  struct rtnl_link_stats64 *tot)
{
	struct virtnet_info *vi = netdev_priv(dev);
	unsigned int start;
	int i;

	for (i = 0; i < vi->max_queue_pairs; i++) {
		u64 tpackets, tbytes, rpackets, rbytes, rdrops;
		struct receive_queue *rq = &vi->rq[i];
		struct send_queue *sq = &vi->sq[i];

		do {
			start = u64_stats_fetch_begin_irq(&sq->stats.syncp);
			tpackets = sq->stats.packets;
			tbytes   = sq->stats.bytes;
		} while (u64_stats_fetch_retry_irq(&sq->stats.syncp, start));

		do {
			start = u64_stats_fetch_begin_irq(&rq->stats.syncp);
			rpackets = rq->stats.packets;
			rbytes   = rq->stats.bytes;
			rdrops   = rq->stats.drops;
		} while (u64_stats_fetch_retry_irq(&rq->stats.syncp, start));

		tot->rx_packets += rpackets;
		tot->tx_packets += tpackets;
		tot->rx_bytes   += rbytes;
		tot->tx_bytes   += tbytes;
		tot->rx_dropped += rdrops;
	}

	tot->tx_dropped = dev->stats.tx_dropped;
	tot->tx_fifo_errors = dev->stats.tx_fifo_errors;
	tot->rx_length_errors = dev->stats.rx_length_errors;
	tot->rx_frame_errors = dev->stats.rx_frame_errors;
}

static void virtnet_ack_link_announce(struct virtnet_info *vi)
{
	rtnl_lock();
	if (!virtnet_send_command(vi, VIRTIO_NET_CTRL_ANNOUNCE,
				  VIRTIO_NET_CTRL_ANNOUNCE_ACK, NULL))
		dev_warn(&vi->dev->dev, "Failed to ack link announce.\n");
	rtnl_unlock();
}

static int _virtnet_set_queues(struct virtnet_info *vi, u16 queue_pairs)
{
	struct scatterlist sg;
	struct net_device *dev = vi->dev;

	if (!vi->has_cvq || !virtio_has_feature(vi->vdev, VIRTIO_NET_F_MQ))
		return 0;

	vi->ctrl->mq.virtqueue_pairs = cpu_to_virtio16(vi->vdev, queue_pairs);
	sg_init_one(&sg, &vi->ctrl->mq, sizeof(vi->ctrl->mq));

	if (!virtnet_send_command(vi, VIRTIO_NET_CTRL_MQ,
				  VIRTIO_NET_CTRL_MQ_VQ_PAIRS_SET, &sg)) {
		dev_warn(&dev->dev, "Fail to set num of queue pairs to %d\n",
			 queue_pairs);
		return -EINVAL;
	} else {
		vi->curr_queue_pairs = queue_pairs;
		/* virtnet_open() will refill when device is going to up. */
		if (dev->flags & IFF_UP)
			schedule_delayed_work(&vi->refill, 0);
	}

	return 0;
}

static int virtnet_set_queues(struct virtnet_info *vi, u16 queue_pairs)
{
	int err;

	rtnl_lock();
	err = _virtnet_set_queues(vi, queue_pairs);
	rtnl_unlock();
	return err;
}

static int virtnet_close(struct net_device *dev)
{
	struct virtnet_info *vi = netdev_priv(dev);
	int i;

	/* Make sure refill_work doesn't re-enable napi! */
	cancel_delayed_work_sync(&vi->refill);

	for (i = 0; i < vi->max_queue_pairs; i++) {
		xdp_rxq_info_unreg(&vi->rq[i].xdp_rxq);
		napi_disable(&vi->rq[i].napi);
		virtnet_napi_tx_disable(&vi->sq[i].napi);
	}

	return 0;
}

static void virtnet_set_rx_mode(struct net_device *dev)
{
	struct virtnet_info *vi = netdev_priv(dev);
	struct scatterlist sg[2];
	struct virtio_net_ctrl_mac *mac_data;
	struct netdev_hw_addr *ha;
	int uc_count;
	int mc_count;
	void *buf;
	int i;

	/* We can't dynamically set ndo_set_rx_mode, so return gracefully */
	if (!virtio_has_feature(vi->vdev, VIRTIO_NET_F_CTRL_RX))
		return;

	vi->ctrl->promisc = ((dev->flags & IFF_PROMISC) != 0);
	vi->ctrl->allmulti = ((dev->flags & IFF_ALLMULTI) != 0);

	sg_init_one(sg, &vi->ctrl->promisc, sizeof(vi->ctrl->promisc));

	if (!virtnet_send_command(vi, VIRTIO_NET_CTRL_RX,
				  VIRTIO_NET_CTRL_RX_PROMISC, sg))
		dev_warn(&dev->dev, "Failed to %sable promisc mode.\n",
			 vi->ctrl->promisc ? "en" : "dis");

	sg_init_one(sg, &vi->ctrl->allmulti, sizeof(vi->ctrl->allmulti));

	if (!virtnet_send_command(vi, VIRTIO_NET_CTRL_RX,
				  VIRTIO_NET_CTRL_RX_ALLMULTI, sg))
		dev_warn(&dev->dev, "Failed to %sable allmulti mode.\n",
			 vi->ctrl->allmulti ? "en" : "dis");

	uc_count = netdev_uc_count(dev);
	mc_count = netdev_mc_count(dev);
	/* MAC filter - use one buffer for both lists */
	buf = kzalloc(((uc_count + mc_count) * ETH_ALEN) +
		      (2 * sizeof(mac_data->entries)), GFP_ATOMIC);
	mac_data = buf;
	if (!buf)
		return;

	sg_init_table(sg, 2);

	/* Store the unicast list and count in the front of the buffer */
	mac_data->entries = cpu_to_virtio32(vi->vdev, uc_count);
	i = 0;
	netdev_for_each_uc_addr(ha, dev)
		memcpy(&mac_data->macs[i++][0], ha->addr, ETH_ALEN);

	sg_set_buf(&sg[0], mac_data,
		   sizeof(mac_data->entries) + (uc_count * ETH_ALEN));

	/* multicast list and count fill the end */
	mac_data = (void *)&mac_data->macs[uc_count][0];

	mac_data->entries = cpu_to_virtio32(vi->vdev, mc_count);
	i = 0;
	netdev_for_each_mc_addr(ha, dev)
		memcpy(&mac_data->macs[i++][0], ha->addr, ETH_ALEN);

	sg_set_buf(&sg[1], mac_data,
		   sizeof(mac_data->entries) + (mc_count * ETH_ALEN));

	if (!virtnet_send_command(vi, VIRTIO_NET_CTRL_MAC,
				  VIRTIO_NET_CTRL_MAC_TABLE_SET, sg))
		dev_warn(&dev->dev, "Failed to set MAC filter table.\n");

	kfree(buf);
}

static int virtnet_vlan_rx_add_vid(struct net_device *dev,
				   __be16 proto, u16 vid)
{
	struct virtnet_info *vi = netdev_priv(dev);
	struct scatterlist sg;

	vi->ctrl->vid = cpu_to_virtio16(vi->vdev, vid);
	sg_init_one(&sg, &vi->ctrl->vid, sizeof(vi->ctrl->vid));

	if (!virtnet_send_command(vi, VIRTIO_NET_CTRL_VLAN,
				  VIRTIO_NET_CTRL_VLAN_ADD, &sg))
		dev_warn(&dev->dev, "Failed to add VLAN ID %d.\n", vid);
	return 0;
}

static int virtnet_vlan_rx_kill_vid(struct net_device *dev,
				    __be16 proto, u16 vid)
{
	struct virtnet_info *vi = netdev_priv(dev);
	struct scatterlist sg;

	vi->ctrl->vid = cpu_to_virtio16(vi->vdev, vid);
	sg_init_one(&sg, &vi->ctrl->vid, sizeof(vi->ctrl->vid));

	if (!virtnet_send_command(vi, VIRTIO_NET_CTRL_VLAN,
				  VIRTIO_NET_CTRL_VLAN_DEL, &sg))
		dev_warn(&dev->dev, "Failed to kill VLAN ID %d.\n", vid);
	return 0;
}

static void virtnet_clean_affinity(struct virtnet_info *vi)
{
	int i;

	if (vi->affinity_hint_set) {
		for (i = 0; i < vi->max_queue_pairs; i++) {
			virtqueue_set_affinity(vi->rq[i].vq, NULL);
			virtqueue_set_affinity(vi->sq[i].vq, NULL);
		}

		vi->affinity_hint_set = false;
	}
}

static void virtnet_set_affinity(struct virtnet_info *vi)
{
	cpumask_var_t mask;
	int stragglers;
	int group_size;
	int i, j, cpu;
	int num_cpu;
	int stride;

	if (!zalloc_cpumask_var(&mask, GFP_KERNEL)) {
		virtnet_clean_affinity(vi);
		return;
	}

	num_cpu = num_online_cpus();
	stride = max_t(int, num_cpu / vi->curr_queue_pairs, 1);
	stragglers = num_cpu >= vi->curr_queue_pairs ?
			num_cpu % vi->curr_queue_pairs :
			0;
	cpu = cpumask_next(-1, cpu_online_mask);

	for (i = 0; i < vi->curr_queue_pairs; i++) {
		group_size = stride + (i < stragglers ? 1 : 0);

		for (j = 0; j < group_size; j++) {
			cpumask_set_cpu(cpu, mask);
			cpu = cpumask_next_wrap(cpu, cpu_online_mask,
						nr_cpu_ids, false);
		}
		virtqueue_set_affinity(vi->rq[i].vq, mask);
		virtqueue_set_affinity(vi->sq[i].vq, mask);
		__netif_set_xps_queue(vi->dev, cpumask_bits(mask), i, false);
		cpumask_clear(mask);
	}

	vi->affinity_hint_set = true;
	free_cpumask_var(mask);
}

static int virtnet_cpu_online(unsigned int cpu, struct hlist_node *node)
{
	struct virtnet_info *vi = hlist_entry_safe(node, struct virtnet_info,
						   node);
	virtnet_set_affinity(vi);
	return 0;
}

static int virtnet_cpu_dead(unsigned int cpu, struct hlist_node *node)
{
	struct virtnet_info *vi = hlist_entry_safe(node, struct virtnet_info,
						   node_dead);
	virtnet_set_affinity(vi);
	return 0;
}

static int virtnet_cpu_down_prep(unsigned int cpu, struct hlist_node *node)
{
	struct virtnet_info *vi = hlist_entry_safe(node, struct virtnet_info,
						   node);

	virtnet_clean_affinity(vi);
	return 0;
}

static enum cpuhp_state virtionet_online;

static int virtnet_cpu_notif_add(struct virtnet_info *vi)
{
	int ret;

	ret = cpuhp_state_add_instance_nocalls(virtionet_online, &vi->node);
	if (ret)
		return ret;
	ret = cpuhp_state_add_instance_nocalls(CPUHP_VIRT_NET_DEAD,
					       &vi->node_dead);
	if (!ret)
		return ret;
	cpuhp_state_remove_instance_nocalls(virtionet_online, &vi->node);
	return ret;
}

static void virtnet_cpu_notif_remove(struct virtnet_info *vi)
{
	cpuhp_state_remove_instance_nocalls(virtionet_online, &vi->node);
	cpuhp_state_remove_instance_nocalls(CPUHP_VIRT_NET_DEAD,
					    &vi->node_dead);
}

static void virtnet_get_ringparam(struct net_device *dev,
				struct ethtool_ringparam *ring)
{
	struct virtnet_info *vi = netdev_priv(dev);

	ring->rx_max_pending = virtqueue_get_vring_size(vi->rq[0].vq);
	ring->tx_max_pending = virtqueue_get_vring_size(vi->sq[0].vq);
	ring->rx_pending = ring->rx_max_pending;
	ring->tx_pending = ring->tx_max_pending;
}


static void virtnet_get_drvinfo(struct net_device *dev,
				struct ethtool_drvinfo *info)
{
	struct virtnet_info *vi = netdev_priv(dev);
	struct virtio_device *vdev = vi->vdev;

	strlcpy(info->driver, KBUILD_MODNAME, sizeof(info->driver));
	strlcpy(info->version, VIRTNET_DRIVER_VERSION, sizeof(info->version));
	strlcpy(info->bus_info, virtio_bus_name(vdev), sizeof(info->bus_info));

}

/* TODO: Eliminate OOO packets during switching */
static int virtnet_set_channels(struct net_device *dev,
				struct ethtool_channels *channels)
{
	struct virtnet_info *vi = netdev_priv(dev);
	u16 queue_pairs = channels->combined_count;
	int err;

	/* We don't support separate rx/tx channels.
	 * We don't allow setting 'other' channels.
	 */
	if (channels->rx_count || channels->tx_count || channels->other_count)
		return -EINVAL;

	if (queue_pairs > vi->max_queue_pairs || queue_pairs == 0)
		return -EINVAL;

	/* For now we don't support modifying channels while XDP is loaded
	 * also when XDP is loaded all RX queues have XDP programs so we only
	 * need to check a single RX queue.
	 */
	if (vi->rq[0].xdp_prog)
		return -EINVAL;

	get_online_cpus();
	err = _virtnet_set_queues(vi, queue_pairs);
	if (!err) {
		netif_set_real_num_tx_queues(dev, queue_pairs);
		netif_set_real_num_rx_queues(dev, queue_pairs);

		virtnet_set_affinity(vi);
	}
	put_online_cpus();

	return err;
}

static void virtnet_get_strings(struct net_device *dev, u32 stringset, u8 *data)
{
	struct virtnet_info *vi = netdev_priv(dev);
	char *p = (char *)data;
	unsigned int i, j;

	switch (stringset) {
	case ETH_SS_STATS:
		for (i = 0; i < vi->curr_queue_pairs; i++) {
			for (j = 0; j < VIRTNET_RQ_STATS_LEN; j++) {
				snprintf(p, ETH_GSTRING_LEN, "rx_queue_%u_%s",
					 i, virtnet_rq_stats_desc[j].desc);
				p += ETH_GSTRING_LEN;
			}
		}

		for (i = 0; i < vi->curr_queue_pairs; i++) {
			for (j = 0; j < VIRTNET_SQ_STATS_LEN; j++) {
				snprintf(p, ETH_GSTRING_LEN, "tx_queue_%u_%s",
					 i, virtnet_sq_stats_desc[j].desc);
				p += ETH_GSTRING_LEN;
			}
		}
		break;
	}
}

static int virtnet_get_sset_count(struct net_device *dev, int sset)
{
	struct virtnet_info *vi = netdev_priv(dev);

	switch (sset) {
	case ETH_SS_STATS:
		return vi->curr_queue_pairs * (VIRTNET_RQ_STATS_LEN +
					       VIRTNET_SQ_STATS_LEN);
	default:
		return -EOPNOTSUPP;
	}
}

static void virtnet_get_ethtool_stats(struct net_device *dev,
				      struct ethtool_stats *stats, u64 *data)
{
	struct virtnet_info *vi = netdev_priv(dev);
	unsigned int idx = 0, start, i, j;
	const u8 *stats_base;
	size_t offset;

	for (i = 0; i < vi->curr_queue_pairs; i++) {
		struct receive_queue *rq = &vi->rq[i];

		stats_base = (u8 *)&rq->stats;
		do {
			start = u64_stats_fetch_begin_irq(&rq->stats.syncp);
			for (j = 0; j < VIRTNET_RQ_STATS_LEN; j++) {
				offset = virtnet_rq_stats_desc[j].offset;
				data[idx + j] = *(u64 *)(stats_base + offset);
			}
		} while (u64_stats_fetch_retry_irq(&rq->stats.syncp, start));
		idx += VIRTNET_RQ_STATS_LEN;
	}

	for (i = 0; i < vi->curr_queue_pairs; i++) {
		struct send_queue *sq = &vi->sq[i];

		stats_base = (u8 *)&sq->stats;
		do {
			start = u64_stats_fetch_begin_irq(&sq->stats.syncp);
			for (j = 0; j < VIRTNET_SQ_STATS_LEN; j++) {
				offset = virtnet_sq_stats_desc[j].offset;
				data[idx + j] = *(u64 *)(stats_base + offset);
			}
		} while (u64_stats_fetch_retry_irq(&sq->stats.syncp, start));
		idx += VIRTNET_SQ_STATS_LEN;
	}
}

static void virtnet_get_channels(struct net_device *dev,
				 struct ethtool_channels *channels)
{
	struct virtnet_info *vi = netdev_priv(dev);

	channels->combined_count = vi->curr_queue_pairs;
	channels->max_combined = vi->max_queue_pairs;
	channels->max_other = 0;
	channels->rx_count = 0;
	channels->tx_count = 0;
	channels->other_count = 0;
}

static int virtnet_set_link_ksettings(struct net_device *dev,
				      const struct ethtool_link_ksettings *cmd)
{
	struct virtnet_info *vi = netdev_priv(dev);

	return ethtool_virtdev_set_link_ksettings(dev, cmd,
						  &vi->speed, &vi->duplex);
}

static int virtnet_get_link_ksettings(struct net_device *dev,
				      struct ethtool_link_ksettings *cmd)
{
	struct virtnet_info *vi = netdev_priv(dev);

	cmd->base.speed = vi->speed;
	cmd->base.duplex = vi->duplex;
	cmd->base.port = PORT_OTHER;

	return 0;
}

static int virtnet_set_coalesce(struct net_device *dev,
				struct ethtool_coalesce *ec)
{
	struct virtnet_info *vi = netdev_priv(dev);
	int i, napi_weight;

	if (ec->tx_max_coalesced_frames > 1 ||
	    ec->rx_max_coalesced_frames != 1)
		return -EINVAL;

	napi_weight = ec->tx_max_coalesced_frames ? NAPI_POLL_WEIGHT : 0;
	if (napi_weight ^ vi->sq[0].napi.weight) {
		if (dev->flags & IFF_UP)
			return -EBUSY;
		for (i = 0; i < vi->max_queue_pairs; i++)
			vi->sq[i].napi.weight = napi_weight;
	}

	return 0;
}

static int virtnet_get_coalesce(struct net_device *dev,
				struct ethtool_coalesce *ec)
{
	struct ethtool_coalesce ec_default = {
		.cmd = ETHTOOL_GCOALESCE,
		.rx_max_coalesced_frames = 1,
	};
	struct virtnet_info *vi = netdev_priv(dev);

	memcpy(ec, &ec_default, sizeof(ec_default));

	if (vi->sq[0].napi.weight)
		ec->tx_max_coalesced_frames = 1;

	return 0;
}

static void virtnet_init_settings(struct net_device *dev)
{
	struct virtnet_info *vi = netdev_priv(dev);

	vi->speed = SPEED_UNKNOWN;
	vi->duplex = DUPLEX_UNKNOWN;
}

static void virtnet_update_settings(struct virtnet_info *vi)
{
	u32 speed;
	u8 duplex;

	if (!virtio_has_feature(vi->vdev, VIRTIO_NET_F_SPEED_DUPLEX))
		return;

	virtio_cread_le(vi->vdev, struct virtio_net_config, speed, &speed);

	if (ethtool_validate_speed(speed))
		vi->speed = speed;

	virtio_cread_le(vi->vdev, struct virtio_net_config, duplex, &duplex);

	if (ethtool_validate_duplex(duplex))
		vi->duplex = duplex;
}

static const struct ethtool_ops virtnet_ethtool_ops = {
	.supported_coalesce_params = ETHTOOL_COALESCE_MAX_FRAMES,
	.get_drvinfo = virtnet_get_drvinfo,
	.get_link = ethtool_op_get_link,
	.get_ringparam = virtnet_get_ringparam,
	.get_strings = virtnet_get_strings,
	.get_sset_count = virtnet_get_sset_count,
	.get_ethtool_stats = virtnet_get_ethtool_stats,
	.set_channels = virtnet_set_channels,
	.get_channels = virtnet_get_channels,
	.get_ts_info = ethtool_op_get_ts_info,
	.get_link_ksettings = virtnet_get_link_ksettings,
	.set_link_ksettings = virtnet_set_link_ksettings,
	.set_coalesce = virtnet_set_coalesce,
	.get_coalesce = virtnet_get_coalesce,
};

static void virtnet_freeze_down(struct virtio_device *vdev)
{
	struct virtnet_info *vi = vdev->priv;
	int i;

	/* Make sure no work handler is accessing the device */
	flush_work(&vi->config_work);

	netif_tx_lock_bh(vi->dev);
	netif_device_detach(vi->dev);
	netif_tx_unlock_bh(vi->dev);
	cancel_delayed_work_sync(&vi->refill);

	if (netif_running(vi->dev)) {
		for (i = 0; i < vi->max_queue_pairs; i++) {
			napi_disable(&vi->rq[i].napi);
			virtnet_napi_tx_disable(&vi->sq[i].napi);
		}
	}
}

static int init_vqs(struct virtnet_info *vi);

static int virtnet_restore_up(struct virtio_device *vdev)
{
	struct virtnet_info *vi = vdev->priv;
	int err, i;

	err = init_vqs(vi);
	if (err)
		return err;

	virtio_device_ready(vdev);

	if (netif_running(vi->dev)) {
		for (i = 0; i < vi->curr_queue_pairs; i++)
			if (!try_fill_recv(vi, &vi->rq[i], GFP_KERNEL))
				schedule_delayed_work(&vi->refill, 0);

		for (i = 0; i < vi->max_queue_pairs; i++) {
			virtnet_napi_enable(vi->rq[i].vq, &vi->rq[i].napi);
			virtnet_napi_tx_enable(vi, vi->sq[i].vq,
					       &vi->sq[i].napi);
		}
	}

	netif_tx_lock_bh(vi->dev);
	netif_device_attach(vi->dev);
	netif_tx_unlock_bh(vi->dev);
	return err;
}

static int virtnet_set_guest_offloads(struct virtnet_info *vi, u64 offloads)
{
	struct scatterlist sg;
	vi->ctrl->offloads = cpu_to_virtio64(vi->vdev, offloads);

	sg_init_one(&sg, &vi->ctrl->offloads, sizeof(vi->ctrl->offloads));

	if (!virtnet_send_command(vi, VIRTIO_NET_CTRL_GUEST_OFFLOADS,
				  VIRTIO_NET_CTRL_GUEST_OFFLOADS_SET, &sg)) {
		dev_warn(&vi->dev->dev, "Fail to set guest offload.\n");
		return -EINVAL;
	}

	return 0;
}

static int virtnet_clear_guest_offloads(struct virtnet_info *vi)
{
	u64 offloads = 0;

	if (!vi->guest_offloads)
		return 0;

	return virtnet_set_guest_offloads(vi, offloads);
}

static int virtnet_restore_guest_offloads(struct virtnet_info *vi)
{
	u64 offloads = vi->guest_offloads;

	if (!vi->guest_offloads)
		return 0;

	return virtnet_set_guest_offloads(vi, offloads);
}

static int virtnet_xdp_set(struct net_device *dev, struct bpf_prog *prog,
			   struct netlink_ext_ack *extack)
{
	unsigned long int max_sz = PAGE_SIZE - sizeof(struct padded_vnet_hdr);
	struct virtnet_info *vi = netdev_priv(dev);
	struct bpf_prog *old_prog;
	u16 xdp_qp = 0, curr_qp;
	int i, err;

	if (!virtio_has_feature(vi->vdev, VIRTIO_NET_F_CTRL_GUEST_OFFLOADS)
	    && (virtio_has_feature(vi->vdev, VIRTIO_NET_F_GUEST_TSO4) ||
	        virtio_has_feature(vi->vdev, VIRTIO_NET_F_GUEST_TSO6) ||
	        virtio_has_feature(vi->vdev, VIRTIO_NET_F_GUEST_ECN) ||
		virtio_has_feature(vi->vdev, VIRTIO_NET_F_GUEST_UFO) ||
		virtio_has_feature(vi->vdev, VIRTIO_NET_F_GUEST_CSUM))) {
		NL_SET_ERR_MSG_MOD(extack, "Can't set XDP while host is implementing LRO/CSUM, disable LRO/CSUM first");
		return -EOPNOTSUPP;
	}

	if (vi->mergeable_rx_bufs && !vi->any_header_sg) {
		NL_SET_ERR_MSG_MOD(extack, "XDP expects header/data in single page, any_header_sg required");
		return -EINVAL;
	}

	if (dev->mtu > max_sz) {
		NL_SET_ERR_MSG_MOD(extack, "MTU too large to enable XDP");
		netdev_warn(dev, "XDP requires MTU less than %lu\n", max_sz);
		return -EINVAL;
	}

	curr_qp = vi->curr_queue_pairs - vi->xdp_queue_pairs;
	if (prog)
		xdp_qp = nr_cpu_ids;

	/* XDP requires extra queues for XDP_TX */
	if (curr_qp + xdp_qp > vi->max_queue_pairs) {
		NL_SET_ERR_MSG_MOD(extack, "Too few free TX rings available");
		netdev_warn(dev, "request %i queues but max is %i\n",
			    curr_qp + xdp_qp, vi->max_queue_pairs);
		return -ENOMEM;
	}

	old_prog = rtnl_dereference(vi->rq[0].xdp_prog);
	if (!prog && !old_prog)
		return 0;

	if (prog)
		bpf_prog_add(prog, vi->max_queue_pairs - 1);

	/* Make sure NAPI is not using any XDP TX queues for RX. */
	if (netif_running(dev)) {
		for (i = 0; i < vi->max_queue_pairs; i++) {
			napi_disable(&vi->rq[i].napi);
			virtnet_napi_tx_disable(&vi->sq[i].napi);
		}
	}

	if (!prog) {
		for (i = 0; i < vi->max_queue_pairs; i++) {
			rcu_assign_pointer(vi->rq[i].xdp_prog, prog);
			if (i == 0)
				virtnet_restore_guest_offloads(vi);
		}
		synchronize_net();
	}

	err = _virtnet_set_queues(vi, curr_qp + xdp_qp);
	if (err)
		goto err;
	netif_set_real_num_rx_queues(dev, curr_qp + xdp_qp);
	vi->xdp_queue_pairs = xdp_qp;

	if (prog) {
		for (i = 0; i < vi->max_queue_pairs; i++) {
			rcu_assign_pointer(vi->rq[i].xdp_prog, prog);
			if (i == 0 && !old_prog)
				virtnet_clear_guest_offloads(vi);
		}
	}

	for (i = 0; i < vi->max_queue_pairs; i++) {
		if (old_prog)
			bpf_prog_put(old_prog);
		if (netif_running(dev)) {
			virtnet_napi_enable(vi->rq[i].vq, &vi->rq[i].napi);
			virtnet_napi_tx_enable(vi, vi->sq[i].vq,
					       &vi->sq[i].napi);
		}
	}

	return 0;

err:
	if (!prog) {
		virtnet_clear_guest_offloads(vi);
		for (i = 0; i < vi->max_queue_pairs; i++)
			rcu_assign_pointer(vi->rq[i].xdp_prog, old_prog);
	}

	if (netif_running(dev)) {
		for (i = 0; i < vi->max_queue_pairs; i++) {
			virtnet_napi_enable(vi->rq[i].vq, &vi->rq[i].napi);
			virtnet_napi_tx_enable(vi, vi->sq[i].vq,
					       &vi->sq[i].napi);
		}
	}
	if (prog)
		bpf_prog_sub(prog, vi->max_queue_pairs - 1);
	return err;
}

static int virtnet_xdp(struct net_device *dev, struct netdev_bpf *xdp)
{
	switch (xdp->command) {
	case XDP_SETUP_PROG:
		return virtnet_xdp_set(dev, xdp->prog, xdp->extack);
	default:
		return -EINVAL;
	}
}

static int virtnet_get_phys_port_name(struct net_device *dev, char *buf,
				      size_t len)
{
	struct virtnet_info *vi = netdev_priv(dev);
	int ret;

	if (!virtio_has_feature(vi->vdev, VIRTIO_NET_F_STANDBY))
		return -EOPNOTSUPP;

	ret = snprintf(buf, len, "sby");
	if (ret >= len)
		return -EOPNOTSUPP;

	return 0;
}

static netdev_features_t virtnet_fix_features(struct net_device *netdev,
					      netdev_features_t features)
{
	/* If Rx checksum is disabled, LRO should also be disabled. */
	if (!(features & NETIF_F_RXCSUM))
		features &= ~NETIF_F_LRO;

	return features;
}

static int virtnet_set_features(struct net_device *dev,
				netdev_features_t features)
{
	struct virtnet_info *vi = netdev_priv(dev);
	u64 offloads = vi->guest_offloads;
	int err;

<<<<<<< HEAD
	if (!vi->has_cvq)
		return 0;

	if ((dev->features ^ features) & NETIF_F_LRO) {
		if (vi->xdp_queue_pairs)
			return -EBUSY;
=======
	/* Don't allow configuration while XDP is active. */
	if (vi->xdp_queue_pairs)
		return -EBUSY;
>>>>>>> 9ff9b0d3

	if ((dev->features ^ features) & NETIF_F_LRO) {
		if (features & NETIF_F_LRO)
			offloads |= GUEST_OFFLOAD_LRO_MASK &
				    vi->guest_offloads_capable;
		else
			offloads &= ~GUEST_OFFLOAD_LRO_MASK;
	}

	if ((dev->features ^ features) & NETIF_F_RXCSUM) {
		if (features & NETIF_F_RXCSUM)
			offloads |= GUEST_OFFLOAD_CSUM_MASK &
				    vi->guest_offloads_capable;
		else
			offloads &= ~GUEST_OFFLOAD_CSUM_MASK;
	}

	err = virtnet_set_guest_offloads(vi, offloads);
	if (err)
		return err;

	vi->guest_offloads = offloads;
	return 0;
}

static const struct net_device_ops virtnet_netdev = {
	.ndo_open            = virtnet_open,
	.ndo_stop   	     = virtnet_close,
	.ndo_start_xmit      = start_xmit,
	.ndo_validate_addr   = eth_validate_addr,
	.ndo_set_mac_address = virtnet_set_mac_address,
	.ndo_set_rx_mode     = virtnet_set_rx_mode,
	.ndo_get_stats64     = virtnet_stats,
	.ndo_vlan_rx_add_vid = virtnet_vlan_rx_add_vid,
	.ndo_vlan_rx_kill_vid = virtnet_vlan_rx_kill_vid,
	.ndo_bpf		= virtnet_xdp,
	.ndo_xdp_xmit		= virtnet_xdp_xmit,
	.ndo_features_check	= passthru_features_check,
	.ndo_get_phys_port_name	= virtnet_get_phys_port_name,
	.ndo_set_features	= virtnet_set_features,
	.ndo_fix_features	= virtnet_fix_features,
};

static void virtnet_config_changed_work(struct work_struct *work)
{
	struct virtnet_info *vi =
		container_of(work, struct virtnet_info, config_work);
	u16 v;

	if (virtio_cread_feature(vi->vdev, VIRTIO_NET_F_STATUS,
				 struct virtio_net_config, status, &v) < 0)
		return;

	if (v & VIRTIO_NET_S_ANNOUNCE) {
		netdev_notify_peers(vi->dev);
		virtnet_ack_link_announce(vi);
	}

	/* Ignore unknown (future) status bits */
	v &= VIRTIO_NET_S_LINK_UP;

	if (vi->status == v)
		return;

	vi->status = v;

	if (vi->status & VIRTIO_NET_S_LINK_UP) {
		virtnet_update_settings(vi);
		netif_carrier_on(vi->dev);
		netif_tx_wake_all_queues(vi->dev);
	} else {
		netif_carrier_off(vi->dev);
		netif_tx_stop_all_queues(vi->dev);
	}
}

static void virtnet_config_changed(struct virtio_device *vdev)
{
	struct virtnet_info *vi = vdev->priv;

	schedule_work(&vi->config_work);
}

static void virtnet_free_queues(struct virtnet_info *vi)
{
	int i;

	for (i = 0; i < vi->max_queue_pairs; i++) {
		__netif_napi_del(&vi->rq[i].napi);
		__netif_napi_del(&vi->sq[i].napi);
	}

	/* We called __netif_napi_del(),
	 * we need to respect an RCU grace period before freeing vi->rq
	 */
	synchronize_net();

	kfree(vi->rq);
	kfree(vi->sq);
	kfree(vi->ctrl);
}

static void _free_receive_bufs(struct virtnet_info *vi)
{
	struct bpf_prog *old_prog;
	int i;

	for (i = 0; i < vi->max_queue_pairs; i++) {
		while (vi->rq[i].pages)
			__free_pages(get_a_page(&vi->rq[i], GFP_KERNEL), 0);

		old_prog = rtnl_dereference(vi->rq[i].xdp_prog);
		RCU_INIT_POINTER(vi->rq[i].xdp_prog, NULL);
		if (old_prog)
			bpf_prog_put(old_prog);
	}
}

static void free_receive_bufs(struct virtnet_info *vi)
{
	rtnl_lock();
	_free_receive_bufs(vi);
	rtnl_unlock();
}

static void free_receive_page_frags(struct virtnet_info *vi)
{
	int i;
	for (i = 0; i < vi->max_queue_pairs; i++)
		if (vi->rq[i].alloc_frag.page)
			put_page(vi->rq[i].alloc_frag.page);
}

static void free_unused_bufs(struct virtnet_info *vi)
{
	void *buf;
	int i;

	for (i = 0; i < vi->max_queue_pairs; i++) {
		struct virtqueue *vq = vi->sq[i].vq;
		while ((buf = virtqueue_detach_unused_buf(vq)) != NULL) {
			if (!is_xdp_frame(buf))
				dev_kfree_skb(buf);
			else
				xdp_return_frame(ptr_to_xdp(buf));
		}
	}

	for (i = 0; i < vi->max_queue_pairs; i++) {
		struct virtqueue *vq = vi->rq[i].vq;

		while ((buf = virtqueue_detach_unused_buf(vq)) != NULL) {
			if (vi->mergeable_rx_bufs) {
				put_page(virt_to_head_page(buf));
			} else if (vi->big_packets) {
				give_pages(&vi->rq[i], buf);
			} else {
				put_page(virt_to_head_page(buf));
			}
		}
	}
}

static void virtnet_del_vqs(struct virtnet_info *vi)
{
	struct virtio_device *vdev = vi->vdev;

	virtnet_clean_affinity(vi);

	vdev->config->del_vqs(vdev);

	virtnet_free_queues(vi);
}

/* How large should a single buffer be so a queue full of these can fit at
 * least one full packet?
 * Logic below assumes the mergeable buffer header is used.
 */
static unsigned int mergeable_min_buf_len(struct virtnet_info *vi, struct virtqueue *vq)
{
	const unsigned int hdr_len = sizeof(struct virtio_net_hdr_mrg_rxbuf);
	unsigned int rq_size = virtqueue_get_vring_size(vq);
	unsigned int packet_len = vi->big_packets ? IP_MAX_MTU : vi->dev->max_mtu;
	unsigned int buf_len = hdr_len + ETH_HLEN + VLAN_HLEN + packet_len;
	unsigned int min_buf_len = DIV_ROUND_UP(buf_len, rq_size);

	return max(max(min_buf_len, hdr_len) - hdr_len,
		   (unsigned int)GOOD_PACKET_LEN);
}

static int virtnet_find_vqs(struct virtnet_info *vi)
{
	vq_callback_t **callbacks;
	struct virtqueue **vqs;
	int ret = -ENOMEM;
	int i, total_vqs;
	const char **names;
	bool *ctx;

	/* We expect 1 RX virtqueue followed by 1 TX virtqueue, followed by
	 * possible N-1 RX/TX queue pairs used in multiqueue mode, followed by
	 * possible control vq.
	 */
	total_vqs = vi->max_queue_pairs * 2 +
		    virtio_has_feature(vi->vdev, VIRTIO_NET_F_CTRL_VQ);

	/* Allocate space for find_vqs parameters */
	vqs = kcalloc(total_vqs, sizeof(*vqs), GFP_KERNEL);
	if (!vqs)
		goto err_vq;
	callbacks = kmalloc_array(total_vqs, sizeof(*callbacks), GFP_KERNEL);
	if (!callbacks)
		goto err_callback;
	names = kmalloc_array(total_vqs, sizeof(*names), GFP_KERNEL);
	if (!names)
		goto err_names;
	if (!vi->big_packets || vi->mergeable_rx_bufs) {
		ctx = kcalloc(total_vqs, sizeof(*ctx), GFP_KERNEL);
		if (!ctx)
			goto err_ctx;
	} else {
		ctx = NULL;
	}

	/* Parameters for control virtqueue, if any */
	if (vi->has_cvq) {
		callbacks[total_vqs - 1] = NULL;
		names[total_vqs - 1] = "control";
	}

	/* Allocate/initialize parameters for send/receive virtqueues */
	for (i = 0; i < vi->max_queue_pairs; i++) {
		callbacks[rxq2vq(i)] = skb_recv_done;
		callbacks[txq2vq(i)] = skb_xmit_done;
		sprintf(vi->rq[i].name, "input.%d", i);
		sprintf(vi->sq[i].name, "output.%d", i);
		names[rxq2vq(i)] = vi->rq[i].name;
		names[txq2vq(i)] = vi->sq[i].name;
		if (ctx)
			ctx[rxq2vq(i)] = true;
	}

	ret = vi->vdev->config->find_vqs(vi->vdev, total_vqs, vqs, callbacks,
					 names, ctx, NULL);
	if (ret)
		goto err_find;

	if (vi->has_cvq) {
		vi->cvq = vqs[total_vqs - 1];
		if (virtio_has_feature(vi->vdev, VIRTIO_NET_F_CTRL_VLAN))
			vi->dev->features |= NETIF_F_HW_VLAN_CTAG_FILTER;
	}

	for (i = 0; i < vi->max_queue_pairs; i++) {
		vi->rq[i].vq = vqs[rxq2vq(i)];
		vi->rq[i].min_buf_len = mergeable_min_buf_len(vi, vi->rq[i].vq);
		vi->sq[i].vq = vqs[txq2vq(i)];
	}

	/* run here: ret == 0. */


err_find:
	kfree(ctx);
err_ctx:
	kfree(names);
err_names:
	kfree(callbacks);
err_callback:
	kfree(vqs);
err_vq:
	return ret;
}

static int virtnet_alloc_queues(struct virtnet_info *vi)
{
	int i;

	vi->ctrl = kzalloc(sizeof(*vi->ctrl), GFP_KERNEL);
	if (!vi->ctrl)
		goto err_ctrl;
	vi->sq = kcalloc(vi->max_queue_pairs, sizeof(*vi->sq), GFP_KERNEL);
	if (!vi->sq)
		goto err_sq;
	vi->rq = kcalloc(vi->max_queue_pairs, sizeof(*vi->rq), GFP_KERNEL);
	if (!vi->rq)
		goto err_rq;

	INIT_DELAYED_WORK(&vi->refill, refill_work);
	for (i = 0; i < vi->max_queue_pairs; i++) {
		vi->rq[i].pages = NULL;
		netif_napi_add(vi->dev, &vi->rq[i].napi, virtnet_poll,
			       napi_weight);
		netif_tx_napi_add(vi->dev, &vi->sq[i].napi, virtnet_poll_tx,
				  napi_tx ? napi_weight : 0);

		sg_init_table(vi->rq[i].sg, ARRAY_SIZE(vi->rq[i].sg));
		ewma_pkt_len_init(&vi->rq[i].mrg_avg_pkt_len);
		sg_init_table(vi->sq[i].sg, ARRAY_SIZE(vi->sq[i].sg));

		u64_stats_init(&vi->rq[i].stats.syncp);
		u64_stats_init(&vi->sq[i].stats.syncp);
	}

	return 0;

err_rq:
	kfree(vi->sq);
err_sq:
	kfree(vi->ctrl);
err_ctrl:
	return -ENOMEM;
}

static int init_vqs(struct virtnet_info *vi)
{
	int ret;

	/* Allocate send & receive queues */
	ret = virtnet_alloc_queues(vi);
	if (ret)
		goto err;

	ret = virtnet_find_vqs(vi);
	if (ret)
		goto err_free;

	get_online_cpus();
	virtnet_set_affinity(vi);
	put_online_cpus();

	return 0;

err_free:
	virtnet_free_queues(vi);
err:
	return ret;
}

#ifdef CONFIG_SYSFS
static ssize_t mergeable_rx_buffer_size_show(struct netdev_rx_queue *queue,
		char *buf)
{
	struct virtnet_info *vi = netdev_priv(queue->dev);
	unsigned int queue_index = get_netdev_rx_queue_index(queue);
	unsigned int headroom = virtnet_get_headroom(vi);
	unsigned int tailroom = headroom ? sizeof(struct skb_shared_info) : 0;
	struct ewma_pkt_len *avg;

	BUG_ON(queue_index >= vi->max_queue_pairs);
	avg = &vi->rq[queue_index].mrg_avg_pkt_len;
	return sprintf(buf, "%u\n",
		       get_mergeable_buf_len(&vi->rq[queue_index], avg,
				       SKB_DATA_ALIGN(headroom + tailroom)));
}

static struct rx_queue_attribute mergeable_rx_buffer_size_attribute =
	__ATTR_RO(mergeable_rx_buffer_size);

static struct attribute *virtio_net_mrg_rx_attrs[] = {
	&mergeable_rx_buffer_size_attribute.attr,
	NULL
};

static const struct attribute_group virtio_net_mrg_rx_group = {
	.name = "virtio_net",
	.attrs = virtio_net_mrg_rx_attrs
};
#endif

static bool virtnet_fail_on_feature(struct virtio_device *vdev,
				    unsigned int fbit,
				    const char *fname, const char *dname)
{
	if (!virtio_has_feature(vdev, fbit))
		return false;

	dev_err(&vdev->dev, "device advertises feature %s but not %s",
		fname, dname);

	return true;
}

#define VIRTNET_FAIL_ON(vdev, fbit, dbit)			\
	virtnet_fail_on_feature(vdev, fbit, #fbit, dbit)

static bool virtnet_validate_features(struct virtio_device *vdev)
{
	if (!virtio_has_feature(vdev, VIRTIO_NET_F_CTRL_VQ) &&
	    (VIRTNET_FAIL_ON(vdev, VIRTIO_NET_F_CTRL_RX,
			     "VIRTIO_NET_F_CTRL_VQ") ||
	     VIRTNET_FAIL_ON(vdev, VIRTIO_NET_F_CTRL_VLAN,
			     "VIRTIO_NET_F_CTRL_VQ") ||
	     VIRTNET_FAIL_ON(vdev, VIRTIO_NET_F_GUEST_ANNOUNCE,
			     "VIRTIO_NET_F_CTRL_VQ") ||
	     VIRTNET_FAIL_ON(vdev, VIRTIO_NET_F_MQ, "VIRTIO_NET_F_CTRL_VQ") ||
	     VIRTNET_FAIL_ON(vdev, VIRTIO_NET_F_CTRL_MAC_ADDR,
			     "VIRTIO_NET_F_CTRL_VQ"))) {
		return false;
	}

	return true;
}

#define MIN_MTU ETH_MIN_MTU
#define MAX_MTU ETH_MAX_MTU

static int virtnet_validate(struct virtio_device *vdev)
{
	if (!vdev->config->get) {
		dev_err(&vdev->dev, "%s failure: config access disabled\n",
			__func__);
		return -EINVAL;
	}

	if (!virtnet_validate_features(vdev))
		return -EINVAL;

	if (virtio_has_feature(vdev, VIRTIO_NET_F_MTU)) {
		int mtu = virtio_cread16(vdev,
					 offsetof(struct virtio_net_config,
						  mtu));
		if (mtu < MIN_MTU)
			__virtio_clear_bit(vdev, VIRTIO_NET_F_MTU);
	}

	return 0;
}

static int virtnet_probe(struct virtio_device *vdev)
{
	int i, err = -ENOMEM;
	struct net_device *dev;
	struct virtnet_info *vi;
	u16 max_queue_pairs;
	int mtu;

	/* Find if host supports multiqueue virtio_net device */
	err = virtio_cread_feature(vdev, VIRTIO_NET_F_MQ,
				   struct virtio_net_config,
				   max_virtqueue_pairs, &max_queue_pairs);

	/* We need at least 2 queue's */
	if (err || max_queue_pairs < VIRTIO_NET_CTRL_MQ_VQ_PAIRS_MIN ||
	    max_queue_pairs > VIRTIO_NET_CTRL_MQ_VQ_PAIRS_MAX ||
	    !virtio_has_feature(vdev, VIRTIO_NET_F_CTRL_VQ))
		max_queue_pairs = 1;

	/* Allocate ourselves a network device with room for our info */
	dev = alloc_etherdev_mq(sizeof(struct virtnet_info), max_queue_pairs);
	if (!dev)
		return -ENOMEM;

	/* Set up network device as normal. */
	dev->priv_flags |= IFF_UNICAST_FLT | IFF_LIVE_ADDR_CHANGE;
	dev->netdev_ops = &virtnet_netdev;
	dev->features = NETIF_F_HIGHDMA;

	dev->ethtool_ops = &virtnet_ethtool_ops;
	SET_NETDEV_DEV(dev, &vdev->dev);

	/* Do we support "hardware" checksums? */
	if (virtio_has_feature(vdev, VIRTIO_NET_F_CSUM)) {
		/* This opens up the world of extra features. */
		dev->hw_features |= NETIF_F_HW_CSUM | NETIF_F_SG;
		if (csum)
			dev->features |= NETIF_F_HW_CSUM | NETIF_F_SG;

		if (virtio_has_feature(vdev, VIRTIO_NET_F_GSO)) {
			dev->hw_features |= NETIF_F_TSO
				| NETIF_F_TSO_ECN | NETIF_F_TSO6;
		}
		/* Individual feature bits: what can host handle? */
		if (virtio_has_feature(vdev, VIRTIO_NET_F_HOST_TSO4))
			dev->hw_features |= NETIF_F_TSO;
		if (virtio_has_feature(vdev, VIRTIO_NET_F_HOST_TSO6))
			dev->hw_features |= NETIF_F_TSO6;
		if (virtio_has_feature(vdev, VIRTIO_NET_F_HOST_ECN))
			dev->hw_features |= NETIF_F_TSO_ECN;

		dev->features |= NETIF_F_GSO_ROBUST;

		if (gso)
			dev->features |= dev->hw_features & NETIF_F_ALL_TSO;
		/* (!csum && gso) case will be fixed by register_netdev() */
	}
	if (virtio_has_feature(vdev, VIRTIO_NET_F_GUEST_CSUM))
		dev->features |= NETIF_F_RXCSUM;
	if (virtio_has_feature(vdev, VIRTIO_NET_F_GUEST_TSO4) ||
	    virtio_has_feature(vdev, VIRTIO_NET_F_GUEST_TSO6))
		dev->features |= NETIF_F_LRO;
	if (virtio_has_feature(vdev, VIRTIO_NET_F_CTRL_GUEST_OFFLOADS)) {
		dev->hw_features |= NETIF_F_RXCSUM;
		dev->hw_features |= NETIF_F_LRO;
	}

	dev->vlan_features = dev->features;

	/* MTU range: 68 - 65535 */
	dev->min_mtu = MIN_MTU;
	dev->max_mtu = MAX_MTU;

	/* Configuration may specify what MAC to use.  Otherwise random. */
	if (virtio_has_feature(vdev, VIRTIO_NET_F_MAC))
		virtio_cread_bytes(vdev,
				   offsetof(struct virtio_net_config, mac),
				   dev->dev_addr, dev->addr_len);
	else
		eth_hw_addr_random(dev);

	/* Set up our device-specific information */
	vi = netdev_priv(dev);
	vi->dev = dev;
	vi->vdev = vdev;
	vdev->priv = vi;

	INIT_WORK(&vi->config_work, virtnet_config_changed_work);

	/* If we can receive ANY GSO packets, we must allocate large ones. */
	if (virtio_has_feature(vdev, VIRTIO_NET_F_GUEST_TSO4) ||
	    virtio_has_feature(vdev, VIRTIO_NET_F_GUEST_TSO6) ||
	    virtio_has_feature(vdev, VIRTIO_NET_F_GUEST_ECN) ||
	    virtio_has_feature(vdev, VIRTIO_NET_F_GUEST_UFO))
		vi->big_packets = true;

	if (virtio_has_feature(vdev, VIRTIO_NET_F_MRG_RXBUF))
		vi->mergeable_rx_bufs = true;

	if (virtio_has_feature(vdev, VIRTIO_NET_F_MRG_RXBUF) ||
	    virtio_has_feature(vdev, VIRTIO_F_VERSION_1))
		vi->hdr_len = sizeof(struct virtio_net_hdr_mrg_rxbuf);
	else
		vi->hdr_len = sizeof(struct virtio_net_hdr);

	if (virtio_has_feature(vdev, VIRTIO_F_ANY_LAYOUT) ||
	    virtio_has_feature(vdev, VIRTIO_F_VERSION_1))
		vi->any_header_sg = true;

	if (virtio_has_feature(vdev, VIRTIO_NET_F_CTRL_VQ))
		vi->has_cvq = true;

	if (virtio_has_feature(vdev, VIRTIO_NET_F_MTU)) {
		mtu = virtio_cread16(vdev,
				     offsetof(struct virtio_net_config,
					      mtu));
		if (mtu < dev->min_mtu) {
			/* Should never trigger: MTU was previously validated
			 * in virtnet_validate.
			 */
			dev_err(&vdev->dev,
				"device MTU appears to have changed it is now %d < %d",
				mtu, dev->min_mtu);
			goto free;
		}

		dev->mtu = mtu;
		dev->max_mtu = mtu;

		/* TODO: size buffers correctly in this case. */
		if (dev->mtu > ETH_DATA_LEN)
			vi->big_packets = true;
	}

	if (vi->any_header_sg)
		dev->needed_headroom = vi->hdr_len;

	/* Enable multiqueue by default */
	if (num_online_cpus() >= max_queue_pairs)
		vi->curr_queue_pairs = max_queue_pairs;
	else
		vi->curr_queue_pairs = num_online_cpus();
	vi->max_queue_pairs = max_queue_pairs;

	/* Allocate/initialize the rx/tx queues, and invoke find_vqs */
	err = init_vqs(vi);
	if (err)
		goto free;

#ifdef CONFIG_SYSFS
	if (vi->mergeable_rx_bufs)
		dev->sysfs_rx_queue_group = &virtio_net_mrg_rx_group;
#endif
	netif_set_real_num_tx_queues(dev, vi->curr_queue_pairs);
	netif_set_real_num_rx_queues(dev, vi->curr_queue_pairs);

	virtnet_init_settings(dev);

	if (virtio_has_feature(vdev, VIRTIO_NET_F_STANDBY)) {
		vi->failover = net_failover_create(vi->dev);
		if (IS_ERR(vi->failover)) {
			err = PTR_ERR(vi->failover);
			goto free_vqs;
		}
	}

	err = register_netdev(dev);
	if (err) {
		pr_debug("virtio_net: registering device failed\n");
		goto free_failover;
	}

	virtio_device_ready(vdev);

	err = virtnet_cpu_notif_add(vi);
	if (err) {
		pr_debug("virtio_net: registering cpu notifier failed\n");
		goto free_unregister_netdev;
	}

	virtnet_set_queues(vi, vi->curr_queue_pairs);

	/* Assume link up if device can't report link status,
	   otherwise get link status from config. */
	netif_carrier_off(dev);
	if (virtio_has_feature(vi->vdev, VIRTIO_NET_F_STATUS)) {
		schedule_work(&vi->config_work);
	} else {
		vi->status = VIRTIO_NET_S_LINK_UP;
		virtnet_update_settings(vi);
		netif_carrier_on(dev);
	}

	for (i = 0; i < ARRAY_SIZE(guest_offloads); i++)
		if (virtio_has_feature(vi->vdev, guest_offloads[i]))
			set_bit(guest_offloads[i], &vi->guest_offloads);
	vi->guest_offloads_capable = vi->guest_offloads;

	pr_debug("virtnet: registered device %s with %d RX and TX vq's\n",
		 dev->name, max_queue_pairs);

	return 0;

free_unregister_netdev:
	vi->vdev->config->reset(vdev);

	unregister_netdev(dev);
free_failover:
	net_failover_destroy(vi->failover);
free_vqs:
	cancel_delayed_work_sync(&vi->refill);
	free_receive_page_frags(vi);
	virtnet_del_vqs(vi);
free:
	free_netdev(dev);
	return err;
}

static void remove_vq_common(struct virtnet_info *vi)
{
	vi->vdev->config->reset(vi->vdev);

	/* Free unused buffers in both send and recv, if any. */
	free_unused_bufs(vi);

	free_receive_bufs(vi);

	free_receive_page_frags(vi);

	virtnet_del_vqs(vi);
}

static void virtnet_remove(struct virtio_device *vdev)
{
	struct virtnet_info *vi = vdev->priv;

	virtnet_cpu_notif_remove(vi);

	/* Make sure no work handler is accessing the device. */
	flush_work(&vi->config_work);

	unregister_netdev(vi->dev);

	net_failover_destroy(vi->failover);

	remove_vq_common(vi);

	free_netdev(vi->dev);
}

static __maybe_unused int virtnet_freeze(struct virtio_device *vdev)
{
	struct virtnet_info *vi = vdev->priv;

	virtnet_cpu_notif_remove(vi);
	virtnet_freeze_down(vdev);
	remove_vq_common(vi);

	return 0;
}

static __maybe_unused int virtnet_restore(struct virtio_device *vdev)
{
	struct virtnet_info *vi = vdev->priv;
	int err;

	err = virtnet_restore_up(vdev);
	if (err)
		return err;
	virtnet_set_queues(vi, vi->curr_queue_pairs);

	err = virtnet_cpu_notif_add(vi);
	if (err)
		return err;

	return 0;
}

static struct virtio_device_id id_table[] = {
	{ VIRTIO_ID_NET, VIRTIO_DEV_ANY_ID },
	{ 0 },
};

#define VIRTNET_FEATURES \
	VIRTIO_NET_F_CSUM, VIRTIO_NET_F_GUEST_CSUM, \
	VIRTIO_NET_F_MAC, \
	VIRTIO_NET_F_HOST_TSO4, VIRTIO_NET_F_HOST_UFO, VIRTIO_NET_F_HOST_TSO6, \
	VIRTIO_NET_F_HOST_ECN, VIRTIO_NET_F_GUEST_TSO4, VIRTIO_NET_F_GUEST_TSO6, \
	VIRTIO_NET_F_GUEST_ECN, VIRTIO_NET_F_GUEST_UFO, \
	VIRTIO_NET_F_MRG_RXBUF, VIRTIO_NET_F_STATUS, VIRTIO_NET_F_CTRL_VQ, \
	VIRTIO_NET_F_CTRL_RX, VIRTIO_NET_F_CTRL_VLAN, \
	VIRTIO_NET_F_GUEST_ANNOUNCE, VIRTIO_NET_F_MQ, \
	VIRTIO_NET_F_CTRL_MAC_ADDR, \
	VIRTIO_NET_F_MTU, VIRTIO_NET_F_CTRL_GUEST_OFFLOADS, \
	VIRTIO_NET_F_SPEED_DUPLEX, VIRTIO_NET_F_STANDBY

static unsigned int features[] = {
	VIRTNET_FEATURES,
};

static unsigned int features_legacy[] = {
	VIRTNET_FEATURES,
	VIRTIO_NET_F_GSO,
	VIRTIO_F_ANY_LAYOUT,
};

static struct virtio_driver virtio_net_driver = {
	.feature_table = features,
	.feature_table_size = ARRAY_SIZE(features),
	.feature_table_legacy = features_legacy,
	.feature_table_size_legacy = ARRAY_SIZE(features_legacy),
	.driver.name =	KBUILD_MODNAME,
	.driver.owner =	THIS_MODULE,
	.id_table =	id_table,
	.validate =	virtnet_validate,
	.probe =	virtnet_probe,
	.remove =	virtnet_remove,
	.config_changed = virtnet_config_changed,
#ifdef CONFIG_PM_SLEEP
	.freeze =	virtnet_freeze,
	.restore =	virtnet_restore,
#endif
};

static __init int virtio_net_driver_init(void)
{
	int ret;

	ret = cpuhp_setup_state_multi(CPUHP_AP_ONLINE_DYN, "virtio/net:online",
				      virtnet_cpu_online,
				      virtnet_cpu_down_prep);
	if (ret < 0)
		goto out;
	virtionet_online = ret;
	ret = cpuhp_setup_state_multi(CPUHP_VIRT_NET_DEAD, "virtio/net:dead",
				      NULL, virtnet_cpu_dead);
	if (ret)
		goto err_dead;

        ret = register_virtio_driver(&virtio_net_driver);
	if (ret)
		goto err_virtio;
	return 0;
err_virtio:
	cpuhp_remove_multi_state(CPUHP_VIRT_NET_DEAD);
err_dead:
	cpuhp_remove_multi_state(virtionet_online);
out:
	return ret;
}
module_init(virtio_net_driver_init);

static __exit void virtio_net_driver_exit(void)
{
	unregister_virtio_driver(&virtio_net_driver);
	cpuhp_remove_multi_state(CPUHP_VIRT_NET_DEAD);
	cpuhp_remove_multi_state(virtionet_online);
}
module_exit(virtio_net_driver_exit);

MODULE_DEVICE_TABLE(virtio, id_table);
MODULE_DESCRIPTION("Virtio network driver");
MODULE_LICENSE("GPL");<|MERGE_RESOLUTION|>--- conflicted
+++ resolved
@@ -2541,18 +2541,12 @@
 	u64 offloads = vi->guest_offloads;
 	int err;
 
-<<<<<<< HEAD
 	if (!vi->has_cvq)
 		return 0;
 
-	if ((dev->features ^ features) & NETIF_F_LRO) {
-		if (vi->xdp_queue_pairs)
-			return -EBUSY;
-=======
 	/* Don't allow configuration while XDP is active. */
 	if (vi->xdp_queue_pairs)
 		return -EBUSY;
->>>>>>> 9ff9b0d3
 
 	if ((dev->features ^ features) & NETIF_F_LRO) {
 		if (features & NETIF_F_LRO)
