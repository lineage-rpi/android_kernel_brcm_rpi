--- conflicted
+++ resolved
@@ -70,12 +70,9 @@
 static bool skip_umac_reset = false;
 module_param(skip_umac_reset, bool, 0444);
 MODULE_PARM_DESC(skip_umac_reset, "Skip UMAC reset step");
-<<<<<<< HEAD
-=======
 static bool eee = true;
 module_param(eee, bool, 0444);
 MODULE_PARM_DESC(eee, "Enable EEE (default Y)");
->>>>>>> e5c6e2c8
 
 static inline void bcmgenet_writel(u32 value, void __iomem *offset)
 {
