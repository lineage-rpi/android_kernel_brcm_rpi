/*
 * Copyright (C) 2007 Atmel Corporation.
 * Copyright (C) 2011 Jean-Christophe PLAGNIOL-VILLARD <plagnioj@jcrosoft.com>
 *
 * Under GPLv2
 */

#include <linux/module.h>
#include <linux/io.h>
#include <linux/mm.h>
#include <linux/pm.h>

#include <asm/mach/map.h>

#include <mach/hardware.h>
#include <mach/cpu.h>
#include <mach/at91_dbgu.h>
#include <mach/at91_pmc.h>
#include <mach/at91_shdwc.h>

#include "soc.h"
#include "generic.h"

struct at91_init_soc __initdata at91_boot_soc;

struct at91_socinfo at91_soc_initdata;
EXPORT_SYMBOL(at91_soc_initdata);

void __init at91rm9200_set_type(int type)
{
	if (type == ARCH_REVISON_9200_PQFP)
		at91_soc_initdata.subtype = AT91_SOC_RM9200_BGA;
	else
		at91_soc_initdata.subtype = AT91_SOC_RM9200_PQFP;
}

void __init at91_init_irq_default(void)
{
	at91_init_interrupts(at91_boot_soc.default_irq_priority);
}

void __init at91_init_interrupts(unsigned int *priority)
{
	/* Initialize the AIC interrupt controller */
	at91_aic_init(priority);

	/* Enable GPIO interrupts */
	at91_gpio_irq_setup();
}

static struct map_desc sram_desc[2] __initdata;

void __init at91_init_sram(int bank, unsigned long base, unsigned int length)
{
	struct map_desc *desc = &sram_desc[bank];

	desc->virtual = AT91_IO_VIRT_BASE - length;
	if (bank > 0)
		desc->virtual -= sram_desc[bank - 1].length;

	desc->pfn = __phys_to_pfn(base);
	desc->length = length;
	desc->type = MT_DEVICE;

	pr_info("AT91: sram at 0x%lx of 0x%x mapped at 0x%lx\n",
		base, length, desc->virtual);

	iotable_init(desc, 1);
}

static struct map_desc at91_io_desc __initdata = {
	.virtual	= AT91_VA_BASE_SYS,
	.pfn		= __phys_to_pfn(AT91_BASE_SYS),
	.length		= SZ_16K,
	.type		= MT_DEVICE,
};

<<<<<<< HEAD
void __iomem *at91_ioremap(unsigned long p, size_t size, unsigned int type)
{
	if (p >= AT91_BASE_SYS && p <= (AT91_BASE_SYS + SZ_16K - 1))
		return (void __iomem *)AT91_IO_P2V(p);

	return __arm_ioremap_caller(p, size, type, __builtin_return_address(0));
}
EXPORT_SYMBOL(at91_ioremap);

void at91_iounmap(volatile void __iomem *addr)
{
	unsigned long virt = (unsigned long)addr;

	if (virt >= VMALLOC_START && virt < VMALLOC_END)
		__iounmap(addr);
}
EXPORT_SYMBOL(at91_iounmap);
=======
#define AT91_DBGU0	0xfffff200
#define AT91_DBGU1	0xffffee00
>>>>>>> a53bfa07

static void __init soc_detect(u32 dbgu_base)
{
	u32 cidr, socid;

	cidr = __raw_readl(AT91_IO_P2V(dbgu_base) + AT91_DBGU_CIDR);
	socid = cidr & ~AT91_CIDR_VERSION;

	switch (socid) {
	case ARCH_ID_AT91CAP9: {
#ifdef CONFIG_AT91_PMC_UNIT
		u32 pmc_ver = at91_sys_read(AT91_PMC_VER);

		if (pmc_ver == ARCH_REVISION_CAP9_B)
			at91_soc_initdata.subtype = AT91_SOC_CAP9_REV_B;
		else if (pmc_ver == ARCH_REVISION_CAP9_C)
			at91_soc_initdata.subtype = AT91_SOC_CAP9_REV_C;
#endif
		at91_soc_initdata.type = AT91_SOC_CAP9;
		at91_boot_soc = at91cap9_soc;
		break;
	}

	case ARCH_ID_AT91RM9200:
		at91_soc_initdata.type = AT91_SOC_RM9200;
		at91_boot_soc = at91rm9200_soc;
		break;

	case ARCH_ID_AT91SAM9260:
		at91_soc_initdata.type = AT91_SOC_SAM9260;
		at91_boot_soc = at91sam9260_soc;
		break;

	case ARCH_ID_AT91SAM9261:
		at91_soc_initdata.type = AT91_SOC_SAM9261;
		at91_boot_soc = at91sam9261_soc;
		break;

	case ARCH_ID_AT91SAM9263:
		at91_soc_initdata.type = AT91_SOC_SAM9263;
		at91_boot_soc = at91sam9263_soc;
		break;

	case ARCH_ID_AT91SAM9G20:
		at91_soc_initdata.type = AT91_SOC_SAM9G20;
		at91_boot_soc = at91sam9260_soc;
		break;

	case ARCH_ID_AT91SAM9G45:
		at91_soc_initdata.type = AT91_SOC_SAM9G45;
		if (cidr == ARCH_ID_AT91SAM9G45ES)
			at91_soc_initdata.subtype = AT91_SOC_SAM9G45ES;
		at91_boot_soc = at91sam9g45_soc;
		break;

	case ARCH_ID_AT91SAM9RL64:
		at91_soc_initdata.type = AT91_SOC_SAM9RL;
		at91_boot_soc = at91sam9rl_soc;
		break;

	case ARCH_ID_AT91SAM9X5:
		at91_soc_initdata.type = AT91_SOC_SAM9X5;
		at91_boot_soc = at91sam9x5_soc;
		break;
	}

	/* at91sam9g10 */
	if ((cidr & ~AT91_CIDR_EXT) == ARCH_ID_AT91SAM9G10) {
		at91_soc_initdata.type = AT91_SOC_SAM9G10;
		at91_boot_soc = at91sam9261_soc;
	}
	/* at91sam9xe */
	else if ((cidr & AT91_CIDR_ARCH) == ARCH_FAMILY_AT91SAM9XE) {
		at91_soc_initdata.type = AT91_SOC_SAM9260;
		at91_soc_initdata.subtype = AT91_SOC_SAM9XE;
		at91_boot_soc = at91sam9260_soc;
	}

	if (!at91_soc_is_detected())
		return;

	at91_soc_initdata.cidr = cidr;

	/* sub version of soc */
	at91_soc_initdata.exid = __raw_readl(AT91_IO_P2V(dbgu_base) + AT91_DBGU_EXID);

	if (at91_soc_initdata.type == AT91_SOC_SAM9G45) {
		switch (at91_soc_initdata.exid) {
		case ARCH_EXID_AT91SAM9M10:
			at91_soc_initdata.subtype = AT91_SOC_SAM9M10;
			break;
		case ARCH_EXID_AT91SAM9G46:
			at91_soc_initdata.subtype = AT91_SOC_SAM9G46;
			break;
		case ARCH_EXID_AT91SAM9M11:
			at91_soc_initdata.subtype = AT91_SOC_SAM9M11;
			break;
		}
	}

	if (at91_soc_initdata.type == AT91_SOC_SAM9X5) {
		switch (at91_soc_initdata.exid) {
		case ARCH_EXID_AT91SAM9G15:
			at91_soc_initdata.subtype = AT91_SOC_SAM9G15;
			break;
		case ARCH_EXID_AT91SAM9G35:
			at91_soc_initdata.subtype = AT91_SOC_SAM9G35;
			break;
		case ARCH_EXID_AT91SAM9X35:
			at91_soc_initdata.subtype = AT91_SOC_SAM9X35;
			break;
		case ARCH_EXID_AT91SAM9G25:
			at91_soc_initdata.subtype = AT91_SOC_SAM9G25;
			break;
		case ARCH_EXID_AT91SAM9X25:
			at91_soc_initdata.subtype = AT91_SOC_SAM9X25;
			break;
		}
	}
}

static const char *soc_name[] = {
	[AT91_SOC_RM9200]	= "at91rm9200",
	[AT91_SOC_CAP9]		= "at91cap9",
	[AT91_SOC_SAM9260]	= "at91sam9260",
	[AT91_SOC_SAM9261]	= "at91sam9261",
	[AT91_SOC_SAM9263]	= "at91sam9263",
	[AT91_SOC_SAM9G10]	= "at91sam9g10",
	[AT91_SOC_SAM9G20]	= "at91sam9g20",
	[AT91_SOC_SAM9G45]	= "at91sam9g45",
	[AT91_SOC_SAM9RL]	= "at91sam9rl",
	[AT91_SOC_SAM9X5]	= "at91sam9x5",
	[AT91_SOC_NONE]		= "Unknown"
};

const char *at91_get_soc_type(struct at91_socinfo *c)
{
	return soc_name[c->type];
}
EXPORT_SYMBOL(at91_get_soc_type);

static const char *soc_subtype_name[] = {
	[AT91_SOC_RM9200_BGA]	= "at91rm9200 BGA",
	[AT91_SOC_RM9200_PQFP]	= "at91rm9200 PQFP",
	[AT91_SOC_CAP9_REV_B]	= "at91cap9 revB",
	[AT91_SOC_CAP9_REV_C]	= "at91cap9 revC",
	[AT91_SOC_SAM9XE]	= "at91sam9xe",
	[AT91_SOC_SAM9G45ES]	= "at91sam9g45es",
	[AT91_SOC_SAM9M10]	= "at91sam9m10",
	[AT91_SOC_SAM9G46]	= "at91sam9g46",
	[AT91_SOC_SAM9M11]	= "at91sam9m11",
	[AT91_SOC_SAM9G15]	= "at91sam9g15",
	[AT91_SOC_SAM9G35]	= "at91sam9g35",
	[AT91_SOC_SAM9X35]	= "at91sam9x35",
	[AT91_SOC_SAM9G25]	= "at91sam9g25",
	[AT91_SOC_SAM9X25]	= "at91sam9x25",
	[AT91_SOC_SUBTYPE_NONE]	= "Unknown"
};

const char *at91_get_soc_subtype(struct at91_socinfo *c)
{
	return soc_subtype_name[c->subtype];
}
EXPORT_SYMBOL(at91_get_soc_subtype);

void __init at91_map_io(void)
{
	/* Map peripherals */
	iotable_init(&at91_io_desc, 1);

	at91_soc_initdata.type = AT91_SOC_NONE;
	at91_soc_initdata.subtype = AT91_SOC_SUBTYPE_NONE;

	soc_detect(AT91_BASE_DBGU0);
	if (!at91_soc_is_detected())
		soc_detect(AT91_BASE_DBGU1);

	if (!at91_soc_is_detected())
		panic("AT91: Impossible to detect the SOC type");

	pr_info("AT91: Detected soc type: %s\n",
		at91_get_soc_type(&at91_soc_initdata));
	pr_info("AT91: Detected soc subtype: %s\n",
		at91_get_soc_subtype(&at91_soc_initdata));

	if (!at91_soc_is_enabled())
		panic("AT91: Soc not enabled");

	if (at91_boot_soc.map_io)
		at91_boot_soc.map_io();
}

void __iomem *at91_shdwc_base = NULL;

static void at91sam9_poweroff(void)
{
	at91_shdwc_write(AT91_SHDW_CR, AT91_SHDW_KEY | AT91_SHDW_SHDW);
}

void __init at91_ioremap_shdwc(u32 base_addr)
{
	at91_shdwc_base = ioremap(base_addr, 16);
	if (!at91_shdwc_base)
		panic("Impossible to ioremap at91_shdwc_base\n");
	pm_power_off = at91sam9_poweroff;
}

void __init at91_initialize(unsigned long main_clock)
{
	at91_boot_soc.ioremap_registers();

	/* Init clock subsystem */
	at91_clock_init(main_clock);

	/* Register the processor-specific clocks */
	at91_boot_soc.register_clocks();

	at91_boot_soc.init();
}<|MERGE_RESOLUTION|>--- conflicted
+++ resolved
@@ -74,29 +74,6 @@
 	.length		= SZ_16K,
 	.type		= MT_DEVICE,
 };
-
-<<<<<<< HEAD
-void __iomem *at91_ioremap(unsigned long p, size_t size, unsigned int type)
-{
-	if (p >= AT91_BASE_SYS && p <= (AT91_BASE_SYS + SZ_16K - 1))
-		return (void __iomem *)AT91_IO_P2V(p);
-
-	return __arm_ioremap_caller(p, size, type, __builtin_return_address(0));
-}
-EXPORT_SYMBOL(at91_ioremap);
-
-void at91_iounmap(volatile void __iomem *addr)
-{
-	unsigned long virt = (unsigned long)addr;
-
-	if (virt >= VMALLOC_START && virt < VMALLOC_END)
-		__iounmap(addr);
-}
-EXPORT_SYMBOL(at91_iounmap);
-=======
-#define AT91_DBGU0	0xfffff200
-#define AT91_DBGU1	0xffffee00
->>>>>>> a53bfa07
 
 static void __init soc_detect(u32 dbgu_base)
 {
