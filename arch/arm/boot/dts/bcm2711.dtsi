--- conflicted
+++ resolved
@@ -319,11 +319,7 @@
 		aon_intr: interrupt-controller@7ef00100 {
 			compatible = "brcm,bcm2711-l2-intc", "brcm,l2-intc";
 			reg = <0x7ef00100 0x30>;
-<<<<<<< HEAD
-			interrupts = <GIC_SPI 96 IRQ_TYPE_LEVEL_HIGH>;
-=======
 			interrupts = <GIC_SPI 96 IRQ_TYPE_EDGE_RISING>;
->>>>>>> 84db2c69
 			interrupt-controller;
 			#interrupt-cells = <1>;
 			status = "disabled";
@@ -406,11 +402,7 @@
 				 <&clk_27MHz>;
 			resets = <&dvp 1>;
 			interrupt-parent = <&aon_intr>;
-<<<<<<< HEAD
-			interrupts = <8>, <7>, <6>,
-=======
 			interrupts = <8>, <7>, <6>,	// This is correct
->>>>>>> 84db2c69
 				     <9>, <10>, <11>;
 			interrupt-names = "cec-tx", "cec-rx", "cec-low",
 					  "wakeup", "hpd-connected", "hpd-removed";
