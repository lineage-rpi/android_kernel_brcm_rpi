// SPDX-License-Identifier: GPL-2.0-only
/*
 * Based on arch/arm/mm/init.c
 *
 * Copyright (C) 1995-2005 Russell King
 * Copyright (C) 2012 ARM Ltd.
 */

#include <linux/kernel.h>
#include <linux/export.h>
#include <linux/errno.h>
#include <linux/swap.h>
#include <linux/init.h>
#include <linux/cache.h>
#include <linux/mman.h>
#include <linux/nodemask.h>
#include <linux/initrd.h>
#include <linux/gfp.h>
#include <linux/memblock.h>
#include <linux/sort.h>
#include <linux/of.h>
#include <linux/of_fdt.h>
#include <linux/dma-direct.h>
#include <linux/dma-mapping.h>
#include <linux/dma-contiguous.h>
#include <linux/efi.h>
#include <linux/swiotlb.h>
#include <linux/vmalloc.h>
#include <linux/mm.h>
#include <linux/kexec.h>
#include <linux/crash_dump.h>

#include <asm/boot.h>
#include <asm/fixmap.h>
#include <asm/kasan.h>
#include <asm/kernel-pgtable.h>
#include <asm/memory.h>
#include <asm/numa.h>
#include <asm/sections.h>
#include <asm/setup.h>
#include <linux/sizes.h>
#include <asm/tlb.h>
#include <asm/alternative.h>

#define ARM64_ZONE_DMA_BITS	30

/*
 * We need to be able to catch inadvertent references to memstart_addr
 * that occur (potentially in generic code) before arm64_memblock_init()
 * executes, which assigns it its actual value. So use a default value
 * that cannot be mistaken for a real physical address.
 */
s64 memstart_addr __ro_after_init = -1;
EXPORT_SYMBOL(memstart_addr);

<<<<<<< HEAD
s64 physvirt_offset __ro_after_init;
EXPORT_SYMBOL(physvirt_offset);

struct page *vmemmap __ro_after_init;
EXPORT_SYMBOL(vmemmap);

/*
 * We create both ZONE_DMA and ZONE_DMA32. ZONE_DMA covers the first 1G of
 * memory as some devices, namely the Raspberry Pi 4, have peripherals with
 * this limited view of the memory. ZONE_DMA32 will cover the rest of the 32
 * bit addressable memory area.
 */
=======
>>>>>>> 0006f01f
phys_addr_t arm64_dma_phys_limit __ro_after_init;
phys_addr_t arm64_dma32_phys_limit __ro_after_init;

#ifdef CONFIG_KEXEC_CORE
/*
 * reserve_crashkernel() - reserves memory for crash kernel
 *
 * This function reserves memory area given in "crashkernel=" kernel command
 * line parameter. The memory reserved is used by dump capture kernel when
 * primary kernel is crashing.
 */
static void __init reserve_crashkernel(void)
{
	unsigned long long crash_base, crash_size;
	int ret;

	ret = parse_crashkernel(boot_command_line, memblock_phys_mem_size(),
				&crash_size, &crash_base);
	/* no crashkernel= or invalid value specified */
	if (ret || !crash_size)
		return;

	crash_size = PAGE_ALIGN(crash_size);

	if (crash_base == 0) {
		/* Current arm64 boot protocol requires 2MB alignment */
		crash_base = memblock_find_in_range(0, arm64_dma32_phys_limit,
				crash_size, SZ_2M);
		if (crash_base == 0) {
			pr_warn("cannot allocate crashkernel (size:0x%llx)\n",
				crash_size);
			return;
		}
	} else {
		/* User specifies base address explicitly. */
		if (!memblock_is_region_memory(crash_base, crash_size)) {
			pr_warn("cannot reserve crashkernel: region is not memory\n");
			return;
		}

		if (memblock_is_region_reserved(crash_base, crash_size)) {
			pr_warn("cannot reserve crashkernel: region overlaps reserved memory\n");
			return;
		}

		if (!IS_ALIGNED(crash_base, SZ_2M)) {
			pr_warn("cannot reserve crashkernel: base address is not 2MB aligned\n");
			return;
		}
	}
	memblock_reserve(crash_base, crash_size);

	pr_info("crashkernel reserved: 0x%016llx - 0x%016llx (%lld MB)\n",
		crash_base, crash_base + crash_size, crash_size >> 20);

	crashk_res.start = crash_base;
	crashk_res.end = crash_base + crash_size - 1;
}
#else
static void __init reserve_crashkernel(void)
{
}
#endif /* CONFIG_KEXEC_CORE */

#ifdef CONFIG_CRASH_DUMP
static int __init early_init_dt_scan_elfcorehdr(unsigned long node,
		const char *uname, int depth, void *data)
{
	const __be32 *reg;
	int len;

	if (depth != 1 || strcmp(uname, "chosen") != 0)
		return 0;

	reg = of_get_flat_dt_prop(node, "linux,elfcorehdr", &len);
	if (!reg || (len < (dt_root_addr_cells + dt_root_size_cells)))
		return 1;

	elfcorehdr_addr = dt_mem_next_cell(dt_root_addr_cells, &reg);
	elfcorehdr_size = dt_mem_next_cell(dt_root_size_cells, &reg);

	return 1;
}

/*
 * reserve_elfcorehdr() - reserves memory for elf core header
 *
 * This function reserves the memory occupied by an elf core header
 * described in the device tree. This region contains all the
 * information about primary kernel's core image and is used by a dump
 * capture kernel to access the system memory on primary kernel.
 */
static void __init reserve_elfcorehdr(void)
{
	of_scan_flat_dt(early_init_dt_scan_elfcorehdr, NULL);

	if (!elfcorehdr_size)
		return;

	if (memblock_is_region_reserved(elfcorehdr_addr, elfcorehdr_size)) {
		pr_warn("elfcorehdr is overlapped\n");
		return;
	}

	memblock_reserve(elfcorehdr_addr, elfcorehdr_size);

	pr_info("Reserving %lldKB of memory at 0x%llx for elfcorehdr\n",
		elfcorehdr_size >> 10, elfcorehdr_addr);
}
#else
static void __init reserve_elfcorehdr(void)
{
}
#endif /* CONFIG_CRASH_DUMP */

/*
 * Return the maximum physical address for a zone with a given address size
 * limit. It currently assumes that for memory starting above 4G, 32-bit
 * devices will use a DMA offset.
 */
static phys_addr_t __init max_zone_phys(unsigned int zone_bits)
{
	phys_addr_t offset = memblock_start_of_DRAM() & GENMASK_ULL(63, zone_bits);
	return min(offset + (1ULL << zone_bits), memblock_end_of_DRAM());
}

#ifdef CONFIG_NUMA

static void __init zone_sizes_init(unsigned long min, unsigned long max)
{
	unsigned long max_zone_pfns[MAX_NR_ZONES]  = {0};

#ifdef CONFIG_ZONE_DMA
	max_zone_pfns[ZONE_DMA] = PFN_DOWN(arm64_dma_phys_limit);
#endif
#ifdef CONFIG_ZONE_DMA32
	max_zone_pfns[ZONE_DMA32] = PFN_DOWN(arm64_dma32_phys_limit);
#endif
	max_zone_pfns[ZONE_NORMAL] = max;

	free_area_init_nodes(max_zone_pfns);
}

#else

static void __init zone_sizes_init(unsigned long min, unsigned long max)
{
	struct memblock_region *reg;
	unsigned long zone_size[MAX_NR_ZONES], zhole_size[MAX_NR_ZONES];
	unsigned long __maybe_unused max_dma, max_dma32;

	memset(zone_size, 0, sizeof(zone_size));

	max_dma = max_dma32 = min;
#ifdef CONFIG_ZONE_DMA
	max_dma = max_dma32 = PFN_DOWN(arm64_dma_phys_limit);
	zone_size[ZONE_DMA] = max_dma - min;
#endif
#ifdef CONFIG_ZONE_DMA32
	max_dma32 = PFN_DOWN(arm64_dma32_phys_limit);
	zone_size[ZONE_DMA32] = max_dma32 - max_dma;
#endif
	zone_size[ZONE_NORMAL] = max - max_dma32;

	memcpy(zhole_size, zone_size, sizeof(zhole_size));

	for_each_memblock(memory, reg) {
		unsigned long start = memblock_region_memory_base_pfn(reg);
		unsigned long end = memblock_region_memory_end_pfn(reg);

#ifdef CONFIG_ZONE_DMA
		if (start >= min && start < max_dma) {
			unsigned long dma_end = min(end, max_dma);
			zhole_size[ZONE_DMA] -= dma_end - start;
			start = dma_end;
		}
#endif
#ifdef CONFIG_ZONE_DMA32
		if (start >= max_dma && start < max_dma32) {
			unsigned long dma32_end = min(end, max_dma32);
			zhole_size[ZONE_DMA32] -= dma32_end - start;
			start = dma32_end;
		}
#endif
		if (start >= max_dma32 && start < max) {
			unsigned long normal_end = min(end, max);
			zhole_size[ZONE_NORMAL] -= normal_end - start;
		}
	}

	free_area_init_node(0, zone_size, min, zhole_size);
}

#endif /* CONFIG_NUMA */

int pfn_valid(unsigned long pfn)
{
	phys_addr_t addr = pfn << PAGE_SHIFT;

	if ((addr >> PAGE_SHIFT) != pfn)
		return 0;

#ifdef CONFIG_SPARSEMEM
	if (pfn_to_section_nr(pfn) >= NR_MEM_SECTIONS)
		return 0;

	if (!valid_section(__nr_to_section(pfn_to_section_nr(pfn))))
		return 0;

	/*
	 * ZONE_DEVICE memory does not have the memblock entries.
	 * memblock_is_map_memory() check for ZONE_DEVICE based
	 * addresses will always fail. Even the normal hotplugged
	 * memory will never have MEMBLOCK_NOMAP flag set in their
	 * memblock entries. Skip memblock search for all non early
	 * memory sections covering all of hotplug memory including
	 * both normal and ZONE_DEVICE based.
	 */
	if (!early_section(__pfn_to_section(pfn)))
		return pfn_section_valid(__pfn_to_section(pfn), pfn);
#endif
	return memblock_is_map_memory(addr);
}
EXPORT_SYMBOL(pfn_valid);

static phys_addr_t memory_limit = PHYS_ADDR_MAX;

/*
 * Limit the memory size that was specified via FDT.
 */
static int __init early_mem(char *p)
{
	if (!p)
		return 1;

	memory_limit = memparse(p, &p) & PAGE_MASK;
	pr_notice("Memory limited to %lldMB\n", memory_limit >> 20);

	return 0;
}
early_param("mem", early_mem);

static int __init early_init_dt_scan_usablemem(unsigned long node,
		const char *uname, int depth, void *data)
{
	struct memblock_region *usablemem = data;
	const __be32 *reg;
	int len;

	if (depth != 1 || strcmp(uname, "chosen") != 0)
		return 0;

	reg = of_get_flat_dt_prop(node, "linux,usable-memory-range", &len);
	if (!reg || (len < (dt_root_addr_cells + dt_root_size_cells)))
		return 1;

	usablemem->base = dt_mem_next_cell(dt_root_addr_cells, &reg);
	usablemem->size = dt_mem_next_cell(dt_root_size_cells, &reg);

	return 1;
}

static void __init fdt_enforce_memory_region(void)
{
	struct memblock_region reg = {
		.size = 0,
	};

	of_scan_flat_dt(early_init_dt_scan_usablemem, &reg);

	if (reg.size)
		memblock_cap_memory_range(reg.base, reg.size);
}

void __init arm64_memblock_init(void)
{
	const s64 linear_region_size = BIT(vabits_actual - 1);

	/* Handle linux,usable-memory-range property */
	fdt_enforce_memory_region();

	/* Remove memory above our supported physical address size */
	memblock_remove(1ULL << PHYS_MASK_SHIFT, ULLONG_MAX);

	/*
	 * Select a suitable value for the base of physical memory.
	 */
	memstart_addr = round_down(memblock_start_of_DRAM(),
				   ARM64_MEMSTART_ALIGN);

	/*
	 * Remove the memory that we will not be able to cover with the
	 * linear mapping. Take care not to clip the kernel which may be
	 * high in memory.
	 */
	memblock_remove(max_t(u64, memstart_addr + linear_region_size,
			__pa_symbol(_end)), ULLONG_MAX);
	if (memstart_addr + linear_region_size < memblock_end_of_DRAM()) {
		/* ensure that memstart_addr remains sufficiently aligned */
		memstart_addr = round_up(memblock_end_of_DRAM() - linear_region_size,
					 ARM64_MEMSTART_ALIGN);
		memblock_remove(0, memstart_addr);
	}

	/*
	 * If we are running with a 52-bit kernel VA config on a system that
	 * does not support it, we have to place the available physical
	 * memory in the 48-bit addressable part of the linear region, i.e.,
	 * we have to move it upward. Since memstart_addr represents the
	 * physical address of PAGE_OFFSET, we have to *subtract* from it.
	 */
	if (IS_ENABLED(CONFIG_ARM64_VA_BITS_52) && (vabits_actual != 52))
		memstart_addr -= _PAGE_OFFSET(48) - _PAGE_OFFSET(52);

	/*
	 * Apply the memory limit if it was set. Since the kernel may be loaded
	 * high up in memory, add back the kernel region that must be accessible
	 * via the linear mapping.
	 */
	if (memory_limit != PHYS_ADDR_MAX) {
		memblock_mem_limit_remove_map(memory_limit);
		memblock_add(__pa_symbol(_text), (u64)(_end - _text));
	}

	if (IS_ENABLED(CONFIG_BLK_DEV_INITRD) && phys_initrd_size) {
		/*
		 * Add back the memory we just removed if it results in the
		 * initrd to become inaccessible via the linear mapping.
		 * Otherwise, this is a no-op
		 */
		u64 base = phys_initrd_start & PAGE_MASK;
		u64 size = PAGE_ALIGN(phys_initrd_start + phys_initrd_size) - base;

		/*
		 * We can only add back the initrd memory if we don't end up
		 * with more memory than we can address via the linear mapping.
		 * It is up to the bootloader to position the kernel and the
		 * initrd reasonably close to each other (i.e., within 32 GB of
		 * each other) so that all granule/#levels combinations can
		 * always access both.
		 */
		if (WARN(base < memblock_start_of_DRAM() ||
			 base + size > memblock_start_of_DRAM() +
				       linear_region_size,
			"initrd not fully accessible via the linear mapping -- please check your bootloader ...\n")) {
			phys_initrd_size = 0;
		} else {
			memblock_remove(base, size); /* clear MEMBLOCK_ flags */
			memblock_add(base, size);
			memblock_reserve(base, size);
		}
	}

	if (IS_ENABLED(CONFIG_RANDOMIZE_BASE)) {
		extern u16 memstart_offset_seed;
		u64 range = linear_region_size -
			    (memblock_end_of_DRAM() - memblock_start_of_DRAM());

		/*
		 * If the size of the linear region exceeds, by a sufficient
		 * margin, the size of the region that the available physical
		 * memory spans, randomize the linear region as well.
		 */
		if (memstart_offset_seed > 0 && range >= ARM64_MEMSTART_ALIGN) {
			range /= ARM64_MEMSTART_ALIGN;
			memstart_addr -= ARM64_MEMSTART_ALIGN *
					 ((range * memstart_offset_seed) >> 16);
		}
	}

	/*
	 * Register the kernel text, kernel data, initrd, and initial
	 * pagetables with memblock.
	 */
	memblock_reserve(__pa_symbol(_text), _end - _text);
	if (IS_ENABLED(CONFIG_BLK_DEV_INITRD) && phys_initrd_size) {
		/* the generic initrd code expects virtual addresses */
		initrd_start = __phys_to_virt(phys_initrd_start);
		initrd_end = initrd_start + phys_initrd_size;
	}

	early_init_fdt_scan_reserved_mem();

	if (IS_ENABLED(CONFIG_ZONE_DMA)) {
		zone_dma_bits = ARM64_ZONE_DMA_BITS;
		arm64_dma_phys_limit = max_zone_phys(ARM64_ZONE_DMA_BITS);
	}

	if (IS_ENABLED(CONFIG_ZONE_DMA32))
		arm64_dma32_phys_limit = max_zone_phys(32);
	else
		arm64_dma32_phys_limit = PHYS_MASK + 1;

	reserve_crashkernel();

	reserve_elfcorehdr();

	high_memory = __va(memblock_end_of_DRAM() - 1) + 1;

	dma_contiguous_reserve(arm64_dma32_phys_limit);
}

void __init bootmem_init(void)
{
	unsigned long min, max;

	min = PFN_UP(memblock_start_of_DRAM());
	max = PFN_DOWN(memblock_end_of_DRAM());

	early_memtest(min << PAGE_SHIFT, max << PAGE_SHIFT);

	max_pfn = max_low_pfn = max;
	min_low_pfn = min;

	arm64_numa_init();
	/*
	 * Sparsemem tries to allocate bootmem in memory_present(), so must be
	 * done after the fixed reservations.
	 */
	memblocks_present();

	sparse_init();
	zone_sizes_init(min, max);

	memblock_dump_all();
}

#ifndef CONFIG_SPARSEMEM_VMEMMAP
static inline void free_memmap(unsigned long start_pfn, unsigned long end_pfn)
{
	struct page *start_pg, *end_pg;
	unsigned long pg, pgend;

	/*
	 * Convert start_pfn/end_pfn to a struct page pointer.
	 */
	start_pg = pfn_to_page(start_pfn - 1) + 1;
	end_pg = pfn_to_page(end_pfn - 1) + 1;

	/*
	 * Convert to physical addresses, and round start upwards and end
	 * downwards.
	 */
	pg = (unsigned long)PAGE_ALIGN(__pa(start_pg));
	pgend = (unsigned long)__pa(end_pg) & PAGE_MASK;

	/*
	 * If there are free pages between these, free the section of the
	 * memmap array.
	 */
	if (pg < pgend)
		memblock_free(pg, pgend - pg);
}

/*
 * The mem_map array can get very big. Free the unused area of the memory map.
 */
static void __init free_unused_memmap(void)
{
	unsigned long start, prev_end = 0;
	struct memblock_region *reg;

	for_each_memblock(memory, reg) {
		start = __phys_to_pfn(reg->base);

#ifdef CONFIG_SPARSEMEM
		/*
		 * Take care not to free memmap entries that don't exist due
		 * to SPARSEMEM sections which aren't present.
		 */
		start = min(start, ALIGN(prev_end, PAGES_PER_SECTION));
#endif
		/*
		 * If we had a previous bank, and there is a space between the
		 * current bank and the previous, free it.
		 */
		if (prev_end && prev_end < start)
			free_memmap(prev_end, start);

		/*
		 * Align up here since the VM subsystem insists that the
		 * memmap entries are valid from the bank end aligned to
		 * MAX_ORDER_NR_PAGES.
		 */
		prev_end = ALIGN(__phys_to_pfn(reg->base + reg->size),
				 MAX_ORDER_NR_PAGES);
	}

#ifdef CONFIG_SPARSEMEM
	if (!IS_ALIGNED(prev_end, PAGES_PER_SECTION))
		free_memmap(prev_end, ALIGN(prev_end, PAGES_PER_SECTION));
#endif
}
#endif	/* !CONFIG_SPARSEMEM_VMEMMAP */

/*
 * mem_init() marks the free areas in the mem_map and tells us how much memory
 * is free.  This is done after various parts of the system have claimed their
 * memory after the kernel image.
 */
void __init mem_init(void)
{
	if (swiotlb_force == SWIOTLB_FORCE ||
	    max_pfn > PFN_DOWN(arm64_dma_phys_limit ? : arm64_dma32_phys_limit))
		swiotlb_init(1);
	else
		swiotlb_force = SWIOTLB_NO_FORCE;

	set_max_mapnr(max_pfn - PHYS_PFN_OFFSET);

#ifndef CONFIG_SPARSEMEM_VMEMMAP
	free_unused_memmap();
#endif
	/* this will put all unused low memory onto the freelists */
	memblock_free_all();

	mem_init_print_info(NULL);

	/*
	 * Check boundaries twice: Some fundamental inconsistencies can be
	 * detected at build time already.
	 */
#ifdef CONFIG_COMPAT
	BUILD_BUG_ON(TASK_SIZE_32 > DEFAULT_MAP_WINDOW_64);
#endif

	if (PAGE_SIZE >= 16384 && get_num_physpages() <= 128) {
		extern int sysctl_overcommit_memory;
		/*
		 * On a machine this small we won't get anywhere without
		 * overcommit, so turn it on by default.
		 */
		sysctl_overcommit_memory = OVERCOMMIT_ALWAYS;
	}
}

void free_initmem(void)
{
	free_reserved_area(lm_alias(__init_begin),
			   lm_alias(__init_end),
			   0, "unused kernel");
	/*
	 * Unmap the __init region but leave the VM area in place. This
	 * prevents the region from being reused for kernel modules, which
	 * is not supported by kallsyms.
	 */
	unmap_kernel_range((u64)__init_begin, (u64)(__init_end - __init_begin));
}

#ifdef CONFIG_BLK_DEV_INITRD
void __init free_initrd_mem(unsigned long start, unsigned long end)
{
	unsigned long aligned_start, aligned_end;

	aligned_start = __virt_to_phys(start) & PAGE_MASK;
	aligned_end = PAGE_ALIGN(__virt_to_phys(end));
	memblock_free(aligned_start, aligned_end - aligned_start);
	free_reserved_area((void *)start, (void *)end, 0, "initrd");
}
#endif

/*
 * Dump out memory limit information on panic.
 */
static int dump_mem_limit(struct notifier_block *self, unsigned long v, void *p)
{
	if (memory_limit != PHYS_ADDR_MAX) {
		pr_emerg("Memory Limit: %llu MB\n", memory_limit >> 20);
	} else {
		pr_emerg("Memory Limit: none\n");
	}
	return 0;
}

static struct notifier_block mem_limit_notifier = {
	.notifier_call = dump_mem_limit,
};

static int __init register_mem_limit_dumper(void)
{
	atomic_notifier_chain_register(&panic_notifier_list,
				       &mem_limit_notifier);
	return 0;
}
__initcall(register_mem_limit_dumper);<|MERGE_RESOLUTION|>--- conflicted
+++ resolved
@@ -53,7 +53,6 @@
 s64 memstart_addr __ro_after_init = -1;
 EXPORT_SYMBOL(memstart_addr);
 
-<<<<<<< HEAD
 s64 physvirt_offset __ro_after_init;
 EXPORT_SYMBOL(physvirt_offset);
 
@@ -66,8 +65,6 @@
  * this limited view of the memory. ZONE_DMA32 will cover the rest of the 32
  * bit addressable memory area.
  */
-=======
->>>>>>> 0006f01f
 phys_addr_t arm64_dma_phys_limit __ro_after_init;
 phys_addr_t arm64_dma32_phys_limit __ro_after_init;
 
