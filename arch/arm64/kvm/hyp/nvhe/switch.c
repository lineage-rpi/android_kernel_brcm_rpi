--- conflicted
+++ resolved
@@ -27,11 +27,10 @@
 #include <asm/processor.h>
 #include <asm/thread_info.h>
 
-/* Non-VHE copy of the kernel symbol. */
-DEFINE_PER_CPU_READ_MOSTLY(u64, arm64_ssbd_callback_required);
-
-/* Non-VHE instance of kvm_host_data. */
-DEFINE_PER_CPU(kvm_host_data_t, kvm_host_data);
+/* Non-VHE specific context */
+DEFINE_PER_CPU(struct kvm_host_data, kvm_host_data);
+DEFINE_PER_CPU(struct kvm_cpu_context, kvm_hyp_ctxt);
+DEFINE_PER_CPU(unsigned long, kvm_hyp_vector);
 
 static void __activate_traps(struct kvm_vcpu *vcpu)
 {
@@ -48,7 +47,7 @@
 	}
 
 	write_sysreg(val, cptr_el2);
-	write_sysreg(__hyp_this_cpu_read(kvm_hyp_vector), vbar_el2);
+	write_sysreg(__this_cpu_read(kvm_hyp_vector), vbar_el2);
 
 	if (cpus_have_final_cap(ARM64_WORKAROUND_SPECULATIVE_AT)) {
 		struct kvm_cpu_context *ctxt = &vcpu->arch.ctxt;
@@ -182,13 +181,7 @@
 		pmr_sync();
 	}
 
-<<<<<<< HEAD
-	host_ctxt = &__hyp_this_cpu_ptr(kvm_host_data)->host_ctxt;
-=======
-	vcpu = kern_hyp_va(vcpu);
-
 	host_ctxt = &this_cpu_ptr(&kvm_host_data)->host_ctxt;
->>>>>>> 816c347f
 	host_ctxt->__hyp_running_vcpu = vcpu;
 	guest_ctxt = &vcpu->arch.ctxt;
 
@@ -262,7 +255,7 @@
 	struct kvm_cpu_context *host_ctxt;
 	struct kvm_vcpu *vcpu;
 
-	host_ctxt = &__hyp_this_cpu_ptr(kvm_host_data)->host_ctxt;
+	host_ctxt = &this_cpu_ptr(&kvm_host_data)->host_ctxt;
 	vcpu = host_ctxt->__hyp_running_vcpu;
 
 	if (vcpu) {
