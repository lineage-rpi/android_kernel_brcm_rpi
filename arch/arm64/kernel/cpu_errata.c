--- conflicted
+++ resolved
@@ -355,7 +355,6 @@
 };
 #endif
 
-<<<<<<< HEAD
 #ifdef CONFIG_ARM64_WORKAROUND_TRBE_OVERWRITE_FILL_MODE
 static const struct midr_range trbe_overwrite_fill_mode_cpus[] = {
 #ifdef CONFIG_ARM64_ERRATUM_2139208
@@ -391,7 +390,7 @@
 	{},
 };
 #endif /* CONFIG_ARM64_WORKAROUND_TRBE_WRITE_OUT_OF_RANGE */
-=======
+
 #ifdef CONFIG_ARM64_ERRATUM_1742098
 static struct midr_range broken_aarch32_aes[] = {
 	MIDR_RANGE(MIDR_CORTEX_A57, 0, 1, 0xf, 0xf),
@@ -399,7 +398,6 @@
 	{},
 };
 #endif
->>>>>>> 4f5365f7
 
 const struct arm64_cpu_capabilities arm64_errata[] = {
 #ifdef CONFIG_ARM64_WORKAROUND_CLEAN_CACHE
