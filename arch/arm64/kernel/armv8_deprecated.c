--- conflicted
+++ resolved
@@ -52,66 +52,11 @@
 	int min;
 	int max;
 
-<<<<<<< HEAD
-	return ret;
-}
-
-static void __init register_insn_emulation(struct insn_emulation_ops *ops)
-{
-	unsigned long flags;
-	struct insn_emulation *insn;
-
-	insn = kzalloc(sizeof(*insn), GFP_KERNEL);
-	if (!insn)
-		return;
-
-	insn->ops = ops;
-	insn->min = INSN_UNDEF;
-
-	switch (ops->status) {
-	case INSN_DEPRECATED:
-#if 0
-		insn->current_mode = INSN_EMULATE;
-		/* Disable the HW mode if it was turned on at early boot time */
-		run_all_cpu_set_hw_mode(insn, false);
-#else
-		insn->current_mode = INSN_HW;
-		run_all_cpu_set_hw_mode(insn, true);
-		insn->max = INSN_HW;
-#endif
-		break;
-	case INSN_OBSOLETE:
-		insn->current_mode = INSN_UNDEF;
-		insn->max = INSN_EMULATE;
-		break;
-	}
-
-	raw_spin_lock_irqsave(&insn_emulation_lock, flags);
-	list_add(&insn->node, &insn_emulation);
-	nr_insn_emulated++;
-	raw_spin_unlock_irqrestore(&insn_emulation_lock, flags);
-
-	/* Register any handlers if required */
-	update_insn_emulation_mode(insn, INSN_UNDEF);
-}
-
-static int emulation_proc_handler(struct ctl_table *table, int write,
-				  void *buffer, size_t *lenp,
-				  loff_t *ppos)
-{
-	int ret = 0;
-	struct insn_emulation *insn = container_of(table->data, struct insn_emulation, current_mode);
-	enum insn_emulation_mode prev_mode = insn->current_mode;
-
-	mutex_lock(&insn_emulation_mutex);
-	ret = proc_dointvec_minmax(table, write, buffer, lenp, ppos);
-=======
 	/*
 	 * sysctl for this emulation + a sentinal entry.
 	 */
 	struct ctl_table sysctl[2];
 };
->>>>>>> 558a2461
 
 #define ARM_OPCODE_CONDTEST_FAIL   0
 #define ARM_OPCODE_CONDTEST_PASS   1
@@ -601,10 +546,15 @@
 
 	switch (insn->status) {
 	case INSN_DEPRECATED:
+#if 0
 		insn->current_mode = INSN_EMULATE;
 		/* Disable the HW mode if it was turned on at early boot time */
 		run_all_cpu_set_hw_mode(insn, false);
+#else
+		insn->current_mode = INSN_HW;
+		run_all_cpu_set_hw_mode(insn, true);
 		insn->max = INSN_HW;
+#endif
 		break;
 	case INSN_OBSOLETE:
 		insn->current_mode = INSN_UNDEF;
