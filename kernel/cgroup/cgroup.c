/*
 *  Generic process-grouping system.
 *
 *  Based originally on the cpuset system, extracted by Paul Menage
 *  Copyright (C) 2006 Google, Inc
 *
 *  Notifications support
 *  Copyright (C) 2009 Nokia Corporation
 *  Author: Kirill A. Shutemov
 *
 *  Copyright notices from the original cpuset code:
 *  --------------------------------------------------
 *  Copyright (C) 2003 BULL SA.
 *  Copyright (C) 2004-2006 Silicon Graphics, Inc.
 *
 *  Portions derived from Patrick Mochel's sysfs code.
 *  sysfs is Copyright (c) 2001-3 Patrick Mochel
 *
 *  2003-10-10 Written by Simon Derr.
 *  2003-10-22 Updates by Stephen Hemminger.
 *  2004 May-July Rework by Paul Jackson.
 *  ---------------------------------------------------
 *
 *  This file is subject to the terms and conditions of the GNU General Public
 *  License.  See the file COPYING in the main directory of the Linux
 *  distribution for more details.
 */

#define pr_fmt(fmt) KBUILD_MODNAME ": " fmt

#include "cgroup-internal.h"

#include <linux/cred.h>
#include <linux/errno.h>
#include <linux/init_task.h>
#include <linux/kernel.h>
#include <linux/magic.h>
#include <linux/mutex.h>
#include <linux/mount.h>
#include <linux/pagemap.h>
#include <linux/proc_fs.h>
#include <linux/rcupdate.h>
#include <linux/sched.h>
#include <linux/sched/task.h>
#include <linux/slab.h>
#include <linux/spinlock.h>
#include <linux/percpu-rwsem.h>
#include <linux/string.h>
#include <linux/hashtable.h>
#include <linux/idr.h>
#include <linux/kthread.h>
#include <linux/atomic.h>
#include <linux/cpuset.h>
#include <linux/proc_ns.h>
#include <linux/nsproxy.h>
#include <linux/file.h>
#include <linux/fs_parser.h>
#include <linux/sched/cputime.h>
#include <linux/psi.h>
#include <net/sock.h>

#define CREATE_TRACE_POINTS
#include <trace/events/cgroup.h>

#define CGROUP_FILE_NAME_MAX		(MAX_CGROUP_TYPE_NAMELEN +	\
					 MAX_CFTYPE_NAME + 2)
/* let's not notify more than 100 times per second */
#define CGROUP_FILE_NOTIFY_MIN_INTV	DIV_ROUND_UP(HZ, 100)

/*
 * cgroup_mutex is the master lock.  Any modification to cgroup or its
 * hierarchy must be performed while holding it.
 *
 * css_set_lock protects task->cgroups pointer, the list of css_set
 * objects, and the chain of tasks off each css_set.
 *
 * These locks are exported if CONFIG_PROVE_RCU so that accessors in
 * cgroup.h can use them for lockdep annotations.
 */
DEFINE_MUTEX(cgroup_mutex);
DEFINE_SPINLOCK(css_set_lock);

#ifdef CONFIG_PROVE_RCU
EXPORT_SYMBOL_GPL(cgroup_mutex);
EXPORT_SYMBOL_GPL(css_set_lock);
#endif

DEFINE_SPINLOCK(trace_cgroup_path_lock);
char trace_cgroup_path[TRACE_CGROUP_PATH_LEN];
bool cgroup_debug __read_mostly;

/*
 * Protects cgroup_idr and css_idr so that IDs can be released without
 * grabbing cgroup_mutex.
 */
static DEFINE_SPINLOCK(cgroup_idr_lock);

/*
 * Protects cgroup_file->kn for !self csses.  It synchronizes notifications
 * against file removal/re-creation across css hiding.
 */
static DEFINE_SPINLOCK(cgroup_file_kn_lock);

DEFINE_PERCPU_RWSEM(cgroup_threadgroup_rwsem);

#define cgroup_assert_mutex_or_rcu_locked()				\
	RCU_LOCKDEP_WARN(!rcu_read_lock_held() &&			\
			   !lockdep_is_held(&cgroup_mutex),		\
			   "cgroup_mutex or RCU read lock required");

/*
 * cgroup destruction makes heavy use of work items and there can be a lot
 * of concurrent destructions.  Use a separate workqueue so that cgroup
 * destruction work items don't end up filling up max_active of system_wq
 * which may lead to deadlock.
 */
static struct workqueue_struct *cgroup_destroy_wq;

/* generate an array of cgroup subsystem pointers */
#define SUBSYS(_x) [_x ## _cgrp_id] = &_x ## _cgrp_subsys,
struct cgroup_subsys *cgroup_subsys[] = {
#include <linux/cgroup_subsys.h>
};
#undef SUBSYS

/* array of cgroup subsystem names */
#define SUBSYS(_x) [_x ## _cgrp_id] = #_x,
static const char *cgroup_subsys_name[] = {
#include <linux/cgroup_subsys.h>
};
#undef SUBSYS

/* array of static_keys for cgroup_subsys_enabled() and cgroup_subsys_on_dfl() */
#define SUBSYS(_x)								\
	DEFINE_STATIC_KEY_TRUE(_x ## _cgrp_subsys_enabled_key);			\
	DEFINE_STATIC_KEY_TRUE(_x ## _cgrp_subsys_on_dfl_key);			\
	EXPORT_SYMBOL_GPL(_x ## _cgrp_subsys_enabled_key);			\
	EXPORT_SYMBOL_GPL(_x ## _cgrp_subsys_on_dfl_key);
#include <linux/cgroup_subsys.h>
#undef SUBSYS

#define SUBSYS(_x) [_x ## _cgrp_id] = &_x ## _cgrp_subsys_enabled_key,
static struct static_key_true *cgroup_subsys_enabled_key[] = {
#include <linux/cgroup_subsys.h>
};
#undef SUBSYS

#define SUBSYS(_x) [_x ## _cgrp_id] = &_x ## _cgrp_subsys_on_dfl_key,
static struct static_key_true *cgroup_subsys_on_dfl_key[] = {
#include <linux/cgroup_subsys.h>
};
#undef SUBSYS

static DEFINE_PER_CPU(struct cgroup_rstat_cpu, cgrp_dfl_root_rstat_cpu);

/*
 * The default hierarchy, reserved for the subsystems that are otherwise
 * unattached - it never has more than a single cgroup, and all tasks are
 * part of that cgroup.
 */
struct cgroup_root cgrp_dfl_root = { .cgrp.rstat_cpu = &cgrp_dfl_root_rstat_cpu };
EXPORT_SYMBOL_GPL(cgrp_dfl_root);

/*
 * The default hierarchy always exists but is hidden until mounted for the
 * first time.  This is for backward compatibility.
 */
static bool cgrp_dfl_visible;

/* some controllers are not supported in the default hierarchy */
static u16 cgrp_dfl_inhibit_ss_mask;

/* some controllers are implicitly enabled on the default hierarchy */
static u16 cgrp_dfl_implicit_ss_mask;

/* some controllers can be threaded on the default hierarchy */
static u16 cgrp_dfl_threaded_ss_mask;

/* The list of hierarchy roots */
LIST_HEAD(cgroup_roots);
static int cgroup_root_count;

/* hierarchy ID allocation and mapping, protected by cgroup_mutex */
static DEFINE_IDR(cgroup_hierarchy_idr);

/*
 * Assign a monotonically increasing serial number to csses.  It guarantees
 * cgroups with bigger numbers are newer than those with smaller numbers.
 * Also, as csses are always appended to the parent's ->children list, it
 * guarantees that sibling csses are always sorted in the ascending serial
 * number order on the list.  Protected by cgroup_mutex.
 */
static u64 css_serial_nr_next = 1;

/*
 * These bitmasks identify subsystems with specific features to avoid
 * having to do iterative checks repeatedly.
 */
static u16 have_fork_callback __read_mostly;
static u16 have_exit_callback __read_mostly;
static u16 have_release_callback __read_mostly;
static u16 have_canfork_callback __read_mostly;

/* cgroup namespace for init task */
struct cgroup_namespace init_cgroup_ns = {
	.count		= REFCOUNT_INIT(2),
	.user_ns	= &init_user_ns,
	.ns.ops		= &cgroupns_operations,
	.ns.inum	= PROC_CGROUP_INIT_INO,
	.root_cset	= &init_css_set,
};

static struct file_system_type cgroup2_fs_type;
static struct cftype cgroup_base_files[];

static int cgroup_apply_control(struct cgroup *cgrp);
static void cgroup_finalize_control(struct cgroup *cgrp, int ret);
static void css_task_iter_skip(struct css_task_iter *it,
			       struct task_struct *task);
static int cgroup_destroy_locked(struct cgroup *cgrp);
static struct cgroup_subsys_state *css_create(struct cgroup *cgrp,
					      struct cgroup_subsys *ss);
static void css_release(struct percpu_ref *ref);
static void kill_css(struct cgroup_subsys_state *css);
static int cgroup_addrm_files(struct cgroup_subsys_state *css,
			      struct cgroup *cgrp, struct cftype cfts[],
			      bool is_add);

/**
 * cgroup_ssid_enabled - cgroup subsys enabled test by subsys ID
 * @ssid: subsys ID of interest
 *
 * cgroup_subsys_enabled() can only be used with literal subsys names which
 * is fine for individual subsystems but unsuitable for cgroup core.  This
 * is slower static_key_enabled() based test indexed by @ssid.
 */
bool cgroup_ssid_enabled(int ssid)
{
	if (CGROUP_SUBSYS_COUNT == 0)
		return false;

	return static_key_enabled(cgroup_subsys_enabled_key[ssid]);
}

/**
 * cgroup_on_dfl - test whether a cgroup is on the default hierarchy
 * @cgrp: the cgroup of interest
 *
 * The default hierarchy is the v2 interface of cgroup and this function
 * can be used to test whether a cgroup is on the default hierarchy for
 * cases where a subsystem should behave differnetly depending on the
 * interface version.
 *
 * The set of behaviors which change on the default hierarchy are still
 * being determined and the mount option is prefixed with __DEVEL__.
 *
 * List of changed behaviors:
 *
 * - Mount options "noprefix", "xattr", "clone_children", "release_agent"
 *   and "name" are disallowed.
 *
 * - When mounting an existing superblock, mount options should match.
 *
 * - Remount is disallowed.
 *
 * - rename(2) is disallowed.
 *
 * - "tasks" is removed.  Everything should be at process granularity.  Use
 *   "cgroup.procs" instead.
 *
 * - "cgroup.procs" is not sorted.  pids will be unique unless they got
 *   recycled inbetween reads.
 *
 * - "release_agent" and "notify_on_release" are removed.  Replacement
 *   notification mechanism will be implemented.
 *
 * - "cgroup.clone_children" is removed.
 *
 * - "cgroup.subtree_populated" is available.  Its value is 0 if the cgroup
 *   and its descendants contain no task; otherwise, 1.  The file also
 *   generates kernfs notification which can be monitored through poll and
 *   [di]notify when the value of the file changes.
 *
 * - cpuset: tasks will be kept in empty cpusets when hotplug happens and
 *   take masks of ancestors with non-empty cpus/mems, instead of being
 *   moved to an ancestor.
 *
 * - cpuset: a task can be moved into an empty cpuset, and again it takes
 *   masks of ancestors.
 *
 * - memcg: use_hierarchy is on by default and the cgroup file for the flag
 *   is not created.
 *
 * - blkcg: blk-throttle becomes properly hierarchical.
 *
 * - debug: disallowed on the default hierarchy.
 */
bool cgroup_on_dfl(const struct cgroup *cgrp)
{
	return cgrp->root == &cgrp_dfl_root;
}

/* IDR wrappers which synchronize using cgroup_idr_lock */
static int cgroup_idr_alloc(struct idr *idr, void *ptr, int start, int end,
			    gfp_t gfp_mask)
{
	int ret;

	idr_preload(gfp_mask);
	spin_lock_bh(&cgroup_idr_lock);
	ret = idr_alloc(idr, ptr, start, end, gfp_mask & ~__GFP_DIRECT_RECLAIM);
	spin_unlock_bh(&cgroup_idr_lock);
	idr_preload_end();
	return ret;
}

static void *cgroup_idr_replace(struct idr *idr, void *ptr, int id)
{
	void *ret;

	spin_lock_bh(&cgroup_idr_lock);
	ret = idr_replace(idr, ptr, id);
	spin_unlock_bh(&cgroup_idr_lock);
	return ret;
}

static void cgroup_idr_remove(struct idr *idr, int id)
{
	spin_lock_bh(&cgroup_idr_lock);
	idr_remove(idr, id);
	spin_unlock_bh(&cgroup_idr_lock);
}

static bool cgroup_has_tasks(struct cgroup *cgrp)
{
	return cgrp->nr_populated_csets;
}

bool cgroup_is_threaded(struct cgroup *cgrp)
{
	return cgrp->dom_cgrp != cgrp;
}

/* can @cgrp host both domain and threaded children? */
static bool cgroup_is_mixable(struct cgroup *cgrp)
{
	/*
	 * Root isn't under domain level resource control exempting it from
	 * the no-internal-process constraint, so it can serve as a thread
	 * root and a parent of resource domains at the same time.
	 */
	return !cgroup_parent(cgrp);
}

/* can @cgrp become a thread root? should always be true for a thread root */
static bool cgroup_can_be_thread_root(struct cgroup *cgrp)
{
	/* mixables don't care */
	if (cgroup_is_mixable(cgrp))
		return true;

	/* domain roots can't be nested under threaded */
	if (cgroup_is_threaded(cgrp))
		return false;

	/* can only have either domain or threaded children */
	if (cgrp->nr_populated_domain_children)
		return false;

	/* and no domain controllers can be enabled */
	if (cgrp->subtree_control & ~cgrp_dfl_threaded_ss_mask)
		return false;

	return true;
}

/* is @cgrp root of a threaded subtree? */
bool cgroup_is_thread_root(struct cgroup *cgrp)
{
	/* thread root should be a domain */
	if (cgroup_is_threaded(cgrp))
		return false;

	/* a domain w/ threaded children is a thread root */
	if (cgrp->nr_threaded_children)
		return true;

	/*
	 * A domain which has tasks and explicit threaded controllers
	 * enabled is a thread root.
	 */
	if (cgroup_has_tasks(cgrp) &&
	    (cgrp->subtree_control & cgrp_dfl_threaded_ss_mask))
		return true;

	return false;
}

/* a domain which isn't connected to the root w/o brekage can't be used */
static bool cgroup_is_valid_domain(struct cgroup *cgrp)
{
	/* the cgroup itself can be a thread root */
	if (cgroup_is_threaded(cgrp))
		return false;

	/* but the ancestors can't be unless mixable */
	while ((cgrp = cgroup_parent(cgrp))) {
		if (!cgroup_is_mixable(cgrp) && cgroup_is_thread_root(cgrp))
			return false;
		if (cgroup_is_threaded(cgrp))
			return false;
	}

	return true;
}

/* subsystems visibly enabled on a cgroup */
static u16 cgroup_control(struct cgroup *cgrp)
{
	struct cgroup *parent = cgroup_parent(cgrp);
	u16 root_ss_mask = cgrp->root->subsys_mask;

	if (parent) {
		u16 ss_mask = parent->subtree_control;

		/* threaded cgroups can only have threaded controllers */
		if (cgroup_is_threaded(cgrp))
			ss_mask &= cgrp_dfl_threaded_ss_mask;
		return ss_mask;
	}

	if (cgroup_on_dfl(cgrp))
		root_ss_mask &= ~(cgrp_dfl_inhibit_ss_mask |
				  cgrp_dfl_implicit_ss_mask);
	return root_ss_mask;
}

/* subsystems enabled on a cgroup */
static u16 cgroup_ss_mask(struct cgroup *cgrp)
{
	struct cgroup *parent = cgroup_parent(cgrp);

	if (parent) {
		u16 ss_mask = parent->subtree_ss_mask;

		/* threaded cgroups can only have threaded controllers */
		if (cgroup_is_threaded(cgrp))
			ss_mask &= cgrp_dfl_threaded_ss_mask;
		return ss_mask;
	}

	return cgrp->root->subsys_mask;
}

/**
 * cgroup_css - obtain a cgroup's css for the specified subsystem
 * @cgrp: the cgroup of interest
 * @ss: the subsystem of interest (%NULL returns @cgrp->self)
 *
 * Return @cgrp's css (cgroup_subsys_state) associated with @ss.  This
 * function must be called either under cgroup_mutex or rcu_read_lock() and
 * the caller is responsible for pinning the returned css if it wants to
 * keep accessing it outside the said locks.  This function may return
 * %NULL if @cgrp doesn't have @subsys_id enabled.
 */
static struct cgroup_subsys_state *cgroup_css(struct cgroup *cgrp,
					      struct cgroup_subsys *ss)
{
	if (ss)
		return rcu_dereference_check(cgrp->subsys[ss->id],
					lockdep_is_held(&cgroup_mutex));
	else
		return &cgrp->self;
}

/**
 * cgroup_tryget_css - try to get a cgroup's css for the specified subsystem
 * @cgrp: the cgroup of interest
 * @ss: the subsystem of interest
 *
 * Find and get @cgrp's css assocaited with @ss.  If the css doesn't exist
 * or is offline, %NULL is returned.
 */
static struct cgroup_subsys_state *cgroup_tryget_css(struct cgroup *cgrp,
						     struct cgroup_subsys *ss)
{
	struct cgroup_subsys_state *css;

	rcu_read_lock();
	css = cgroup_css(cgrp, ss);
	if (css && !css_tryget_online(css))
		css = NULL;
	rcu_read_unlock();

	return css;
}

/**
 * cgroup_e_css_by_mask - obtain a cgroup's effective css for the specified ss
 * @cgrp: the cgroup of interest
 * @ss: the subsystem of interest (%NULL returns @cgrp->self)
 *
 * Similar to cgroup_css() but returns the effective css, which is defined
 * as the matching css of the nearest ancestor including self which has @ss
 * enabled.  If @ss is associated with the hierarchy @cgrp is on, this
 * function is guaranteed to return non-NULL css.
 */
static struct cgroup_subsys_state *cgroup_e_css_by_mask(struct cgroup *cgrp,
							struct cgroup_subsys *ss)
{
	lockdep_assert_held(&cgroup_mutex);

	if (!ss)
		return &cgrp->self;

	/*
	 * This function is used while updating css associations and thus
	 * can't test the csses directly.  Test ss_mask.
	 */
	while (!(cgroup_ss_mask(cgrp) & (1 << ss->id))) {
		cgrp = cgroup_parent(cgrp);
		if (!cgrp)
			return NULL;
	}

	return cgroup_css(cgrp, ss);
}

/**
 * cgroup_e_css - obtain a cgroup's effective css for the specified subsystem
 * @cgrp: the cgroup of interest
 * @ss: the subsystem of interest
 *
 * Find and get the effective css of @cgrp for @ss.  The effective css is
 * defined as the matching css of the nearest ancestor including self which
 * has @ss enabled.  If @ss is not mounted on the hierarchy @cgrp is on,
 * the root css is returned, so this function always returns a valid css.
 *
 * The returned css is not guaranteed to be online, and therefore it is the
 * callers responsiblity to tryget a reference for it.
 */
struct cgroup_subsys_state *cgroup_e_css(struct cgroup *cgrp,
					 struct cgroup_subsys *ss)
{
	struct cgroup_subsys_state *css;

	do {
		css = cgroup_css(cgrp, ss);

		if (css)
			return css;
		cgrp = cgroup_parent(cgrp);
	} while (cgrp);

	return init_css_set.subsys[ss->id];
}

/**
 * cgroup_get_e_css - get a cgroup's effective css for the specified subsystem
 * @cgrp: the cgroup of interest
 * @ss: the subsystem of interest
 *
 * Find and get the effective css of @cgrp for @ss.  The effective css is
 * defined as the matching css of the nearest ancestor including self which
 * has @ss enabled.  If @ss is not mounted on the hierarchy @cgrp is on,
 * the root css is returned, so this function always returns a valid css.
 * The returned css must be put using css_put().
 */
struct cgroup_subsys_state *cgroup_get_e_css(struct cgroup *cgrp,
					     struct cgroup_subsys *ss)
{
	struct cgroup_subsys_state *css;

	rcu_read_lock();

	do {
		css = cgroup_css(cgrp, ss);

		if (css && css_tryget_online(css))
			goto out_unlock;
		cgrp = cgroup_parent(cgrp);
	} while (cgrp);

	css = init_css_set.subsys[ss->id];
	css_get(css);
out_unlock:
	rcu_read_unlock();
	return css;
}

static void cgroup_get_live(struct cgroup *cgrp)
{
	WARN_ON_ONCE(cgroup_is_dead(cgrp));
	css_get(&cgrp->self);
}

/**
 * __cgroup_task_count - count the number of tasks in a cgroup. The caller
 * is responsible for taking the css_set_lock.
 * @cgrp: the cgroup in question
 */
int __cgroup_task_count(const struct cgroup *cgrp)
{
	int count = 0;
	struct cgrp_cset_link *link;

	lockdep_assert_held(&css_set_lock);

	list_for_each_entry(link, &cgrp->cset_links, cset_link)
		count += link->cset->nr_tasks;

	return count;
}

/**
 * cgroup_task_count - count the number of tasks in a cgroup.
 * @cgrp: the cgroup in question
 */
int cgroup_task_count(const struct cgroup *cgrp)
{
	int count;

	spin_lock_irq(&css_set_lock);
	count = __cgroup_task_count(cgrp);
	spin_unlock_irq(&css_set_lock);

	return count;
}

struct cgroup_subsys_state *of_css(struct kernfs_open_file *of)
{
	struct cgroup *cgrp = of->kn->parent->priv;
	struct cftype *cft = of_cft(of);

	/*
	 * This is open and unprotected implementation of cgroup_css().
	 * seq_css() is only called from a kernfs file operation which has
	 * an active reference on the file.  Because all the subsystem
	 * files are drained before a css is disassociated with a cgroup,
	 * the matching css from the cgroup's subsys table is guaranteed to
	 * be and stay valid until the enclosing operation is complete.
	 */
	if (cft->ss)
		return rcu_dereference_raw(cgrp->subsys[cft->ss->id]);
	else
		return &cgrp->self;
}
EXPORT_SYMBOL_GPL(of_css);

/**
 * for_each_css - iterate all css's of a cgroup
 * @css: the iteration cursor
 * @ssid: the index of the subsystem, CGROUP_SUBSYS_COUNT after reaching the end
 * @cgrp: the target cgroup to iterate css's of
 *
 * Should be called under cgroup_[tree_]mutex.
 */
#define for_each_css(css, ssid, cgrp)					\
	for ((ssid) = 0; (ssid) < CGROUP_SUBSYS_COUNT; (ssid)++)	\
		if (!((css) = rcu_dereference_check(			\
				(cgrp)->subsys[(ssid)],			\
				lockdep_is_held(&cgroup_mutex)))) { }	\
		else

/**
 * for_each_e_css - iterate all effective css's of a cgroup
 * @css: the iteration cursor
 * @ssid: the index of the subsystem, CGROUP_SUBSYS_COUNT after reaching the end
 * @cgrp: the target cgroup to iterate css's of
 *
 * Should be called under cgroup_[tree_]mutex.
 */
#define for_each_e_css(css, ssid, cgrp)					    \
	for ((ssid) = 0; (ssid) < CGROUP_SUBSYS_COUNT; (ssid)++)	    \
		if (!((css) = cgroup_e_css_by_mask(cgrp,		    \
						   cgroup_subsys[(ssid)]))) \
			;						    \
		else

/**
 * do_each_subsys_mask - filter for_each_subsys with a bitmask
 * @ss: the iteration cursor
 * @ssid: the index of @ss, CGROUP_SUBSYS_COUNT after reaching the end
 * @ss_mask: the bitmask
 *
 * The block will only run for cases where the ssid-th bit (1 << ssid) of
 * @ss_mask is set.
 */
#define do_each_subsys_mask(ss, ssid, ss_mask) do {			\
	unsigned long __ss_mask = (ss_mask);				\
	if (!CGROUP_SUBSYS_COUNT) { /* to avoid spurious gcc warning */	\
		(ssid) = 0;						\
		break;							\
	}								\
	for_each_set_bit(ssid, &__ss_mask, CGROUP_SUBSYS_COUNT) {	\
		(ss) = cgroup_subsys[ssid];				\
		{

#define while_each_subsys_mask()					\
		}							\
	}								\
} while (false)

/* iterate over child cgrps, lock should be held throughout iteration */
#define cgroup_for_each_live_child(child, cgrp)				\
	list_for_each_entry((child), &(cgrp)->self.children, self.sibling) \
		if (({ lockdep_assert_held(&cgroup_mutex);		\
		       cgroup_is_dead(child); }))			\
			;						\
		else

/* walk live descendants in preorder */
#define cgroup_for_each_live_descendant_pre(dsct, d_css, cgrp)		\
	css_for_each_descendant_pre((d_css), cgroup_css((cgrp), NULL))	\
		if (({ lockdep_assert_held(&cgroup_mutex);		\
		       (dsct) = (d_css)->cgroup;			\
		       cgroup_is_dead(dsct); }))			\
			;						\
		else

/* walk live descendants in postorder */
#define cgroup_for_each_live_descendant_post(dsct, d_css, cgrp)		\
	css_for_each_descendant_post((d_css), cgroup_css((cgrp), NULL))	\
		if (({ lockdep_assert_held(&cgroup_mutex);		\
		       (dsct) = (d_css)->cgroup;			\
		       cgroup_is_dead(dsct); }))			\
			;						\
		else

/*
 * The default css_set - used by init and its children prior to any
 * hierarchies being mounted. It contains a pointer to the root state
 * for each subsystem. Also used to anchor the list of css_sets. Not
 * reference-counted, to improve performance when child cgroups
 * haven't been created.
 */
struct css_set init_css_set = {
	.refcount		= REFCOUNT_INIT(1),
	.dom_cset		= &init_css_set,
	.tasks			= LIST_HEAD_INIT(init_css_set.tasks),
	.mg_tasks		= LIST_HEAD_INIT(init_css_set.mg_tasks),
	.dying_tasks		= LIST_HEAD_INIT(init_css_set.dying_tasks),
	.task_iters		= LIST_HEAD_INIT(init_css_set.task_iters),
	.threaded_csets		= LIST_HEAD_INIT(init_css_set.threaded_csets),
	.cgrp_links		= LIST_HEAD_INIT(init_css_set.cgrp_links),
	.mg_preload_node	= LIST_HEAD_INIT(init_css_set.mg_preload_node),
	.mg_node		= LIST_HEAD_INIT(init_css_set.mg_node),

	/*
	 * The following field is re-initialized when this cset gets linked
	 * in cgroup_init().  However, let's initialize the field
	 * statically too so that the default cgroup can be accessed safely
	 * early during boot.
	 */
	.dfl_cgrp		= &cgrp_dfl_root.cgrp,
};

static int css_set_count	= 1;	/* 1 for init_css_set */

static bool css_set_threaded(struct css_set *cset)
{
	return cset->dom_cset != cset;
}

/**
 * css_set_populated - does a css_set contain any tasks?
 * @cset: target css_set
 *
 * css_set_populated() should be the same as !!cset->nr_tasks at steady
 * state. However, css_set_populated() can be called while a task is being
 * added to or removed from the linked list before the nr_tasks is
 * properly updated. Hence, we can't just look at ->nr_tasks here.
 */
static bool css_set_populated(struct css_set *cset)
{
	lockdep_assert_held(&css_set_lock);

	return !list_empty(&cset->tasks) || !list_empty(&cset->mg_tasks);
}

/**
 * cgroup_update_populated - update the populated count of a cgroup
 * @cgrp: the target cgroup
 * @populated: inc or dec populated count
 *
 * One of the css_sets associated with @cgrp is either getting its first
 * task or losing the last.  Update @cgrp->nr_populated_* accordingly.  The
 * count is propagated towards root so that a given cgroup's
 * nr_populated_children is zero iff none of its descendants contain any
 * tasks.
 *
 * @cgrp's interface file "cgroup.populated" is zero if both
 * @cgrp->nr_populated_csets and @cgrp->nr_populated_children are zero and
 * 1 otherwise.  When the sum changes from or to zero, userland is notified
 * that the content of the interface file has changed.  This can be used to
 * detect when @cgrp and its descendants become populated or empty.
 */
static void cgroup_update_populated(struct cgroup *cgrp, bool populated)
{
	struct cgroup *child = NULL;
	int adj = populated ? 1 : -1;

	lockdep_assert_held(&css_set_lock);

	do {
		bool was_populated = cgroup_is_populated(cgrp);

		if (!child) {
			cgrp->nr_populated_csets += adj;
		} else {
			if (cgroup_is_threaded(child))
				cgrp->nr_populated_threaded_children += adj;
			else
				cgrp->nr_populated_domain_children += adj;
		}

		if (was_populated == cgroup_is_populated(cgrp))
			break;

		cgroup1_check_for_release(cgrp);
		TRACE_CGROUP_PATH(notify_populated, cgrp,
				  cgroup_is_populated(cgrp));
		cgroup_file_notify(&cgrp->events_file);

		child = cgrp;
		cgrp = cgroup_parent(cgrp);
	} while (cgrp);
}

/**
 * css_set_update_populated - update populated state of a css_set
 * @cset: target css_set
 * @populated: whether @cset is populated or depopulated
 *
 * @cset is either getting the first task or losing the last.  Update the
 * populated counters of all associated cgroups accordingly.
 */
static void css_set_update_populated(struct css_set *cset, bool populated)
{
	struct cgrp_cset_link *link;

	lockdep_assert_held(&css_set_lock);

	list_for_each_entry(link, &cset->cgrp_links, cgrp_link)
		cgroup_update_populated(link->cgrp, populated);
}

/*
 * @task is leaving, advance task iterators which are pointing to it so
 * that they can resume at the next position.  Advancing an iterator might
 * remove it from the list, use safe walk.  See css_task_iter_skip() for
 * details.
 */
static void css_set_skip_task_iters(struct css_set *cset,
				    struct task_struct *task)
{
	struct css_task_iter *it, *pos;

	list_for_each_entry_safe(it, pos, &cset->task_iters, iters_node)
		css_task_iter_skip(it, task);
}

/**
 * css_set_move_task - move a task from one css_set to another
 * @task: task being moved
 * @from_cset: css_set @task currently belongs to (may be NULL)
 * @to_cset: new css_set @task is being moved to (may be NULL)
 * @use_mg_tasks: move to @to_cset->mg_tasks instead of ->tasks
 *
 * Move @task from @from_cset to @to_cset.  If @task didn't belong to any
 * css_set, @from_cset can be NULL.  If @task is being disassociated
 * instead of moved, @to_cset can be NULL.
 *
 * This function automatically handles populated counter updates and
 * css_task_iter adjustments but the caller is responsible for managing
 * @from_cset and @to_cset's reference counts.
 */
static void css_set_move_task(struct task_struct *task,
			      struct css_set *from_cset, struct css_set *to_cset,
			      bool use_mg_tasks)
{
	lockdep_assert_held(&css_set_lock);

	if (to_cset && !css_set_populated(to_cset))
		css_set_update_populated(to_cset, true);

	if (from_cset) {
		WARN_ON_ONCE(list_empty(&task->cg_list));

		css_set_skip_task_iters(from_cset, task);
		list_del_init(&task->cg_list);
		if (!css_set_populated(from_cset))
			css_set_update_populated(from_cset, false);
	} else {
		WARN_ON_ONCE(!list_empty(&task->cg_list));
	}

	if (to_cset) {
		/*
		 * We are synchronized through cgroup_threadgroup_rwsem
		 * against PF_EXITING setting such that we can't race
		 * against cgroup_exit() changing the css_set to
		 * init_css_set and dropping the old one.
		 */
		WARN_ON_ONCE(task->flags & PF_EXITING);

		cgroup_move_task(task, to_cset);
		list_add_tail(&task->cg_list, use_mg_tasks ? &to_cset->mg_tasks :
							     &to_cset->tasks);
	}
}

/*
 * hash table for cgroup groups. This improves the performance to find
 * an existing css_set. This hash doesn't (currently) take into
 * account cgroups in empty hierarchies.
 */
#define CSS_SET_HASH_BITS	7
static DEFINE_HASHTABLE(css_set_table, CSS_SET_HASH_BITS);

static unsigned long css_set_hash(struct cgroup_subsys_state *css[])
{
	unsigned long key = 0UL;
	struct cgroup_subsys *ss;
	int i;

	for_each_subsys(ss, i)
		key += (unsigned long)css[i];
	key = (key >> 16) ^ key;

	return key;
}

void put_css_set_locked(struct css_set *cset)
{
	struct cgrp_cset_link *link, *tmp_link;
	struct cgroup_subsys *ss;
	int ssid;

	lockdep_assert_held(&css_set_lock);

	if (!refcount_dec_and_test(&cset->refcount))
		return;

	WARN_ON_ONCE(!list_empty(&cset->threaded_csets));

	/* This css_set is dead. unlink it and release cgroup and css refs */
	for_each_subsys(ss, ssid) {
		list_del(&cset->e_cset_node[ssid]);
		css_put(cset->subsys[ssid]);
	}
	hash_del(&cset->hlist);
	css_set_count--;

	list_for_each_entry_safe(link, tmp_link, &cset->cgrp_links, cgrp_link) {
		list_del(&link->cset_link);
		list_del(&link->cgrp_link);
		if (cgroup_parent(link->cgrp))
			cgroup_put(link->cgrp);
		kfree(link);
	}

	if (css_set_threaded(cset)) {
		list_del(&cset->threaded_csets_node);
		put_css_set_locked(cset->dom_cset);
	}

	kfree_rcu(cset, rcu_head);
}

/**
 * compare_css_sets - helper function for find_existing_css_set().
 * @cset: candidate css_set being tested
 * @old_cset: existing css_set for a task
 * @new_cgrp: cgroup that's being entered by the task
 * @template: desired set of css pointers in css_set (pre-calculated)
 *
 * Returns true if "cset" matches "old_cset" except for the hierarchy
 * which "new_cgrp" belongs to, for which it should match "new_cgrp".
 */
static bool compare_css_sets(struct css_set *cset,
			     struct css_set *old_cset,
			     struct cgroup *new_cgrp,
			     struct cgroup_subsys_state *template[])
{
	struct cgroup *new_dfl_cgrp;
	struct list_head *l1, *l2;

	/*
	 * On the default hierarchy, there can be csets which are
	 * associated with the same set of cgroups but different csses.
	 * Let's first ensure that csses match.
	 */
	if (memcmp(template, cset->subsys, sizeof(cset->subsys)))
		return false;


	/* @cset's domain should match the default cgroup's */
	if (cgroup_on_dfl(new_cgrp))
		new_dfl_cgrp = new_cgrp;
	else
		new_dfl_cgrp = old_cset->dfl_cgrp;

	if (new_dfl_cgrp->dom_cgrp != cset->dom_cset->dfl_cgrp)
		return false;

	/*
	 * Compare cgroup pointers in order to distinguish between
	 * different cgroups in hierarchies.  As different cgroups may
	 * share the same effective css, this comparison is always
	 * necessary.
	 */
	l1 = &cset->cgrp_links;
	l2 = &old_cset->cgrp_links;
	while (1) {
		struct cgrp_cset_link *link1, *link2;
		struct cgroup *cgrp1, *cgrp2;

		l1 = l1->next;
		l2 = l2->next;
		/* See if we reached the end - both lists are equal length. */
		if (l1 == &cset->cgrp_links) {
			BUG_ON(l2 != &old_cset->cgrp_links);
			break;
		} else {
			BUG_ON(l2 == &old_cset->cgrp_links);
		}
		/* Locate the cgroups associated with these links. */
		link1 = list_entry(l1, struct cgrp_cset_link, cgrp_link);
		link2 = list_entry(l2, struct cgrp_cset_link, cgrp_link);
		cgrp1 = link1->cgrp;
		cgrp2 = link2->cgrp;
		/* Hierarchies should be linked in the same order. */
		BUG_ON(cgrp1->root != cgrp2->root);

		/*
		 * If this hierarchy is the hierarchy of the cgroup
		 * that's changing, then we need to check that this
		 * css_set points to the new cgroup; if it's any other
		 * hierarchy, then this css_set should point to the
		 * same cgroup as the old css_set.
		 */
		if (cgrp1->root == new_cgrp->root) {
			if (cgrp1 != new_cgrp)
				return false;
		} else {
			if (cgrp1 != cgrp2)
				return false;
		}
	}
	return true;
}

/**
 * find_existing_css_set - init css array and find the matching css_set
 * @old_cset: the css_set that we're using before the cgroup transition
 * @cgrp: the cgroup that we're moving into
 * @template: out param for the new set of csses, should be clear on entry
 */
static struct css_set *find_existing_css_set(struct css_set *old_cset,
					struct cgroup *cgrp,
					struct cgroup_subsys_state *template[])
{
	struct cgroup_root *root = cgrp->root;
	struct cgroup_subsys *ss;
	struct css_set *cset;
	unsigned long key;
	int i;

	/*
	 * Build the set of subsystem state objects that we want to see in the
	 * new css_set. while subsystems can change globally, the entries here
	 * won't change, so no need for locking.
	 */
	for_each_subsys(ss, i) {
		if (root->subsys_mask & (1UL << i)) {
			/*
			 * @ss is in this hierarchy, so we want the
			 * effective css from @cgrp.
			 */
			template[i] = cgroup_e_css_by_mask(cgrp, ss);
		} else {
			/*
			 * @ss is not in this hierarchy, so we don't want
			 * to change the css.
			 */
			template[i] = old_cset->subsys[i];
		}
	}

	key = css_set_hash(template);
	hash_for_each_possible(css_set_table, cset, hlist, key) {
		if (!compare_css_sets(cset, old_cset, cgrp, template))
			continue;

		/* This css_set matches what we need */
		return cset;
	}

	/* No existing cgroup group matched */
	return NULL;
}

static void free_cgrp_cset_links(struct list_head *links_to_free)
{
	struct cgrp_cset_link *link, *tmp_link;

	list_for_each_entry_safe(link, tmp_link, links_to_free, cset_link) {
		list_del(&link->cset_link);
		kfree(link);
	}
}

/**
 * allocate_cgrp_cset_links - allocate cgrp_cset_links
 * @count: the number of links to allocate
 * @tmp_links: list_head the allocated links are put on
 *
 * Allocate @count cgrp_cset_link structures and chain them on @tmp_links
 * through ->cset_link.  Returns 0 on success or -errno.
 */
static int allocate_cgrp_cset_links(int count, struct list_head *tmp_links)
{
	struct cgrp_cset_link *link;
	int i;

	INIT_LIST_HEAD(tmp_links);

	for (i = 0; i < count; i++) {
		link = kzalloc(sizeof(*link), GFP_KERNEL);
		if (!link) {
			free_cgrp_cset_links(tmp_links);
			return -ENOMEM;
		}
		list_add(&link->cset_link, tmp_links);
	}
	return 0;
}

/**
 * link_css_set - a helper function to link a css_set to a cgroup
 * @tmp_links: cgrp_cset_link objects allocated by allocate_cgrp_cset_links()
 * @cset: the css_set to be linked
 * @cgrp: the destination cgroup
 */
static void link_css_set(struct list_head *tmp_links, struct css_set *cset,
			 struct cgroup *cgrp)
{
	struct cgrp_cset_link *link;

	BUG_ON(list_empty(tmp_links));

	if (cgroup_on_dfl(cgrp))
		cset->dfl_cgrp = cgrp;

	link = list_first_entry(tmp_links, struct cgrp_cset_link, cset_link);
	link->cset = cset;
	link->cgrp = cgrp;

	/*
	 * Always add links to the tail of the lists so that the lists are
	 * in choronological order.
	 */
	list_move_tail(&link->cset_link, &cgrp->cset_links);
	list_add_tail(&link->cgrp_link, &cset->cgrp_links);

	if (cgroup_parent(cgrp))
		cgroup_get_live(cgrp);
}

/**
 * find_css_set - return a new css_set with one cgroup updated
 * @old_cset: the baseline css_set
 * @cgrp: the cgroup to be updated
 *
 * Return a new css_set that's equivalent to @old_cset, but with @cgrp
 * substituted into the appropriate hierarchy.
 */
static struct css_set *find_css_set(struct css_set *old_cset,
				    struct cgroup *cgrp)
{
	struct cgroup_subsys_state *template[CGROUP_SUBSYS_COUNT] = { };
	struct css_set *cset;
	struct list_head tmp_links;
	struct cgrp_cset_link *link;
	struct cgroup_subsys *ss;
	unsigned long key;
	int ssid;

	lockdep_assert_held(&cgroup_mutex);

	/* First see if we already have a cgroup group that matches
	 * the desired set */
	spin_lock_irq(&css_set_lock);
	cset = find_existing_css_set(old_cset, cgrp, template);
	if (cset)
		get_css_set(cset);
	spin_unlock_irq(&css_set_lock);

	if (cset)
		return cset;

	cset = kzalloc(sizeof(*cset), GFP_KERNEL);
	if (!cset)
		return NULL;

	/* Allocate all the cgrp_cset_link objects that we'll need */
	if (allocate_cgrp_cset_links(cgroup_root_count, &tmp_links) < 0) {
		kfree(cset);
		return NULL;
	}

	refcount_set(&cset->refcount, 1);
	cset->dom_cset = cset;
	INIT_LIST_HEAD(&cset->tasks);
	INIT_LIST_HEAD(&cset->mg_tasks);
	INIT_LIST_HEAD(&cset->dying_tasks);
	INIT_LIST_HEAD(&cset->task_iters);
	INIT_LIST_HEAD(&cset->threaded_csets);
	INIT_HLIST_NODE(&cset->hlist);
	INIT_LIST_HEAD(&cset->cgrp_links);
	INIT_LIST_HEAD(&cset->mg_preload_node);
	INIT_LIST_HEAD(&cset->mg_node);

	/* Copy the set of subsystem state objects generated in
	 * find_existing_css_set() */
	memcpy(cset->subsys, template, sizeof(cset->subsys));

	spin_lock_irq(&css_set_lock);
	/* Add reference counts and links from the new css_set. */
	list_for_each_entry(link, &old_cset->cgrp_links, cgrp_link) {
		struct cgroup *c = link->cgrp;

		if (c->root == cgrp->root)
			c = cgrp;
		link_css_set(&tmp_links, cset, c);
	}

	BUG_ON(!list_empty(&tmp_links));

	css_set_count++;

	/* Add @cset to the hash table */
	key = css_set_hash(cset->subsys);
	hash_add(css_set_table, &cset->hlist, key);

	for_each_subsys(ss, ssid) {
		struct cgroup_subsys_state *css = cset->subsys[ssid];

		list_add_tail(&cset->e_cset_node[ssid],
			      &css->cgroup->e_csets[ssid]);
		css_get(css);
	}

	spin_unlock_irq(&css_set_lock);

	/*
	 * If @cset should be threaded, look up the matching dom_cset and
	 * link them up.  We first fully initialize @cset then look for the
	 * dom_cset.  It's simpler this way and safe as @cset is guaranteed
	 * to stay empty until we return.
	 */
	if (cgroup_is_threaded(cset->dfl_cgrp)) {
		struct css_set *dcset;

		dcset = find_css_set(cset, cset->dfl_cgrp->dom_cgrp);
		if (!dcset) {
			put_css_set(cset);
			return NULL;
		}

		spin_lock_irq(&css_set_lock);
		cset->dom_cset = dcset;
		list_add_tail(&cset->threaded_csets_node,
			      &dcset->threaded_csets);
		spin_unlock_irq(&css_set_lock);
	}

	return cset;
}

struct cgroup_root *cgroup_root_from_kf(struct kernfs_root *kf_root)
{
	struct cgroup *root_cgrp = kf_root->kn->priv;

	return root_cgrp->root;
}

static int cgroup_init_root_id(struct cgroup_root *root)
{
	int id;

	lockdep_assert_held(&cgroup_mutex);

	id = idr_alloc_cyclic(&cgroup_hierarchy_idr, root, 0, 0, GFP_KERNEL);
	if (id < 0)
		return id;

	root->hierarchy_id = id;
	return 0;
}

static void cgroup_exit_root_id(struct cgroup_root *root)
{
	lockdep_assert_held(&cgroup_mutex);

	idr_remove(&cgroup_hierarchy_idr, root->hierarchy_id);
}

void cgroup_free_root(struct cgroup_root *root)
{
	if (root) {
		idr_destroy(&root->cgroup_idr);
		kfree(root);
	}
}

static void cgroup_destroy_root(struct cgroup_root *root)
{
	struct cgroup *cgrp = &root->cgrp;
	struct cgrp_cset_link *link, *tmp_link;

	trace_cgroup_destroy_root(root);

	cgroup_lock_and_drain_offline(&cgrp_dfl_root.cgrp);

	BUG_ON(atomic_read(&root->nr_cgrps));
	BUG_ON(!list_empty(&cgrp->self.children));

	/* Rebind all subsystems back to the default hierarchy */
	WARN_ON(rebind_subsystems(&cgrp_dfl_root, root->subsys_mask));

	/*
	 * Release all the links from cset_links to this hierarchy's
	 * root cgroup
	 */
	spin_lock_irq(&css_set_lock);

	list_for_each_entry_safe(link, tmp_link, &cgrp->cset_links, cset_link) {
		list_del(&link->cset_link);
		list_del(&link->cgrp_link);
		kfree(link);
	}

	spin_unlock_irq(&css_set_lock);

	if (!list_empty(&root->root_list)) {
		list_del(&root->root_list);
		cgroup_root_count--;
	}

	cgroup_exit_root_id(root);

	mutex_unlock(&cgroup_mutex);

	kernfs_destroy_root(root->kf_root);
	cgroup_free_root(root);
}

/*
 * look up cgroup associated with current task's cgroup namespace on the
 * specified hierarchy
 */
static struct cgroup *
current_cgns_cgroup_from_root(struct cgroup_root *root)
{
	struct cgroup *res = NULL;
	struct css_set *cset;

	lockdep_assert_held(&css_set_lock);

	rcu_read_lock();

	cset = current->nsproxy->cgroup_ns->root_cset;
	if (cset == &init_css_set) {
		res = &root->cgrp;
	} else {
		struct cgrp_cset_link *link;

		list_for_each_entry(link, &cset->cgrp_links, cgrp_link) {
			struct cgroup *c = link->cgrp;

			if (c->root == root) {
				res = c;
				break;
			}
		}
	}
	rcu_read_unlock();

	BUG_ON(!res);
	return res;
}

/* look up cgroup associated with given css_set on the specified hierarchy */
static struct cgroup *cset_cgroup_from_root(struct css_set *cset,
					    struct cgroup_root *root)
{
	struct cgroup *res = NULL;

	lockdep_assert_held(&cgroup_mutex);
	lockdep_assert_held(&css_set_lock);

	if (cset == &init_css_set) {
		res = &root->cgrp;
	} else if (root == &cgrp_dfl_root) {
		res = cset->dfl_cgrp;
	} else {
		struct cgrp_cset_link *link;

		list_for_each_entry(link, &cset->cgrp_links, cgrp_link) {
			struct cgroup *c = link->cgrp;

			if (c->root == root) {
				res = c;
				break;
			}
		}
	}

	BUG_ON(!res);
	return res;
}

/*
 * Return the cgroup for "task" from the given hierarchy. Must be
 * called with cgroup_mutex and css_set_lock held.
 */
struct cgroup *task_cgroup_from_root(struct task_struct *task,
				     struct cgroup_root *root)
{
	/*
	 * No need to lock the task - since we hold cgroup_mutex the
	 * task can't change groups, so the only thing that can happen
	 * is that it exits and its css is set back to init_css_set.
	 */
	return cset_cgroup_from_root(task_css_set(task), root);
}

/*
 * A task must hold cgroup_mutex to modify cgroups.
 *
 * Any task can increment and decrement the count field without lock.
 * So in general, code holding cgroup_mutex can't rely on the count
 * field not changing.  However, if the count goes to zero, then only
 * cgroup_attach_task() can increment it again.  Because a count of zero
 * means that no tasks are currently attached, therefore there is no
 * way a task attached to that cgroup can fork (the other way to
 * increment the count).  So code holding cgroup_mutex can safely
 * assume that if the count is zero, it will stay zero. Similarly, if
 * a task holds cgroup_mutex on a cgroup with zero count, it
 * knows that the cgroup won't be removed, as cgroup_rmdir()
 * needs that mutex.
 *
 * A cgroup can only be deleted if both its 'count' of using tasks
 * is zero, and its list of 'children' cgroups is empty.  Since all
 * tasks in the system use _some_ cgroup, and since there is always at
 * least one task in the system (init, pid == 1), therefore, root cgroup
 * always has either children cgroups and/or using tasks.  So we don't
 * need a special hack to ensure that root cgroup cannot be deleted.
 *
 * P.S.  One more locking exception.  RCU is used to guard the
 * update of a tasks cgroup pointer by cgroup_attach_task()
 */

static struct kernfs_syscall_ops cgroup_kf_syscall_ops;

static char *cgroup_file_name(struct cgroup *cgrp, const struct cftype *cft,
			      char *buf)
{
	struct cgroup_subsys *ss = cft->ss;

	if (cft->ss && !(cft->flags & CFTYPE_NO_PREFIX) &&
	    !(cgrp->root->flags & CGRP_ROOT_NOPREFIX)) {
		const char *dbg = (cft->flags & CFTYPE_DEBUG) ? ".__DEBUG__." : "";

		snprintf(buf, CGROUP_FILE_NAME_MAX, "%s%s.%s",
			 dbg, cgroup_on_dfl(cgrp) ? ss->name : ss->legacy_name,
			 cft->name);
	} else {
		strscpy(buf, cft->name, CGROUP_FILE_NAME_MAX);
	}
	return buf;
}

/**
 * cgroup_file_mode - deduce file mode of a control file
 * @cft: the control file in question
 *
 * S_IRUGO for read, S_IWUSR for write.
 */
static umode_t cgroup_file_mode(const struct cftype *cft)
{
	umode_t mode = 0;

	if (cft->read_u64 || cft->read_s64 || cft->seq_show)
		mode |= S_IRUGO;

	if (cft->write_u64 || cft->write_s64 || cft->write) {
		if (cft->flags & CFTYPE_WORLD_WRITABLE)
			mode |= S_IWUGO;
		else
			mode |= S_IWUSR;
	}

	return mode;
}

/**
 * cgroup_calc_subtree_ss_mask - calculate subtree_ss_mask
 * @subtree_control: the new subtree_control mask to consider
 * @this_ss_mask: available subsystems
 *
 * On the default hierarchy, a subsystem may request other subsystems to be
 * enabled together through its ->depends_on mask.  In such cases, more
 * subsystems than specified in "cgroup.subtree_control" may be enabled.
 *
 * This function calculates which subsystems need to be enabled if
 * @subtree_control is to be applied while restricted to @this_ss_mask.
 */
static u16 cgroup_calc_subtree_ss_mask(u16 subtree_control, u16 this_ss_mask)
{
	u16 cur_ss_mask = subtree_control;
	struct cgroup_subsys *ss;
	int ssid;

	lockdep_assert_held(&cgroup_mutex);

	cur_ss_mask |= cgrp_dfl_implicit_ss_mask;

	while (true) {
		u16 new_ss_mask = cur_ss_mask;

		do_each_subsys_mask(ss, ssid, cur_ss_mask) {
			new_ss_mask |= ss->depends_on;
		} while_each_subsys_mask();

		/*
		 * Mask out subsystems which aren't available.  This can
		 * happen only if some depended-upon subsystems were bound
		 * to non-default hierarchies.
		 */
		new_ss_mask &= this_ss_mask;

		if (new_ss_mask == cur_ss_mask)
			break;
		cur_ss_mask = new_ss_mask;
	}

	return cur_ss_mask;
}

/**
 * cgroup_kn_unlock - unlocking helper for cgroup kernfs methods
 * @kn: the kernfs_node being serviced
 *
 * This helper undoes cgroup_kn_lock_live() and should be invoked before
 * the method finishes if locking succeeded.  Note that once this function
 * returns the cgroup returned by cgroup_kn_lock_live() may become
 * inaccessible any time.  If the caller intends to continue to access the
 * cgroup, it should pin it before invoking this function.
 */
void cgroup_kn_unlock(struct kernfs_node *kn)
{
	struct cgroup *cgrp;

	if (kernfs_type(kn) == KERNFS_DIR)
		cgrp = kn->priv;
	else
		cgrp = kn->parent->priv;

	mutex_unlock(&cgroup_mutex);

	kernfs_unbreak_active_protection(kn);
	cgroup_put(cgrp);
}

/**
 * cgroup_kn_lock_live - locking helper for cgroup kernfs methods
 * @kn: the kernfs_node being serviced
 * @drain_offline: perform offline draining on the cgroup
 *
 * This helper is to be used by a cgroup kernfs method currently servicing
 * @kn.  It breaks the active protection, performs cgroup locking and
 * verifies that the associated cgroup is alive.  Returns the cgroup if
 * alive; otherwise, %NULL.  A successful return should be undone by a
 * matching cgroup_kn_unlock() invocation.  If @drain_offline is %true, the
 * cgroup is drained of offlining csses before return.
 *
 * Any cgroup kernfs method implementation which requires locking the
 * associated cgroup should use this helper.  It avoids nesting cgroup
 * locking under kernfs active protection and allows all kernfs operations
 * including self-removal.
 */
struct cgroup *cgroup_kn_lock_live(struct kernfs_node *kn, bool drain_offline)
{
	struct cgroup *cgrp;

	if (kernfs_type(kn) == KERNFS_DIR)
		cgrp = kn->priv;
	else
		cgrp = kn->parent->priv;

	/*
	 * We're gonna grab cgroup_mutex which nests outside kernfs
	 * active_ref.  cgroup liveliness check alone provides enough
	 * protection against removal.  Ensure @cgrp stays accessible and
	 * break the active_ref protection.
	 */
	if (!cgroup_tryget(cgrp))
		return NULL;
	kernfs_break_active_protection(kn);

	if (drain_offline)
		cgroup_lock_and_drain_offline(cgrp);
	else
		mutex_lock(&cgroup_mutex);

	if (!cgroup_is_dead(cgrp))
		return cgrp;

	cgroup_kn_unlock(kn);
	return NULL;
}

static void cgroup_rm_file(struct cgroup *cgrp, const struct cftype *cft)
{
	char name[CGROUP_FILE_NAME_MAX];

	lockdep_assert_held(&cgroup_mutex);

	if (cft->file_offset) {
		struct cgroup_subsys_state *css = cgroup_css(cgrp, cft->ss);
		struct cgroup_file *cfile = (void *)css + cft->file_offset;

		spin_lock_irq(&cgroup_file_kn_lock);
		cfile->kn = NULL;
		spin_unlock_irq(&cgroup_file_kn_lock);

		del_timer_sync(&cfile->notify_timer);
	}

	kernfs_remove_by_name(cgrp->kn, cgroup_file_name(cgrp, cft, name));
}

/**
 * css_clear_dir - remove subsys files in a cgroup directory
 * @css: taget css
 */
static void css_clear_dir(struct cgroup_subsys_state *css)
{
	struct cgroup *cgrp = css->cgroup;
	struct cftype *cfts;

	if (!(css->flags & CSS_VISIBLE))
		return;

	css->flags &= ~CSS_VISIBLE;

	if (!css->ss) {
		if (cgroup_on_dfl(cgrp))
			cfts = cgroup_base_files;
		else
			cfts = cgroup1_base_files;

		cgroup_addrm_files(css, cgrp, cfts, false);
	} else {
		list_for_each_entry(cfts, &css->ss->cfts, node)
			cgroup_addrm_files(css, cgrp, cfts, false);
	}
}

/**
 * css_populate_dir - create subsys files in a cgroup directory
 * @css: target css
 *
 * On failure, no file is added.
 */
static int css_populate_dir(struct cgroup_subsys_state *css)
{
	struct cgroup *cgrp = css->cgroup;
	struct cftype *cfts, *failed_cfts;
	int ret;

	if ((css->flags & CSS_VISIBLE) || !cgrp->kn)
		return 0;

	if (!css->ss) {
		if (cgroup_on_dfl(cgrp))
			cfts = cgroup_base_files;
		else
			cfts = cgroup1_base_files;

		ret = cgroup_addrm_files(&cgrp->self, cgrp, cfts, true);
		if (ret < 0)
			return ret;
	} else {
		list_for_each_entry(cfts, &css->ss->cfts, node) {
			ret = cgroup_addrm_files(css, cgrp, cfts, true);
			if (ret < 0) {
				failed_cfts = cfts;
				goto err;
			}
		}
	}

	css->flags |= CSS_VISIBLE;

	return 0;
err:
	list_for_each_entry(cfts, &css->ss->cfts, node) {
		if (cfts == failed_cfts)
			break;
		cgroup_addrm_files(css, cgrp, cfts, false);
	}
	return ret;
}

int rebind_subsystems(struct cgroup_root *dst_root, u16 ss_mask)
{
	struct cgroup *dcgrp = &dst_root->cgrp;
	struct cgroup_subsys *ss;
	int ssid, i, ret;
	u16 dfl_disable_ss_mask = 0;

	lockdep_assert_held(&cgroup_mutex);

	do_each_subsys_mask(ss, ssid, ss_mask) {
		/*
		 * If @ss has non-root csses attached to it, can't move.
		 * If @ss is an implicit controller, it is exempt from this
		 * rule and can be stolen.
		 */
		if (css_next_child(NULL, cgroup_css(&ss->root->cgrp, ss)) &&
		    !ss->implicit_on_dfl)
			return -EBUSY;

		/* can't move between two non-dummy roots either */
		if (ss->root != &cgrp_dfl_root && dst_root != &cgrp_dfl_root)
			return -EBUSY;

		/*
		 * Collect ssid's that need to be disabled from default
		 * hierarchy.
		 */
		if (ss->root == &cgrp_dfl_root)
			dfl_disable_ss_mask |= 1 << ssid;

	} while_each_subsys_mask();

	if (dfl_disable_ss_mask) {
		struct cgroup *scgrp = &cgrp_dfl_root.cgrp;

		/*
		 * Controllers from default hierarchy that need to be rebound
		 * are all disabled together in one go.
		 */
		cgrp_dfl_root.subsys_mask &= ~dfl_disable_ss_mask;
		WARN_ON(cgroup_apply_control(scgrp));
		cgroup_finalize_control(scgrp, 0);
	}

	do_each_subsys_mask(ss, ssid, ss_mask) {
		struct cgroup_root *src_root = ss->root;
		struct cgroup *scgrp = &src_root->cgrp;
		struct cgroup_subsys_state *css = cgroup_css(scgrp, ss);
		struct css_set *cset;

		WARN_ON(!css || cgroup_css(dcgrp, ss));

		if (src_root != &cgrp_dfl_root) {
			/* disable from the source */
			src_root->subsys_mask &= ~(1 << ssid);
			WARN_ON(cgroup_apply_control(scgrp));
			cgroup_finalize_control(scgrp, 0);
		}

		/* rebind */
		RCU_INIT_POINTER(scgrp->subsys[ssid], NULL);
		rcu_assign_pointer(dcgrp->subsys[ssid], css);
		ss->root = dst_root;
		css->cgroup = dcgrp;

		spin_lock_irq(&css_set_lock);
		hash_for_each(css_set_table, i, cset, hlist)
			list_move_tail(&cset->e_cset_node[ss->id],
				       &dcgrp->e_csets[ss->id]);
		spin_unlock_irq(&css_set_lock);

		/* default hierarchy doesn't enable controllers by default */
		dst_root->subsys_mask |= 1 << ssid;
		if (dst_root == &cgrp_dfl_root) {
			static_branch_enable(cgroup_subsys_on_dfl_key[ssid]);
		} else {
			dcgrp->subtree_control |= 1 << ssid;
			static_branch_disable(cgroup_subsys_on_dfl_key[ssid]);
		}

		ret = cgroup_apply_control(dcgrp);
		if (ret)
			pr_warn("partial failure to rebind %s controller (err=%d)\n",
				ss->name, ret);

		if (ss->bind)
			ss->bind(css);
	} while_each_subsys_mask();

	kernfs_activate(dcgrp->kn);
	return 0;
}

int cgroup_show_path(struct seq_file *sf, struct kernfs_node *kf_node,
		     struct kernfs_root *kf_root)
{
	int len = 0;
	char *buf = NULL;
	struct cgroup_root *kf_cgroot = cgroup_root_from_kf(kf_root);
	struct cgroup *ns_cgroup;

	buf = kmalloc(PATH_MAX, GFP_KERNEL);
	if (!buf)
		return -ENOMEM;

	spin_lock_irq(&css_set_lock);
	ns_cgroup = current_cgns_cgroup_from_root(kf_cgroot);
	len = kernfs_path_from_node(kf_node, ns_cgroup->kn, buf, PATH_MAX);
	spin_unlock_irq(&css_set_lock);

	if (len >= PATH_MAX)
		len = -ERANGE;
	else if (len > 0) {
		seq_escape(sf, buf, " \t\n\\");
		len = 0;
	}
	kfree(buf);
	return len;
}

enum cgroup2_param {
	Opt_nsdelegate,
	Opt_memory_localevents,
	nr__cgroup2_params
};

static const struct fs_parameter_spec cgroup2_param_specs[] = {
	fsparam_flag("nsdelegate",		Opt_nsdelegate),
	fsparam_flag("memory_localevents",	Opt_memory_localevents),
	{}
};

static const struct fs_parameter_description cgroup2_fs_parameters = {
	.name		= "cgroup2",
	.specs		= cgroup2_param_specs,
};

static int cgroup2_parse_param(struct fs_context *fc, struct fs_parameter *param)
{
	struct cgroup_fs_context *ctx = cgroup_fc2context(fc);
	struct fs_parse_result result;
	int opt;

	opt = fs_parse(fc, &cgroup2_fs_parameters, param, &result);
	if (opt < 0)
		return opt;

	switch (opt) {
	case Opt_nsdelegate:
		ctx->flags |= CGRP_ROOT_NS_DELEGATE;
		return 0;
	case Opt_memory_localevents:
		ctx->flags |= CGRP_ROOT_MEMORY_LOCAL_EVENTS;
		return 0;
	}
	return -EINVAL;
}

static void apply_cgroup_root_flags(unsigned int root_flags)
{
	if (current->nsproxy->cgroup_ns == &init_cgroup_ns) {
		if (root_flags & CGRP_ROOT_NS_DELEGATE)
			cgrp_dfl_root.flags |= CGRP_ROOT_NS_DELEGATE;
		else
			cgrp_dfl_root.flags &= ~CGRP_ROOT_NS_DELEGATE;

		if (root_flags & CGRP_ROOT_MEMORY_LOCAL_EVENTS)
			cgrp_dfl_root.flags |= CGRP_ROOT_MEMORY_LOCAL_EVENTS;
		else
			cgrp_dfl_root.flags &= ~CGRP_ROOT_MEMORY_LOCAL_EVENTS;
	}
}

static int cgroup_show_options(struct seq_file *seq, struct kernfs_root *kf_root)
{
	if (cgrp_dfl_root.flags & CGRP_ROOT_NS_DELEGATE)
		seq_puts(seq, ",nsdelegate");
	if (cgrp_dfl_root.flags & CGRP_ROOT_MEMORY_LOCAL_EVENTS)
		seq_puts(seq, ",memory_localevents");
	return 0;
}

static int cgroup_reconfigure(struct fs_context *fc)
{
	struct cgroup_fs_context *ctx = cgroup_fc2context(fc);

	apply_cgroup_root_flags(ctx->flags);
	return 0;
}

/*
 * To reduce the fork() overhead for systems that are not actually using
 * their cgroups capability, we don't maintain the lists running through
 * each css_set to its tasks until we see the list actually used - in other
 * words after the first mount.
 */
static bool use_task_css_set_links __read_mostly;

void cgroup_enable_task_cg_lists(void)
{
	struct task_struct *p, *g;

	/*
	 * We need tasklist_lock because RCU is not safe against
	 * while_each_thread(). Besides, a forking task that has passed
	 * cgroup_post_fork() without seeing use_task_css_set_links = 1
	 * is not guaranteed to have its child immediately visible in the
	 * tasklist if we walk through it with RCU.
	 */
	read_lock(&tasklist_lock);
	spin_lock_irq(&css_set_lock);

	if (use_task_css_set_links)
		goto out_unlock;

	use_task_css_set_links = true;

	do_each_thread(g, p) {
		WARN_ON_ONCE(!list_empty(&p->cg_list) ||
			     task_css_set(p) != &init_css_set);

		/*
		 * We should check if the process is exiting, otherwise
		 * it will race with cgroup_exit() in that the list
		 * entry won't be deleted though the process has exited.
		 * Do it while holding siglock so that we don't end up
		 * racing against cgroup_exit().
		 *
		 * Interrupts were already disabled while acquiring
		 * the css_set_lock, so we do not need to disable it
		 * again when acquiring the sighand->siglock here.
		 */
		spin_lock(&p->sighand->siglock);
		if (!(p->flags & PF_EXITING)) {
			struct css_set *cset = task_css_set(p);

			if (!css_set_populated(cset))
				css_set_update_populated(cset, true);
			list_add_tail(&p->cg_list, &cset->tasks);
			get_css_set(cset);
			cset->nr_tasks++;
		}
		spin_unlock(&p->sighand->siglock);
	} while_each_thread(g, p);
out_unlock:
	spin_unlock_irq(&css_set_lock);
	read_unlock(&tasklist_lock);
}

static void init_cgroup_housekeeping(struct cgroup *cgrp)
{
	struct cgroup_subsys *ss;
	int ssid;

	INIT_LIST_HEAD(&cgrp->self.sibling);
	INIT_LIST_HEAD(&cgrp->self.children);
	INIT_LIST_HEAD(&cgrp->cset_links);
	INIT_LIST_HEAD(&cgrp->pidlists);
	mutex_init(&cgrp->pidlist_mutex);
	cgrp->self.cgroup = cgrp;
	cgrp->self.flags |= CSS_ONLINE;
	cgrp->dom_cgrp = cgrp;
	cgrp->max_descendants = INT_MAX;
	cgrp->max_depth = INT_MAX;
	INIT_LIST_HEAD(&cgrp->rstat_css_list);
	prev_cputime_init(&cgrp->prev_cputime);

	for_each_subsys(ss, ssid)
		INIT_LIST_HEAD(&cgrp->e_csets[ssid]);

	init_waitqueue_head(&cgrp->offline_waitq);
	INIT_WORK(&cgrp->release_agent_work, cgroup1_release_agent);
}

void init_cgroup_root(struct cgroup_fs_context *ctx)
{
	struct cgroup_root *root = ctx->root;
	struct cgroup *cgrp = &root->cgrp;

	INIT_LIST_HEAD(&root->root_list);
	atomic_set(&root->nr_cgrps, 1);
	cgrp->root = root;
	init_cgroup_housekeeping(cgrp);
	idr_init(&root->cgroup_idr);

	root->flags = ctx->flags;
	if (ctx->release_agent)
		strscpy(root->release_agent_path, ctx->release_agent, PATH_MAX);
	if (ctx->name)
		strscpy(root->name, ctx->name, MAX_CGROUP_ROOT_NAMELEN);
	if (ctx->cpuset_clone_children)
		set_bit(CGRP_CPUSET_CLONE_CHILDREN, &root->cgrp.flags);
}

int cgroup_setup_root(struct cgroup_root *root, u16 ss_mask)
{
	LIST_HEAD(tmp_links);
	struct cgroup *root_cgrp = &root->cgrp;
	struct kernfs_syscall_ops *kf_sops;
	struct css_set *cset;
	int i, ret;

	lockdep_assert_held(&cgroup_mutex);

	ret = cgroup_idr_alloc(&root->cgroup_idr, root_cgrp, 1, 2, GFP_KERNEL);
	if (ret < 0)
		goto out;
	root_cgrp->id = ret;
	root_cgrp->ancestor_ids[0] = ret;

	ret = percpu_ref_init(&root_cgrp->self.refcnt, css_release,
			      0, GFP_KERNEL);
	if (ret)
		goto out;

	/*
	 * We're accessing css_set_count without locking css_set_lock here,
	 * but that's OK - it can only be increased by someone holding
	 * cgroup_lock, and that's us.  Later rebinding may disable
	 * controllers on the default hierarchy and thus create new csets,
	 * which can't be more than the existing ones.  Allocate 2x.
	 */
	ret = allocate_cgrp_cset_links(2 * css_set_count, &tmp_links);
	if (ret)
		goto cancel_ref;

	ret = cgroup_init_root_id(root);
	if (ret)
		goto cancel_ref;

	kf_sops = root == &cgrp_dfl_root ?
		&cgroup_kf_syscall_ops : &cgroup1_kf_syscall_ops;

	root->kf_root = kernfs_create_root(kf_sops,
					   KERNFS_ROOT_CREATE_DEACTIVATED |
					   KERNFS_ROOT_SUPPORT_EXPORTOP,
					   root_cgrp);
	if (IS_ERR(root->kf_root)) {
		ret = PTR_ERR(root->kf_root);
		goto exit_root_id;
	}
	root_cgrp->kn = root->kf_root->kn;

	ret = css_populate_dir(&root_cgrp->self);
	if (ret)
		goto destroy_root;

	ret = rebind_subsystems(root, ss_mask);
	if (ret)
		goto destroy_root;

	ret = cgroup_bpf_inherit(root_cgrp);
	WARN_ON_ONCE(ret);

	trace_cgroup_setup_root(root);

	/*
	 * There must be no failure case after here, since rebinding takes
	 * care of subsystems' refcounts, which are explicitly dropped in
	 * the failure exit path.
	 */
	list_add(&root->root_list, &cgroup_roots);
	cgroup_root_count++;

	/*
	 * Link the root cgroup in this hierarchy into all the css_set
	 * objects.
	 */
	spin_lock_irq(&css_set_lock);
	hash_for_each(css_set_table, i, cset, hlist) {
		link_css_set(&tmp_links, cset, root_cgrp);
		if (css_set_populated(cset))
			cgroup_update_populated(root_cgrp, true);
	}
	spin_unlock_irq(&css_set_lock);

	BUG_ON(!list_empty(&root_cgrp->self.children));
	BUG_ON(atomic_read(&root->nr_cgrps) != 1);

	kernfs_activate(root_cgrp->kn);
	ret = 0;
	goto out;

destroy_root:
	kernfs_destroy_root(root->kf_root);
	root->kf_root = NULL;
exit_root_id:
	cgroup_exit_root_id(root);
cancel_ref:
	percpu_ref_exit(&root_cgrp->self.refcnt);
out:
	free_cgrp_cset_links(&tmp_links);
	return ret;
}

int cgroup_do_get_tree(struct fs_context *fc)
{
	struct cgroup_fs_context *ctx = cgroup_fc2context(fc);
	int ret;

	ctx->kfc.root = ctx->root->kf_root;
	if (fc->fs_type == &cgroup2_fs_type)
		ctx->kfc.magic = CGROUP2_SUPER_MAGIC;
	else
		ctx->kfc.magic = CGROUP_SUPER_MAGIC;
	ret = kernfs_get_tree(fc);

	/*
	 * In non-init cgroup namespace, instead of root cgroup's dentry,
	 * we return the dentry corresponding to the cgroupns->root_cgrp.
	 */
	if (!ret && ctx->ns != &init_cgroup_ns) {
		struct dentry *nsdentry;
		struct super_block *sb = fc->root->d_sb;
		struct cgroup *cgrp;

		mutex_lock(&cgroup_mutex);
		spin_lock_irq(&css_set_lock);

		cgrp = cset_cgroup_from_root(ctx->ns->root_cset, ctx->root);

		spin_unlock_irq(&css_set_lock);
		mutex_unlock(&cgroup_mutex);

		nsdentry = kernfs_node_dentry(cgrp->kn, sb);
		dput(fc->root);
		if (IS_ERR(nsdentry)) {
			deactivate_locked_super(sb);
			ret = PTR_ERR(nsdentry);
			nsdentry = NULL;
		}
		fc->root = nsdentry;
	}

	if (!ctx->kfc.new_sb_created)
		cgroup_put(&ctx->root->cgrp);

	return ret;
}

/*
 * Destroy a cgroup filesystem context.
 */
static void cgroup_fs_context_free(struct fs_context *fc)
{
	struct cgroup_fs_context *ctx = cgroup_fc2context(fc);

	kfree(ctx->name);
	kfree(ctx->release_agent);
	put_cgroup_ns(ctx->ns);
	kernfs_free_fs_context(fc);
	kfree(ctx);
}

static int cgroup_get_tree(struct fs_context *fc)
{
	struct cgroup_fs_context *ctx = cgroup_fc2context(fc);
	int ret;

	cgrp_dfl_visible = true;
	cgroup_get_live(&cgrp_dfl_root.cgrp);
	ctx->root = &cgrp_dfl_root;

	ret = cgroup_do_get_tree(fc);
	if (!ret)
		apply_cgroup_root_flags(ctx->flags);
	return ret;
}

static const struct fs_context_operations cgroup_fs_context_ops = {
	.free		= cgroup_fs_context_free,
	.parse_param	= cgroup2_parse_param,
	.get_tree	= cgroup_get_tree,
	.reconfigure	= cgroup_reconfigure,
};

static const struct fs_context_operations cgroup1_fs_context_ops = {
	.free		= cgroup_fs_context_free,
	.parse_param	= cgroup1_parse_param,
	.get_tree	= cgroup1_get_tree,
	.reconfigure	= cgroup1_reconfigure,
};

/*
 * Initialise the cgroup filesystem creation/reconfiguration context.  Notably,
 * we select the namespace we're going to use.
 */
static int cgroup_init_fs_context(struct fs_context *fc)
{
	struct cgroup_fs_context *ctx;

	ctx = kzalloc(sizeof(struct cgroup_fs_context), GFP_KERNEL);
	if (!ctx)
		return -ENOMEM;

	/*
	 * The first time anyone tries to mount a cgroup, enable the list
	 * linking each css_set to its tasks and fix up all existing tasks.
	 */
	if (!use_task_css_set_links)
		cgroup_enable_task_cg_lists();

	ctx->ns = current->nsproxy->cgroup_ns;
	get_cgroup_ns(ctx->ns);
	fc->fs_private = &ctx->kfc;
	if (fc->fs_type == &cgroup2_fs_type)
		fc->ops = &cgroup_fs_context_ops;
	else
		fc->ops = &cgroup1_fs_context_ops;
	put_user_ns(fc->user_ns);
	fc->user_ns = get_user_ns(ctx->ns->user_ns);
	fc->global = true;
	return 0;
}

static void cgroup_kill_sb(struct super_block *sb)
{
	struct kernfs_root *kf_root = kernfs_root_from_sb(sb);
	struct cgroup_root *root = cgroup_root_from_kf(kf_root);

	/*
	 * If @root doesn't have any children, start killing it.
	 * This prevents new mounts by disabling percpu_ref_tryget_live().
	 * cgroup_mount() may wait for @root's release.
	 *
	 * And don't kill the default root.
	 */
	if (list_empty(&root->cgrp.self.children) && root != &cgrp_dfl_root &&
	    !percpu_ref_is_dying(&root->cgrp.self.refcnt))
		percpu_ref_kill(&root->cgrp.self.refcnt);
	cgroup_put(&root->cgrp);
	kernfs_kill_sb(sb);
}

struct file_system_type cgroup_fs_type = {
	.name			= "cgroup",
	.init_fs_context	= cgroup_init_fs_context,
	.parameters		= &cgroup1_fs_parameters,
	.kill_sb		= cgroup_kill_sb,
	.fs_flags		= FS_USERNS_MOUNT,
};

static struct file_system_type cgroup2_fs_type = {
	.name			= "cgroup2",
	.init_fs_context	= cgroup_init_fs_context,
	.parameters		= &cgroup2_fs_parameters,
	.kill_sb		= cgroup_kill_sb,
	.fs_flags		= FS_USERNS_MOUNT,
};

#ifdef CONFIG_CPUSETS
static const struct fs_context_operations cpuset_fs_context_ops = {
	.get_tree	= cgroup1_get_tree,
	.free		= cgroup_fs_context_free,
};

/*
 * This is ugly, but preserves the userspace API for existing cpuset
 * users. If someone tries to mount the "cpuset" filesystem, we
 * silently switch it to mount "cgroup" instead
 */
static int cpuset_init_fs_context(struct fs_context *fc)
{
	char *agent = kstrdup("/sbin/cpuset_release_agent", GFP_USER);
	struct cgroup_fs_context *ctx;
	int err;

	err = cgroup_init_fs_context(fc);
	if (err) {
		kfree(agent);
		return err;
	}

	fc->ops = &cpuset_fs_context_ops;

	ctx = cgroup_fc2context(fc);
	ctx->subsys_mask = 1 << cpuset_cgrp_id;
	ctx->flags |= CGRP_ROOT_NOPREFIX;
	ctx->release_agent = agent;

	get_filesystem(&cgroup_fs_type);
	put_filesystem(fc->fs_type);
	fc->fs_type = &cgroup_fs_type;

	return 0;
}

static struct file_system_type cpuset_fs_type = {
	.name			= "cpuset",
	.init_fs_context	= cpuset_init_fs_context,
	.fs_flags		= FS_USERNS_MOUNT,
};
#endif

int cgroup_path_ns_locked(struct cgroup *cgrp, char *buf, size_t buflen,
			  struct cgroup_namespace *ns)
{
	struct cgroup *root = cset_cgroup_from_root(ns->root_cset, cgrp->root);

	return kernfs_path_from_node(cgrp->kn, root->kn, buf, buflen);
}

int cgroup_path_ns(struct cgroup *cgrp, char *buf, size_t buflen,
		   struct cgroup_namespace *ns)
{
	int ret;

	mutex_lock(&cgroup_mutex);
	spin_lock_irq(&css_set_lock);

	ret = cgroup_path_ns_locked(cgrp, buf, buflen, ns);

	spin_unlock_irq(&css_set_lock);
	mutex_unlock(&cgroup_mutex);

	return ret;
}
EXPORT_SYMBOL_GPL(cgroup_path_ns);

/**
 * task_cgroup_path - cgroup path of a task in the first cgroup hierarchy
 * @task: target task
 * @buf: the buffer to write the path into
 * @buflen: the length of the buffer
 *
 * Determine @task's cgroup on the first (the one with the lowest non-zero
 * hierarchy_id) cgroup hierarchy and copy its path into @buf.  This
 * function grabs cgroup_mutex and shouldn't be used inside locks used by
 * cgroup controller callbacks.
 *
 * Return value is the same as kernfs_path().
 */
int task_cgroup_path(struct task_struct *task, char *buf, size_t buflen)
{
	struct cgroup_root *root;
	struct cgroup *cgrp;
	int hierarchy_id = 1;
	int ret;

	mutex_lock(&cgroup_mutex);
	spin_lock_irq(&css_set_lock);

	root = idr_get_next(&cgroup_hierarchy_idr, &hierarchy_id);

	if (root) {
		cgrp = task_cgroup_from_root(task, root);
		ret = cgroup_path_ns_locked(cgrp, buf, buflen, &init_cgroup_ns);
	} else {
		/* if no hierarchy exists, everyone is in "/" */
		ret = strlcpy(buf, "/", buflen);
	}

	spin_unlock_irq(&css_set_lock);
	mutex_unlock(&cgroup_mutex);
	return ret;
}
EXPORT_SYMBOL_GPL(task_cgroup_path);

/**
 * cgroup_migrate_add_task - add a migration target task to a migration context
 * @task: target task
 * @mgctx: target migration context
 *
 * Add @task, which is a migration target, to @mgctx->tset.  This function
 * becomes noop if @task doesn't need to be migrated.  @task's css_set
 * should have been added as a migration source and @task->cg_list will be
 * moved from the css_set's tasks list to mg_tasks one.
 */
static void cgroup_migrate_add_task(struct task_struct *task,
				    struct cgroup_mgctx *mgctx)
{
	struct css_set *cset;

	lockdep_assert_held(&css_set_lock);

	/* @task either already exited or can't exit until the end */
	if (task->flags & PF_EXITING)
		return;

	/* leave @task alone if post_fork() hasn't linked it yet */
	if (list_empty(&task->cg_list))
		return;

	cset = task_css_set(task);
	if (!cset->mg_src_cgrp)
		return;

	mgctx->tset.nr_tasks++;

	list_move_tail(&task->cg_list, &cset->mg_tasks);
	if (list_empty(&cset->mg_node))
		list_add_tail(&cset->mg_node,
			      &mgctx->tset.src_csets);
	if (list_empty(&cset->mg_dst_cset->mg_node))
		list_add_tail(&cset->mg_dst_cset->mg_node,
			      &mgctx->tset.dst_csets);
}

/**
 * cgroup_taskset_first - reset taskset and return the first task
 * @tset: taskset of interest
 * @dst_cssp: output variable for the destination css
 *
 * @tset iteration is initialized and the first task is returned.
 */
struct task_struct *cgroup_taskset_first(struct cgroup_taskset *tset,
					 struct cgroup_subsys_state **dst_cssp)
{
	tset->cur_cset = list_first_entry(tset->csets, struct css_set, mg_node);
	tset->cur_task = NULL;

	return cgroup_taskset_next(tset, dst_cssp);
}

/**
 * cgroup_taskset_next - iterate to the next task in taskset
 * @tset: taskset of interest
 * @dst_cssp: output variable for the destination css
 *
 * Return the next task in @tset.  Iteration must have been initialized
 * with cgroup_taskset_first().
 */
struct task_struct *cgroup_taskset_next(struct cgroup_taskset *tset,
					struct cgroup_subsys_state **dst_cssp)
{
	struct css_set *cset = tset->cur_cset;
	struct task_struct *task = tset->cur_task;

	while (&cset->mg_node != tset->csets) {
		if (!task)
			task = list_first_entry(&cset->mg_tasks,
						struct task_struct, cg_list);
		else
			task = list_next_entry(task, cg_list);

		if (&task->cg_list != &cset->mg_tasks) {
			tset->cur_cset = cset;
			tset->cur_task = task;

			/*
			 * This function may be called both before and
			 * after cgroup_taskset_migrate().  The two cases
			 * can be distinguished by looking at whether @cset
			 * has its ->mg_dst_cset set.
			 */
			if (cset->mg_dst_cset)
				*dst_cssp = cset->mg_dst_cset->subsys[tset->ssid];
			else
				*dst_cssp = cset->subsys[tset->ssid];

			return task;
		}

		cset = list_next_entry(cset, mg_node);
		task = NULL;
	}

	return NULL;
}

/**
 * cgroup_taskset_migrate - migrate a taskset
 * @mgctx: migration context
 *
 * Migrate tasks in @mgctx as setup by migration preparation functions.
 * This function fails iff one of the ->can_attach callbacks fails and
 * guarantees that either all or none of the tasks in @mgctx are migrated.
 * @mgctx is consumed regardless of success.
 */
static int cgroup_migrate_execute(struct cgroup_mgctx *mgctx)
{
	struct cgroup_taskset *tset = &mgctx->tset;
	struct cgroup_subsys *ss;
	struct task_struct *task, *tmp_task;
	struct css_set *cset, *tmp_cset;
	int ssid, failed_ssid, ret;

	/* check that we can legitimately attach to the cgroup */
	if (tset->nr_tasks) {
		do_each_subsys_mask(ss, ssid, mgctx->ss_mask) {
			if (ss->can_attach) {
				tset->ssid = ssid;
				ret = ss->can_attach(tset);
				if (ret) {
					failed_ssid = ssid;
					goto out_cancel_attach;
				}
			}
		} while_each_subsys_mask();
	}

	/*
	 * Now that we're guaranteed success, proceed to move all tasks to
	 * the new cgroup.  There are no failure cases after here, so this
	 * is the commit point.
	 */
	spin_lock_irq(&css_set_lock);
	list_for_each_entry(cset, &tset->src_csets, mg_node) {
		list_for_each_entry_safe(task, tmp_task, &cset->mg_tasks, cg_list) {
			struct css_set *from_cset = task_css_set(task);
			struct css_set *to_cset = cset->mg_dst_cset;

			get_css_set(to_cset);
			to_cset->nr_tasks++;
			css_set_move_task(task, from_cset, to_cset, true);
			from_cset->nr_tasks--;
			/*
			 * If the source or destination cgroup is frozen,
			 * the task might require to change its state.
			 */
			cgroup_freezer_migrate_task(task, from_cset->dfl_cgrp,
						    to_cset->dfl_cgrp);
			put_css_set_locked(from_cset);

		}
	}
	spin_unlock_irq(&css_set_lock);

	/*
	 * Migration is committed, all target tasks are now on dst_csets.
	 * Nothing is sensitive to fork() after this point.  Notify
	 * controllers that migration is complete.
	 */
	tset->csets = &tset->dst_csets;

	if (tset->nr_tasks) {
		do_each_subsys_mask(ss, ssid, mgctx->ss_mask) {
			if (ss->attach) {
				tset->ssid = ssid;
				ss->attach(tset);
			}
		} while_each_subsys_mask();
	}

	ret = 0;
	goto out_release_tset;

out_cancel_attach:
	if (tset->nr_tasks) {
		do_each_subsys_mask(ss, ssid, mgctx->ss_mask) {
			if (ssid == failed_ssid)
				break;
			if (ss->cancel_attach) {
				tset->ssid = ssid;
				ss->cancel_attach(tset);
			}
		} while_each_subsys_mask();
	}
out_release_tset:
	spin_lock_irq(&css_set_lock);
	list_splice_init(&tset->dst_csets, &tset->src_csets);
	list_for_each_entry_safe(cset, tmp_cset, &tset->src_csets, mg_node) {
		list_splice_tail_init(&cset->mg_tasks, &cset->tasks);
		list_del_init(&cset->mg_node);
	}
	spin_unlock_irq(&css_set_lock);

	/*
	 * Re-initialize the cgroup_taskset structure in case it is reused
	 * again in another cgroup_migrate_add_task()/cgroup_migrate_execute()
	 * iteration.
	 */
	tset->nr_tasks = 0;
	tset->csets    = &tset->src_csets;
	return ret;
}

/**
 * cgroup_migrate_vet_dst - verify whether a cgroup can be migration destination
 * @dst_cgrp: destination cgroup to test
 *
 * On the default hierarchy, except for the mixable, (possible) thread root
 * and threaded cgroups, subtree_control must be zero for migration
 * destination cgroups with tasks so that child cgroups don't compete
 * against tasks.
 */
int cgroup_migrate_vet_dst(struct cgroup *dst_cgrp)
{
	/* v1 doesn't have any restriction */
	if (!cgroup_on_dfl(dst_cgrp))
		return 0;

	/* verify @dst_cgrp can host resources */
	if (!cgroup_is_valid_domain(dst_cgrp->dom_cgrp))
		return -EOPNOTSUPP;

	/* mixables don't care */
	if (cgroup_is_mixable(dst_cgrp))
		return 0;

	/*
	 * If @dst_cgrp is already or can become a thread root or is
	 * threaded, it doesn't matter.
	 */
	if (cgroup_can_be_thread_root(dst_cgrp) || cgroup_is_threaded(dst_cgrp))
		return 0;

	/* apply no-internal-process constraint */
	if (dst_cgrp->subtree_control)
		return -EBUSY;

	return 0;
}

/**
 * cgroup_migrate_finish - cleanup after attach
 * @mgctx: migration context
 *
 * Undo cgroup_migrate_add_src() and cgroup_migrate_prepare_dst().  See
 * those functions for details.
 */
void cgroup_migrate_finish(struct cgroup_mgctx *mgctx)
{
	LIST_HEAD(preloaded);
	struct css_set *cset, *tmp_cset;

	lockdep_assert_held(&cgroup_mutex);

	spin_lock_irq(&css_set_lock);

	list_splice_tail_init(&mgctx->preloaded_src_csets, &preloaded);
	list_splice_tail_init(&mgctx->preloaded_dst_csets, &preloaded);

	list_for_each_entry_safe(cset, tmp_cset, &preloaded, mg_preload_node) {
		cset->mg_src_cgrp = NULL;
		cset->mg_dst_cgrp = NULL;
		cset->mg_dst_cset = NULL;
		list_del_init(&cset->mg_preload_node);
		put_css_set_locked(cset);
	}

	spin_unlock_irq(&css_set_lock);
}

/**
 * cgroup_migrate_add_src - add a migration source css_set
 * @src_cset: the source css_set to add
 * @dst_cgrp: the destination cgroup
 * @mgctx: migration context
 *
 * Tasks belonging to @src_cset are about to be migrated to @dst_cgrp.  Pin
 * @src_cset and add it to @mgctx->src_csets, which should later be cleaned
 * up by cgroup_migrate_finish().
 *
 * This function may be called without holding cgroup_threadgroup_rwsem
 * even if the target is a process.  Threads may be created and destroyed
 * but as long as cgroup_mutex is not dropped, no new css_set can be put
 * into play and the preloaded css_sets are guaranteed to cover all
 * migrations.
 */
void cgroup_migrate_add_src(struct css_set *src_cset,
			    struct cgroup *dst_cgrp,
			    struct cgroup_mgctx *mgctx)
{
	struct cgroup *src_cgrp;

	lockdep_assert_held(&cgroup_mutex);
	lockdep_assert_held(&css_set_lock);

	/*
	 * If ->dead, @src_set is associated with one or more dead cgroups
	 * and doesn't contain any migratable tasks.  Ignore it early so
	 * that the rest of migration path doesn't get confused by it.
	 */
	if (src_cset->dead)
		return;

	src_cgrp = cset_cgroup_from_root(src_cset, dst_cgrp->root);

	if (!list_empty(&src_cset->mg_preload_node))
		return;

	WARN_ON(src_cset->mg_src_cgrp);
	WARN_ON(src_cset->mg_dst_cgrp);
	WARN_ON(!list_empty(&src_cset->mg_tasks));
	WARN_ON(!list_empty(&src_cset->mg_node));

	src_cset->mg_src_cgrp = src_cgrp;
	src_cset->mg_dst_cgrp = dst_cgrp;
	get_css_set(src_cset);
	list_add_tail(&src_cset->mg_preload_node, &mgctx->preloaded_src_csets);
}

/**
 * cgroup_migrate_prepare_dst - prepare destination css_sets for migration
 * @mgctx: migration context
 *
 * Tasks are about to be moved and all the source css_sets have been
 * preloaded to @mgctx->preloaded_src_csets.  This function looks up and
 * pins all destination css_sets, links each to its source, and append them
 * to @mgctx->preloaded_dst_csets.
 *
 * This function must be called after cgroup_migrate_add_src() has been
 * called on each migration source css_set.  After migration is performed
 * using cgroup_migrate(), cgroup_migrate_finish() must be called on
 * @mgctx.
 */
int cgroup_migrate_prepare_dst(struct cgroup_mgctx *mgctx)
{
	struct css_set *src_cset, *tmp_cset;

	lockdep_assert_held(&cgroup_mutex);

	/* look up the dst cset for each src cset and link it to src */
	list_for_each_entry_safe(src_cset, tmp_cset, &mgctx->preloaded_src_csets,
				 mg_preload_node) {
		struct css_set *dst_cset;
		struct cgroup_subsys *ss;
		int ssid;

		dst_cset = find_css_set(src_cset, src_cset->mg_dst_cgrp);
		if (!dst_cset)
			return -ENOMEM;

		WARN_ON_ONCE(src_cset->mg_dst_cset || dst_cset->mg_dst_cset);

		/*
		 * If src cset equals dst, it's noop.  Drop the src.
		 * cgroup_migrate() will skip the cset too.  Note that we
		 * can't handle src == dst as some nodes are used by both.
		 */
		if (src_cset == dst_cset) {
			src_cset->mg_src_cgrp = NULL;
			src_cset->mg_dst_cgrp = NULL;
			list_del_init(&src_cset->mg_preload_node);
			put_css_set(src_cset);
			put_css_set(dst_cset);
			continue;
		}

		src_cset->mg_dst_cset = dst_cset;

		if (list_empty(&dst_cset->mg_preload_node))
			list_add_tail(&dst_cset->mg_preload_node,
				      &mgctx->preloaded_dst_csets);
		else
			put_css_set(dst_cset);

		for_each_subsys(ss, ssid)
			if (src_cset->subsys[ssid] != dst_cset->subsys[ssid])
				mgctx->ss_mask |= 1 << ssid;
	}

	return 0;
}

/**
 * cgroup_migrate - migrate a process or task to a cgroup
 * @leader: the leader of the process or the task to migrate
 * @threadgroup: whether @leader points to the whole process or a single task
 * @mgctx: migration context
 *
 * Migrate a process or task denoted by @leader.  If migrating a process,
 * the caller must be holding cgroup_threadgroup_rwsem.  The caller is also
 * responsible for invoking cgroup_migrate_add_src() and
 * cgroup_migrate_prepare_dst() on the targets before invoking this
 * function and following up with cgroup_migrate_finish().
 *
 * As long as a controller's ->can_attach() doesn't fail, this function is
 * guaranteed to succeed.  This means that, excluding ->can_attach()
 * failure, when migrating multiple targets, the success or failure can be
 * decided for all targets by invoking group_migrate_prepare_dst() before
 * actually starting migrating.
 */
int cgroup_migrate(struct task_struct *leader, bool threadgroup,
		   struct cgroup_mgctx *mgctx)
{
	struct task_struct *task;

	/*
	 * Prevent freeing of tasks while we take a snapshot. Tasks that are
	 * already PF_EXITING could be freed from underneath us unless we
	 * take an rcu_read_lock.
	 */
	spin_lock_irq(&css_set_lock);
	rcu_read_lock();
	task = leader;
	do {
		cgroup_migrate_add_task(task, mgctx);
		if (!threadgroup)
			break;
	} while_each_thread(leader, task);
	rcu_read_unlock();
	spin_unlock_irq(&css_set_lock);

	return cgroup_migrate_execute(mgctx);
}

/**
 * cgroup_attach_task - attach a task or a whole threadgroup to a cgroup
 * @dst_cgrp: the cgroup to attach to
 * @leader: the task or the leader of the threadgroup to be attached
 * @threadgroup: attach the whole threadgroup?
 *
 * Call holding cgroup_mutex and cgroup_threadgroup_rwsem.
 */
int cgroup_attach_task(struct cgroup *dst_cgrp, struct task_struct *leader,
		       bool threadgroup)
{
	DEFINE_CGROUP_MGCTX(mgctx);
	struct task_struct *task;
	int ret;

	ret = cgroup_migrate_vet_dst(dst_cgrp);
	if (ret)
		return ret;

	/* look up all src csets */
	spin_lock_irq(&css_set_lock);
	rcu_read_lock();
	task = leader;
	do {
		cgroup_migrate_add_src(task_css_set(task), dst_cgrp, &mgctx);
		if (!threadgroup)
			break;
	} while_each_thread(leader, task);
	rcu_read_unlock();
	spin_unlock_irq(&css_set_lock);

	/* prepare dst csets and commit */
	ret = cgroup_migrate_prepare_dst(&mgctx);
	if (!ret)
		ret = cgroup_migrate(leader, threadgroup, &mgctx);

	cgroup_migrate_finish(&mgctx);

	if (!ret)
		TRACE_CGROUP_PATH(attach_task, dst_cgrp, leader, threadgroup);

	return ret;
}

struct task_struct *cgroup_procs_write_start(char *buf, bool threadgroup)
	__acquires(&cgroup_threadgroup_rwsem)
{
	struct task_struct *tsk;
	pid_t pid;

	if (kstrtoint(strstrip(buf), 0, &pid) || pid < 0)
		return ERR_PTR(-EINVAL);

	percpu_down_write(&cgroup_threadgroup_rwsem);

	rcu_read_lock();
	if (pid) {
		tsk = find_task_by_vpid(pid);
		if (!tsk) {
			tsk = ERR_PTR(-ESRCH);
			goto out_unlock_threadgroup;
		}
	} else {
		tsk = current;
	}

	if (threadgroup)
		tsk = tsk->group_leader;

	/*
	 * kthreads may acquire PF_NO_SETAFFINITY during initialization.
	 * If userland migrates such a kthread to a non-root cgroup, it can
	 * become trapped in a cpuset, or RT kthread may be born in a
	 * cgroup with no rt_runtime allocated.  Just say no.
	 */
	if (tsk->no_cgroup_migration || (tsk->flags & PF_NO_SETAFFINITY)) {
		tsk = ERR_PTR(-EINVAL);
		goto out_unlock_threadgroup;
	}

	get_task_struct(tsk);
	goto out_unlock_rcu;

out_unlock_threadgroup:
	percpu_up_write(&cgroup_threadgroup_rwsem);
out_unlock_rcu:
	rcu_read_unlock();
	return tsk;
}

void cgroup_procs_write_finish(struct task_struct *task)
	__releases(&cgroup_threadgroup_rwsem)
{
	struct cgroup_subsys *ss;
	int ssid;

	/* release reference from cgroup_procs_write_start() */
	put_task_struct(task);

	percpu_up_write(&cgroup_threadgroup_rwsem);
	for_each_subsys(ss, ssid)
		if (ss->post_attach)
			ss->post_attach();
}

static void cgroup_print_ss_mask(struct seq_file *seq, u16 ss_mask)
{
	struct cgroup_subsys *ss;
	bool printed = false;
	int ssid;

	do_each_subsys_mask(ss, ssid, ss_mask) {
		if (printed)
			seq_putc(seq, ' ');
		seq_puts(seq, ss->name);
		printed = true;
	} while_each_subsys_mask();
	if (printed)
		seq_putc(seq, '\n');
}

/* show controllers which are enabled from the parent */
static int cgroup_controllers_show(struct seq_file *seq, void *v)
{
	struct cgroup *cgrp = seq_css(seq)->cgroup;

	cgroup_print_ss_mask(seq, cgroup_control(cgrp));
	return 0;
}

/* show controllers which are enabled for a given cgroup's children */
static int cgroup_subtree_control_show(struct seq_file *seq, void *v)
{
	struct cgroup *cgrp = seq_css(seq)->cgroup;

	cgroup_print_ss_mask(seq, cgrp->subtree_control);
	return 0;
}

/**
 * cgroup_update_dfl_csses - update css assoc of a subtree in default hierarchy
 * @cgrp: root of the subtree to update csses for
 *
 * @cgrp's control masks have changed and its subtree's css associations
 * need to be updated accordingly.  This function looks up all css_sets
 * which are attached to the subtree, creates the matching updated css_sets
 * and migrates the tasks to the new ones.
 */
static int cgroup_update_dfl_csses(struct cgroup *cgrp)
{
	DEFINE_CGROUP_MGCTX(mgctx);
	struct cgroup_subsys_state *d_css;
	struct cgroup *dsct;
	struct css_set *src_cset;
	int ret;

	lockdep_assert_held(&cgroup_mutex);

	percpu_down_write(&cgroup_threadgroup_rwsem);

	/* look up all csses currently attached to @cgrp's subtree */
	spin_lock_irq(&css_set_lock);
	cgroup_for_each_live_descendant_pre(dsct, d_css, cgrp) {
		struct cgrp_cset_link *link;

		list_for_each_entry(link, &dsct->cset_links, cset_link)
			cgroup_migrate_add_src(link->cset, dsct, &mgctx);
	}
	spin_unlock_irq(&css_set_lock);

	/* NULL dst indicates self on default hierarchy */
	ret = cgroup_migrate_prepare_dst(&mgctx);
	if (ret)
		goto out_finish;

	spin_lock_irq(&css_set_lock);
	list_for_each_entry(src_cset, &mgctx.preloaded_src_csets, mg_preload_node) {
		struct task_struct *task, *ntask;

		/* all tasks in src_csets need to be migrated */
		list_for_each_entry_safe(task, ntask, &src_cset->tasks, cg_list)
			cgroup_migrate_add_task(task, &mgctx);
	}
	spin_unlock_irq(&css_set_lock);

	ret = cgroup_migrate_execute(&mgctx);
out_finish:
	cgroup_migrate_finish(&mgctx);
	percpu_up_write(&cgroup_threadgroup_rwsem);
	return ret;
}

/**
 * cgroup_lock_and_drain_offline - lock cgroup_mutex and drain offlined csses
 * @cgrp: root of the target subtree
 *
 * Because css offlining is asynchronous, userland may try to re-enable a
 * controller while the previous css is still around.  This function grabs
 * cgroup_mutex and drains the previous css instances of @cgrp's subtree.
 */
void cgroup_lock_and_drain_offline(struct cgroup *cgrp)
	__acquires(&cgroup_mutex)
{
	struct cgroup *dsct;
	struct cgroup_subsys_state *d_css;
	struct cgroup_subsys *ss;
	int ssid;

restart:
	mutex_lock(&cgroup_mutex);

	cgroup_for_each_live_descendant_post(dsct, d_css, cgrp) {
		for_each_subsys(ss, ssid) {
			struct cgroup_subsys_state *css = cgroup_css(dsct, ss);
			DEFINE_WAIT(wait);

			if (!css || !percpu_ref_is_dying(&css->refcnt))
				continue;

			cgroup_get_live(dsct);
			prepare_to_wait(&dsct->offline_waitq, &wait,
					TASK_UNINTERRUPTIBLE);

			mutex_unlock(&cgroup_mutex);
			schedule();
			finish_wait(&dsct->offline_waitq, &wait);

			cgroup_put(dsct);
			goto restart;
		}
	}
}

/**
 * cgroup_save_control - save control masks and dom_cgrp of a subtree
 * @cgrp: root of the target subtree
 *
 * Save ->subtree_control, ->subtree_ss_mask and ->dom_cgrp to the
 * respective old_ prefixed fields for @cgrp's subtree including @cgrp
 * itself.
 */
static void cgroup_save_control(struct cgroup *cgrp)
{
	struct cgroup *dsct;
	struct cgroup_subsys_state *d_css;

	cgroup_for_each_live_descendant_pre(dsct, d_css, cgrp) {
		dsct->old_subtree_control = dsct->subtree_control;
		dsct->old_subtree_ss_mask = dsct->subtree_ss_mask;
		dsct->old_dom_cgrp = dsct->dom_cgrp;
	}
}

/**
 * cgroup_propagate_control - refresh control masks of a subtree
 * @cgrp: root of the target subtree
 *
 * For @cgrp and its subtree, ensure ->subtree_ss_mask matches
 * ->subtree_control and propagate controller availability through the
 * subtree so that descendants don't have unavailable controllers enabled.
 */
static void cgroup_propagate_control(struct cgroup *cgrp)
{
	struct cgroup *dsct;
	struct cgroup_subsys_state *d_css;

	cgroup_for_each_live_descendant_pre(dsct, d_css, cgrp) {
		dsct->subtree_control &= cgroup_control(dsct);
		dsct->subtree_ss_mask =
			cgroup_calc_subtree_ss_mask(dsct->subtree_control,
						    cgroup_ss_mask(dsct));
	}
}

/**
 * cgroup_restore_control - restore control masks and dom_cgrp of a subtree
 * @cgrp: root of the target subtree
 *
 * Restore ->subtree_control, ->subtree_ss_mask and ->dom_cgrp from the
 * respective old_ prefixed fields for @cgrp's subtree including @cgrp
 * itself.
 */
static void cgroup_restore_control(struct cgroup *cgrp)
{
	struct cgroup *dsct;
	struct cgroup_subsys_state *d_css;

	cgroup_for_each_live_descendant_post(dsct, d_css, cgrp) {
		dsct->subtree_control = dsct->old_subtree_control;
		dsct->subtree_ss_mask = dsct->old_subtree_ss_mask;
		dsct->dom_cgrp = dsct->old_dom_cgrp;
	}
}

static bool css_visible(struct cgroup_subsys_state *css)
{
	struct cgroup_subsys *ss = css->ss;
	struct cgroup *cgrp = css->cgroup;

	if (cgroup_control(cgrp) & (1 << ss->id))
		return true;
	if (!(cgroup_ss_mask(cgrp) & (1 << ss->id)))
		return false;
	return cgroup_on_dfl(cgrp) && ss->implicit_on_dfl;
}

/**
 * cgroup_apply_control_enable - enable or show csses according to control
 * @cgrp: root of the target subtree
 *
 * Walk @cgrp's subtree and create new csses or make the existing ones
 * visible.  A css is created invisible if it's being implicitly enabled
 * through dependency.  An invisible css is made visible when the userland
 * explicitly enables it.
 *
 * Returns 0 on success, -errno on failure.  On failure, csses which have
 * been processed already aren't cleaned up.  The caller is responsible for
 * cleaning up with cgroup_apply_control_disable().
 */
static int cgroup_apply_control_enable(struct cgroup *cgrp)
{
	struct cgroup *dsct;
	struct cgroup_subsys_state *d_css;
	struct cgroup_subsys *ss;
	int ssid, ret;

	cgroup_for_each_live_descendant_pre(dsct, d_css, cgrp) {
		for_each_subsys(ss, ssid) {
			struct cgroup_subsys_state *css = cgroup_css(dsct, ss);

			if (!(cgroup_ss_mask(dsct) & (1 << ss->id)))
				continue;

			if (!css) {
				css = css_create(dsct, ss);
				if (IS_ERR(css))
					return PTR_ERR(css);
			}

			WARN_ON_ONCE(percpu_ref_is_dying(&css->refcnt));

			if (css_visible(css)) {
				ret = css_populate_dir(css);
				if (ret)
					return ret;
			}
		}
	}

	return 0;
}

/**
 * cgroup_apply_control_disable - kill or hide csses according to control
 * @cgrp: root of the target subtree
 *
 * Walk @cgrp's subtree and kill and hide csses so that they match
 * cgroup_ss_mask() and cgroup_visible_mask().
 *
 * A css is hidden when the userland requests it to be disabled while other
 * subsystems are still depending on it.  The css must not actively control
 * resources and be in the vanilla state if it's made visible again later.
 * Controllers which may be depended upon should provide ->css_reset() for
 * this purpose.
 */
static void cgroup_apply_control_disable(struct cgroup *cgrp)
{
	struct cgroup *dsct;
	struct cgroup_subsys_state *d_css;
	struct cgroup_subsys *ss;
	int ssid;

	cgroup_for_each_live_descendant_post(dsct, d_css, cgrp) {
		for_each_subsys(ss, ssid) {
			struct cgroup_subsys_state *css = cgroup_css(dsct, ss);

			if (!css)
				continue;

			WARN_ON_ONCE(percpu_ref_is_dying(&css->refcnt));

			if (css->parent &&
			    !(cgroup_ss_mask(dsct) & (1 << ss->id))) {
				kill_css(css);
			} else if (!css_visible(css)) {
				css_clear_dir(css);
				if (ss->css_reset)
					ss->css_reset(css);
			}
		}
	}
}

/**
 * cgroup_apply_control - apply control mask updates to the subtree
 * @cgrp: root of the target subtree
 *
 * subsystems can be enabled and disabled in a subtree using the following
 * steps.
 *
 * 1. Call cgroup_save_control() to stash the current state.
 * 2. Update ->subtree_control masks in the subtree as desired.
 * 3. Call cgroup_apply_control() to apply the changes.
 * 4. Optionally perform other related operations.
 * 5. Call cgroup_finalize_control() to finish up.
 *
 * This function implements step 3 and propagates the mask changes
 * throughout @cgrp's subtree, updates csses accordingly and perform
 * process migrations.
 */
static int cgroup_apply_control(struct cgroup *cgrp)
{
	int ret;

	cgroup_propagate_control(cgrp);

	ret = cgroup_apply_control_enable(cgrp);
	if (ret)
		return ret;

	/*
	 * At this point, cgroup_e_css_by_mask() results reflect the new csses
	 * making the following cgroup_update_dfl_csses() properly update
	 * css associations of all tasks in the subtree.
	 */
	ret = cgroup_update_dfl_csses(cgrp);
	if (ret)
		return ret;

	return 0;
}

/**
 * cgroup_finalize_control - finalize control mask update
 * @cgrp: root of the target subtree
 * @ret: the result of the update
 *
 * Finalize control mask update.  See cgroup_apply_control() for more info.
 */
static void cgroup_finalize_control(struct cgroup *cgrp, int ret)
{
	if (ret) {
		cgroup_restore_control(cgrp);
		cgroup_propagate_control(cgrp);
	}

	cgroup_apply_control_disable(cgrp);
}

static int cgroup_vet_subtree_control_enable(struct cgroup *cgrp, u16 enable)
{
	u16 domain_enable = enable & ~cgrp_dfl_threaded_ss_mask;

	/* if nothing is getting enabled, nothing to worry about */
	if (!enable)
		return 0;

	/* can @cgrp host any resources? */
	if (!cgroup_is_valid_domain(cgrp->dom_cgrp))
		return -EOPNOTSUPP;

	/* mixables don't care */
	if (cgroup_is_mixable(cgrp))
		return 0;

	if (domain_enable) {
		/* can't enable domain controllers inside a thread subtree */
		if (cgroup_is_thread_root(cgrp) || cgroup_is_threaded(cgrp))
			return -EOPNOTSUPP;
	} else {
		/*
		 * Threaded controllers can handle internal competitions
		 * and are always allowed inside a (prospective) thread
		 * subtree.
		 */
		if (cgroup_can_be_thread_root(cgrp) || cgroup_is_threaded(cgrp))
			return 0;
	}

	/*
	 * Controllers can't be enabled for a cgroup with tasks to avoid
	 * child cgroups competing against tasks.
	 */
	if (cgroup_has_tasks(cgrp))
		return -EBUSY;

	return 0;
}

/* change the enabled child controllers for a cgroup in the default hierarchy */
static ssize_t cgroup_subtree_control_write(struct kernfs_open_file *of,
					    char *buf, size_t nbytes,
					    loff_t off)
{
	u16 enable = 0, disable = 0;
	struct cgroup *cgrp, *child;
	struct cgroup_subsys *ss;
	char *tok;
	int ssid, ret;

	/*
	 * Parse input - space separated list of subsystem names prefixed
	 * with either + or -.
	 */
	buf = strstrip(buf);
	while ((tok = strsep(&buf, " "))) {
		if (tok[0] == '\0')
			continue;
		do_each_subsys_mask(ss, ssid, ~cgrp_dfl_inhibit_ss_mask) {
			if (!cgroup_ssid_enabled(ssid) ||
			    strcmp(tok + 1, ss->name))
				continue;

			if (*tok == '+') {
				enable |= 1 << ssid;
				disable &= ~(1 << ssid);
			} else if (*tok == '-') {
				disable |= 1 << ssid;
				enable &= ~(1 << ssid);
			} else {
				return -EINVAL;
			}
			break;
		} while_each_subsys_mask();
		if (ssid == CGROUP_SUBSYS_COUNT)
			return -EINVAL;
	}

	cgrp = cgroup_kn_lock_live(of->kn, true);
	if (!cgrp)
		return -ENODEV;

	for_each_subsys(ss, ssid) {
		if (enable & (1 << ssid)) {
			if (cgrp->subtree_control & (1 << ssid)) {
				enable &= ~(1 << ssid);
				continue;
			}

			if (!(cgroup_control(cgrp) & (1 << ssid))) {
				ret = -ENOENT;
				goto out_unlock;
			}
		} else if (disable & (1 << ssid)) {
			if (!(cgrp->subtree_control & (1 << ssid))) {
				disable &= ~(1 << ssid);
				continue;
			}

			/* a child has it enabled? */
			cgroup_for_each_live_child(child, cgrp) {
				if (child->subtree_control & (1 << ssid)) {
					ret = -EBUSY;
					goto out_unlock;
				}
			}
		}
	}

	if (!enable && !disable) {
		ret = 0;
		goto out_unlock;
	}

	ret = cgroup_vet_subtree_control_enable(cgrp, enable);
	if (ret)
		goto out_unlock;

	/* save and update control masks and prepare csses */
	cgroup_save_control(cgrp);

	cgrp->subtree_control |= enable;
	cgrp->subtree_control &= ~disable;

	ret = cgroup_apply_control(cgrp);
	cgroup_finalize_control(cgrp, ret);
	if (ret)
		goto out_unlock;

	kernfs_activate(cgrp->kn);
out_unlock:
	cgroup_kn_unlock(of->kn);
	return ret ?: nbytes;
}

/**
 * cgroup_enable_threaded - make @cgrp threaded
 * @cgrp: the target cgroup
 *
 * Called when "threaded" is written to the cgroup.type interface file and
 * tries to make @cgrp threaded and join the parent's resource domain.
 * This function is never called on the root cgroup as cgroup.type doesn't
 * exist on it.
 */
static int cgroup_enable_threaded(struct cgroup *cgrp)
{
	struct cgroup *parent = cgroup_parent(cgrp);
	struct cgroup *dom_cgrp = parent->dom_cgrp;
	struct cgroup *dsct;
	struct cgroup_subsys_state *d_css;
	int ret;

	lockdep_assert_held(&cgroup_mutex);

	/* noop if already threaded */
	if (cgroup_is_threaded(cgrp))
		return 0;

	/*
	 * If @cgroup is populated or has domain controllers enabled, it
	 * can't be switched.  While the below cgroup_can_be_thread_root()
	 * test can catch the same conditions, that's only when @parent is
	 * not mixable, so let's check it explicitly.
	 */
	if (cgroup_is_populated(cgrp) ||
	    cgrp->subtree_control & ~cgrp_dfl_threaded_ss_mask)
		return -EOPNOTSUPP;

	/* we're joining the parent's domain, ensure its validity */
	if (!cgroup_is_valid_domain(dom_cgrp) ||
	    !cgroup_can_be_thread_root(dom_cgrp))
		return -EOPNOTSUPP;

	/*
	 * The following shouldn't cause actual migrations and should
	 * always succeed.
	 */
	cgroup_save_control(cgrp);

	cgroup_for_each_live_descendant_pre(dsct, d_css, cgrp)
		if (dsct == cgrp || cgroup_is_threaded(dsct))
			dsct->dom_cgrp = dom_cgrp;

	ret = cgroup_apply_control(cgrp);
	if (!ret)
		parent->nr_threaded_children++;

	cgroup_finalize_control(cgrp, ret);
	return ret;
}

static int cgroup_type_show(struct seq_file *seq, void *v)
{
	struct cgroup *cgrp = seq_css(seq)->cgroup;

	if (cgroup_is_threaded(cgrp))
		seq_puts(seq, "threaded\n");
	else if (!cgroup_is_valid_domain(cgrp))
		seq_puts(seq, "domain invalid\n");
	else if (cgroup_is_thread_root(cgrp))
		seq_puts(seq, "domain threaded\n");
	else
		seq_puts(seq, "domain\n");

	return 0;
}

static ssize_t cgroup_type_write(struct kernfs_open_file *of, char *buf,
				 size_t nbytes, loff_t off)
{
	struct cgroup *cgrp;
	int ret;

	/* only switching to threaded mode is supported */
	if (strcmp(strstrip(buf), "threaded"))
		return -EINVAL;

	/* drain dying csses before we re-apply (threaded) subtree control */
	cgrp = cgroup_kn_lock_live(of->kn, true);
	if (!cgrp)
		return -ENOENT;

	/* threaded can only be enabled */
	ret = cgroup_enable_threaded(cgrp);

	cgroup_kn_unlock(of->kn);
	return ret ?: nbytes;
}

static int cgroup_max_descendants_show(struct seq_file *seq, void *v)
{
	struct cgroup *cgrp = seq_css(seq)->cgroup;
	int descendants = READ_ONCE(cgrp->max_descendants);

	if (descendants == INT_MAX)
		seq_puts(seq, "max\n");
	else
		seq_printf(seq, "%d\n", descendants);

	return 0;
}

static ssize_t cgroup_max_descendants_write(struct kernfs_open_file *of,
					   char *buf, size_t nbytes, loff_t off)
{
	struct cgroup *cgrp;
	int descendants;
	ssize_t ret;

	buf = strstrip(buf);
	if (!strcmp(buf, "max")) {
		descendants = INT_MAX;
	} else {
		ret = kstrtoint(buf, 0, &descendants);
		if (ret)
			return ret;
	}

	if (descendants < 0)
		return -ERANGE;

	cgrp = cgroup_kn_lock_live(of->kn, false);
	if (!cgrp)
		return -ENOENT;

	cgrp->max_descendants = descendants;

	cgroup_kn_unlock(of->kn);

	return nbytes;
}

static int cgroup_max_depth_show(struct seq_file *seq, void *v)
{
	struct cgroup *cgrp = seq_css(seq)->cgroup;
	int depth = READ_ONCE(cgrp->max_depth);

	if (depth == INT_MAX)
		seq_puts(seq, "max\n");
	else
		seq_printf(seq, "%d\n", depth);

	return 0;
}

static ssize_t cgroup_max_depth_write(struct kernfs_open_file *of,
				      char *buf, size_t nbytes, loff_t off)
{
	struct cgroup *cgrp;
	ssize_t ret;
	int depth;

	buf = strstrip(buf);
	if (!strcmp(buf, "max")) {
		depth = INT_MAX;
	} else {
		ret = kstrtoint(buf, 0, &depth);
		if (ret)
			return ret;
	}

	if (depth < 0)
		return -ERANGE;

	cgrp = cgroup_kn_lock_live(of->kn, false);
	if (!cgrp)
		return -ENOENT;

	cgrp->max_depth = depth;

	cgroup_kn_unlock(of->kn);

	return nbytes;
}

static int cgroup_events_show(struct seq_file *seq, void *v)
{
	struct cgroup *cgrp = seq_css(seq)->cgroup;

	seq_printf(seq, "populated %d\n", cgroup_is_populated(cgrp));
	seq_printf(seq, "frozen %d\n", test_bit(CGRP_FROZEN, &cgrp->flags));

	return 0;
}

static int cgroup_stat_show(struct seq_file *seq, void *v)
{
	struct cgroup *cgroup = seq_css(seq)->cgroup;

	seq_printf(seq, "nr_descendants %d\n",
		   cgroup->nr_descendants);
	seq_printf(seq, "nr_dying_descendants %d\n",
		   cgroup->nr_dying_descendants);

	return 0;
}

static int __maybe_unused cgroup_extra_stat_show(struct seq_file *seq,
						 struct cgroup *cgrp, int ssid)
{
	struct cgroup_subsys *ss = cgroup_subsys[ssid];
	struct cgroup_subsys_state *css;
	int ret;

	if (!ss->css_extra_stat_show)
		return 0;

	css = cgroup_tryget_css(cgrp, ss);
	if (!css)
		return 0;

	ret = ss->css_extra_stat_show(seq, css);
	css_put(css);
	return ret;
}

static int cpu_stat_show(struct seq_file *seq, void *v)
{
	struct cgroup __maybe_unused *cgrp = seq_css(seq)->cgroup;
	int ret = 0;

	cgroup_base_stat_cputime_show(seq);
#ifdef CONFIG_CGROUP_SCHED
	ret = cgroup_extra_stat_show(seq, cgrp, cpu_cgrp_id);
#endif
	return ret;
}

#ifdef CONFIG_PSI
static int cgroup_io_pressure_show(struct seq_file *seq, void *v)
{
	struct cgroup *cgroup = seq_css(seq)->cgroup;
	struct psi_group *psi = cgroup->id == 1 ? &psi_system : &cgroup->psi;

	return psi_show(seq, psi, PSI_IO);
}
static int cgroup_memory_pressure_show(struct seq_file *seq, void *v)
{
	struct cgroup *cgroup = seq_css(seq)->cgroup;
	struct psi_group *psi = cgroup->id == 1 ? &psi_system : &cgroup->psi;

	return psi_show(seq, psi, PSI_MEM);
}
static int cgroup_cpu_pressure_show(struct seq_file *seq, void *v)
{
	struct cgroup *cgroup = seq_css(seq)->cgroup;
	struct psi_group *psi = cgroup->id == 1 ? &psi_system : &cgroup->psi;

	return psi_show(seq, psi, PSI_CPU);
}

static ssize_t cgroup_pressure_write(struct kernfs_open_file *of, char *buf,
					  size_t nbytes, enum psi_res res)
{
	struct cgroup_file_ctx *ctx = of->priv;
	struct psi_trigger *new;
	struct cgroup *cgrp;
	struct psi_group *psi;

	cgrp = cgroup_kn_lock_live(of->kn, false);
	if (!cgrp)
		return -ENODEV;

	cgroup_get(cgrp);
	cgroup_kn_unlock(of->kn);

	/* Allow only one trigger per file descriptor */
	if (ctx->psi.trigger) {
		cgroup_put(cgrp);
		return -EBUSY;
	}

	psi = cgroup_ino(cgrp) == 1 ? &psi_system : &cgrp->psi;
	new = psi_trigger_create(psi, buf, nbytes, res);
	if (IS_ERR(new)) {
		cgroup_put(cgrp);
		return PTR_ERR(new);
	}

	smp_store_release(&ctx->psi.trigger, new);
	cgroup_put(cgrp);

	return nbytes;
}

static ssize_t cgroup_io_pressure_write(struct kernfs_open_file *of,
					  char *buf, size_t nbytes,
					  loff_t off)
{
	return cgroup_pressure_write(of, buf, nbytes, PSI_IO);
}

static ssize_t cgroup_memory_pressure_write(struct kernfs_open_file *of,
					  char *buf, size_t nbytes,
					  loff_t off)
{
	return cgroup_pressure_write(of, buf, nbytes, PSI_MEM);
}

static ssize_t cgroup_cpu_pressure_write(struct kernfs_open_file *of,
					  char *buf, size_t nbytes,
					  loff_t off)
{
	return cgroup_pressure_write(of, buf, nbytes, PSI_CPU);
}

static __poll_t cgroup_pressure_poll(struct kernfs_open_file *of,
					  poll_table *pt)
{
	struct cgroup_file_ctx *ctx = of->priv;
	return psi_trigger_poll(&ctx->psi.trigger, of->file, pt);
}

static void cgroup_pressure_release(struct kernfs_open_file *of)
{
	struct cgroup_file_ctx *ctx = of->priv;

	psi_trigger_destroy(ctx->psi.trigger);
}
#endif /* CONFIG_PSI */

static int cgroup_freeze_show(struct seq_file *seq, void *v)
{
	struct cgroup *cgrp = seq_css(seq)->cgroup;

	seq_printf(seq, "%d\n", cgrp->freezer.freeze);

	return 0;
}

static ssize_t cgroup_freeze_write(struct kernfs_open_file *of,
				   char *buf, size_t nbytes, loff_t off)
{
	struct cgroup *cgrp;
	ssize_t ret;
	int freeze;

	ret = kstrtoint(strstrip(buf), 0, &freeze);
	if (ret)
		return ret;

	if (freeze < 0 || freeze > 1)
		return -ERANGE;

	cgrp = cgroup_kn_lock_live(of->kn, false);
	if (!cgrp)
		return -ENOENT;

	cgroup_freeze(cgrp, freeze);

	cgroup_kn_unlock(of->kn);

	return nbytes;
}

static int cgroup_file_open(struct kernfs_open_file *of)
{
	struct cftype *cft = of->kn->priv;
	struct cgroup_file_ctx *ctx;
	int ret;

	ctx = kzalloc(sizeof(*ctx), GFP_KERNEL);
	if (!ctx)
		return -ENOMEM;

	ctx->ns = current->nsproxy->cgroup_ns;
	get_cgroup_ns(ctx->ns);
	of->priv = ctx;

	if (!cft->open)
		return 0;

	ret = cft->open(of);
	if (ret) {
		put_cgroup_ns(ctx->ns);
		kfree(ctx);
	}
	return ret;
}

static void cgroup_file_release(struct kernfs_open_file *of)
{
	struct cftype *cft = of->kn->priv;
	struct cgroup_file_ctx *ctx = of->priv;

	if (cft->release)
		cft->release(of);
	put_cgroup_ns(ctx->ns);
	kfree(ctx);
}

static ssize_t cgroup_file_write(struct kernfs_open_file *of, char *buf,
				 size_t nbytes, loff_t off)
{
	struct cgroup_file_ctx *ctx = of->priv;
	struct cgroup *cgrp = of->kn->parent->priv;
	struct cftype *cft = of->kn->priv;
	struct cgroup_subsys_state *css;
	int ret;

	/*
	 * If namespaces are delegation boundaries, disallow writes to
	 * files in an non-init namespace root from inside the namespace
	 * except for the files explicitly marked delegatable -
	 * cgroup.procs and cgroup.subtree_control.
	 */
	if ((cgrp->root->flags & CGRP_ROOT_NS_DELEGATE) &&
	    !(cft->flags & CFTYPE_NS_DELEGATABLE) &&
	    ctx->ns != &init_cgroup_ns && ctx->ns->root_cset->dfl_cgrp == cgrp)
		return -EPERM;

	if (cft->write)
		return cft->write(of, buf, nbytes, off);

	/*
	 * kernfs guarantees that a file isn't deleted with operations in
	 * flight, which means that the matching css is and stays alive and
	 * doesn't need to be pinned.  The RCU locking is not necessary
	 * either.  It's just for the convenience of using cgroup_css().
	 */
	rcu_read_lock();
	css = cgroup_css(cgrp, cft->ss);
	rcu_read_unlock();

	if (cft->write_u64) {
		unsigned long long v;
		ret = kstrtoull(buf, 0, &v);
		if (!ret)
			ret = cft->write_u64(css, cft, v);
	} else if (cft->write_s64) {
		long long v;
		ret = kstrtoll(buf, 0, &v);
		if (!ret)
			ret = cft->write_s64(css, cft, v);
	} else {
		ret = -EINVAL;
	}

	return ret ?: nbytes;
}

static __poll_t cgroup_file_poll(struct kernfs_open_file *of, poll_table *pt)
{
	struct cftype *cft = of->kn->priv;

	if (cft->poll)
		return cft->poll(of, pt);

	return kernfs_generic_poll(of, pt);
}

static void *cgroup_seqfile_start(struct seq_file *seq, loff_t *ppos)
{
	return seq_cft(seq)->seq_start(seq, ppos);
}

static void *cgroup_seqfile_next(struct seq_file *seq, void *v, loff_t *ppos)
{
	return seq_cft(seq)->seq_next(seq, v, ppos);
}

static void cgroup_seqfile_stop(struct seq_file *seq, void *v)
{
	if (seq_cft(seq)->seq_stop)
		seq_cft(seq)->seq_stop(seq, v);
}

static int cgroup_seqfile_show(struct seq_file *m, void *arg)
{
	struct cftype *cft = seq_cft(m);
	struct cgroup_subsys_state *css = seq_css(m);

	if (cft->seq_show)
		return cft->seq_show(m, arg);

	if (cft->read_u64)
		seq_printf(m, "%llu\n", cft->read_u64(css, cft));
	else if (cft->read_s64)
		seq_printf(m, "%lld\n", cft->read_s64(css, cft));
	else
		return -EINVAL;
	return 0;
}

static struct kernfs_ops cgroup_kf_single_ops = {
	.atomic_write_len	= PAGE_SIZE,
	.open			= cgroup_file_open,
	.release		= cgroup_file_release,
	.write			= cgroup_file_write,
	.poll			= cgroup_file_poll,
	.seq_show		= cgroup_seqfile_show,
};

static struct kernfs_ops cgroup_kf_ops = {
	.atomic_write_len	= PAGE_SIZE,
	.open			= cgroup_file_open,
	.release		= cgroup_file_release,
	.write			= cgroup_file_write,
	.poll			= cgroup_file_poll,
	.seq_start		= cgroup_seqfile_start,
	.seq_next		= cgroup_seqfile_next,
	.seq_stop		= cgroup_seqfile_stop,
	.seq_show		= cgroup_seqfile_show,
};

/* set uid and gid of cgroup dirs and files to that of the creator */
static int cgroup_kn_set_ugid(struct kernfs_node *kn)
{
	struct iattr iattr = { .ia_valid = ATTR_UID | ATTR_GID,
			       .ia_uid = current_fsuid(),
			       .ia_gid = current_fsgid(), };

	if (uid_eq(iattr.ia_uid, GLOBAL_ROOT_UID) &&
	    gid_eq(iattr.ia_gid, GLOBAL_ROOT_GID))
		return 0;

	return kernfs_setattr(kn, &iattr);
}

static void cgroup_file_notify_timer(struct timer_list *timer)
{
	cgroup_file_notify(container_of(timer, struct cgroup_file,
					notify_timer));
}

static int cgroup_add_file(struct cgroup_subsys_state *css, struct cgroup *cgrp,
			   struct cftype *cft)
{
	char name[CGROUP_FILE_NAME_MAX];
	struct kernfs_node *kn;
	struct lock_class_key *key = NULL;
	int ret;

#ifdef CONFIG_DEBUG_LOCK_ALLOC
	key = &cft->lockdep_key;
#endif
	kn = __kernfs_create_file(cgrp->kn, cgroup_file_name(cgrp, cft, name),
				  cgroup_file_mode(cft),
				  GLOBAL_ROOT_UID, GLOBAL_ROOT_GID,
				  0, cft->kf_ops, cft,
				  NULL, key);
	if (IS_ERR(kn))
		return PTR_ERR(kn);

	ret = cgroup_kn_set_ugid(kn);
	if (ret) {
		kernfs_remove(kn);
		return ret;
	}

	if (cft->file_offset) {
		struct cgroup_file *cfile = (void *)css + cft->file_offset;

		timer_setup(&cfile->notify_timer, cgroup_file_notify_timer, 0);

		spin_lock_irq(&cgroup_file_kn_lock);
		cfile->kn = kn;
		spin_unlock_irq(&cgroup_file_kn_lock);
	}

	return 0;
}

/**
 * cgroup_addrm_files - add or remove files to a cgroup directory
 * @css: the target css
 * @cgrp: the target cgroup (usually css->cgroup)
 * @cfts: array of cftypes to be added
 * @is_add: whether to add or remove
 *
 * Depending on @is_add, add or remove files defined by @cfts on @cgrp.
 * For removals, this function never fails.
 */
static int cgroup_addrm_files(struct cgroup_subsys_state *css,
			      struct cgroup *cgrp, struct cftype cfts[],
			      bool is_add)
{
	struct cftype *cft, *cft_end = NULL;
	int ret = 0;

	lockdep_assert_held(&cgroup_mutex);

restart:
	for (cft = cfts; cft != cft_end && cft->name[0] != '\0'; cft++) {
		/* does cft->flags tell us to skip this file on @cgrp? */
		if ((cft->flags & __CFTYPE_ONLY_ON_DFL) && !cgroup_on_dfl(cgrp))
			continue;
		if ((cft->flags & __CFTYPE_NOT_ON_DFL) && cgroup_on_dfl(cgrp))
			continue;
		if ((cft->flags & CFTYPE_NOT_ON_ROOT) && !cgroup_parent(cgrp))
			continue;
		if ((cft->flags & CFTYPE_ONLY_ON_ROOT) && cgroup_parent(cgrp))
			continue;
		if ((cft->flags & CFTYPE_DEBUG) && !cgroup_debug)
			continue;
		if (is_add) {
			ret = cgroup_add_file(css, cgrp, cft);
			if (ret) {
				pr_warn("%s: failed to add %s, err=%d\n",
					__func__, cft->name, ret);
				cft_end = cft;
				is_add = false;
				goto restart;
			}
		} else {
			cgroup_rm_file(cgrp, cft);
		}
	}
	return ret;
}

static int cgroup_apply_cftypes(struct cftype *cfts, bool is_add)
{
	struct cgroup_subsys *ss = cfts[0].ss;
	struct cgroup *root = &ss->root->cgrp;
	struct cgroup_subsys_state *css;
	int ret = 0;

	lockdep_assert_held(&cgroup_mutex);

	/* add/rm files for all cgroups created before */
	css_for_each_descendant_pre(css, cgroup_css(root, ss)) {
		struct cgroup *cgrp = css->cgroup;

		if (!(css->flags & CSS_VISIBLE))
			continue;

		ret = cgroup_addrm_files(css, cgrp, cfts, is_add);
		if (ret)
			break;
	}

	if (is_add && !ret)
		kernfs_activate(root->kn);
	return ret;
}

static void cgroup_exit_cftypes(struct cftype *cfts)
{
	struct cftype *cft;

	for (cft = cfts; cft->name[0] != '\0'; cft++) {
		/* free copy for custom atomic_write_len, see init_cftypes() */
		if (cft->max_write_len && cft->max_write_len != PAGE_SIZE)
			kfree(cft->kf_ops);
		cft->kf_ops = NULL;
		cft->ss = NULL;

		/* revert flags set by cgroup core while adding @cfts */
		cft->flags &= ~(__CFTYPE_ONLY_ON_DFL | __CFTYPE_NOT_ON_DFL);
	}
}

static int cgroup_init_cftypes(struct cgroup_subsys *ss, struct cftype *cfts)
{
	struct cftype *cft;

	for (cft = cfts; cft->name[0] != '\0'; cft++) {
		struct kernfs_ops *kf_ops;

		WARN_ON(cft->ss || cft->kf_ops);

		if (cft->seq_start)
			kf_ops = &cgroup_kf_ops;
		else
			kf_ops = &cgroup_kf_single_ops;

		/*
		 * Ugh... if @cft wants a custom max_write_len, we need to
		 * make a copy of kf_ops to set its atomic_write_len.
		 */
		if (cft->max_write_len && cft->max_write_len != PAGE_SIZE) {
			kf_ops = kmemdup(kf_ops, sizeof(*kf_ops), GFP_KERNEL);
			if (!kf_ops) {
				cgroup_exit_cftypes(cfts);
				return -ENOMEM;
			}
			kf_ops->atomic_write_len = cft->max_write_len;
		}

		cft->kf_ops = kf_ops;
		cft->ss = ss;
	}

	return 0;
}

static int cgroup_rm_cftypes_locked(struct cftype *cfts)
{
	lockdep_assert_held(&cgroup_mutex);

	if (!cfts || !cfts[0].ss)
		return -ENOENT;

	list_del(&cfts->node);
	cgroup_apply_cftypes(cfts, false);
	cgroup_exit_cftypes(cfts);
	return 0;
}

/**
 * cgroup_rm_cftypes - remove an array of cftypes from a subsystem
 * @cfts: zero-length name terminated array of cftypes
 *
 * Unregister @cfts.  Files described by @cfts are removed from all
 * existing cgroups and all future cgroups won't have them either.  This
 * function can be called anytime whether @cfts' subsys is attached or not.
 *
 * Returns 0 on successful unregistration, -ENOENT if @cfts is not
 * registered.
 */
int cgroup_rm_cftypes(struct cftype *cfts)
{
	int ret;

	mutex_lock(&cgroup_mutex);
	ret = cgroup_rm_cftypes_locked(cfts);
	mutex_unlock(&cgroup_mutex);
	return ret;
}

/**
 * cgroup_add_cftypes - add an array of cftypes to a subsystem
 * @ss: target cgroup subsystem
 * @cfts: zero-length name terminated array of cftypes
 *
 * Register @cfts to @ss.  Files described by @cfts are created for all
 * existing cgroups to which @ss is attached and all future cgroups will
 * have them too.  This function can be called anytime whether @ss is
 * attached or not.
 *
 * Returns 0 on successful registration, -errno on failure.  Note that this
 * function currently returns 0 as long as @cfts registration is successful
 * even if some file creation attempts on existing cgroups fail.
 */
static int cgroup_add_cftypes(struct cgroup_subsys *ss, struct cftype *cfts)
{
	int ret;

	if (!cgroup_ssid_enabled(ss->id))
		return 0;

	if (!cfts || cfts[0].name[0] == '\0')
		return 0;

	ret = cgroup_init_cftypes(ss, cfts);
	if (ret)
		return ret;

	mutex_lock(&cgroup_mutex);

	list_add_tail(&cfts->node, &ss->cfts);
	ret = cgroup_apply_cftypes(cfts, true);
	if (ret)
		cgroup_rm_cftypes_locked(cfts);

	mutex_unlock(&cgroup_mutex);
	return ret;
}

/**
 * cgroup_add_dfl_cftypes - add an array of cftypes for default hierarchy
 * @ss: target cgroup subsystem
 * @cfts: zero-length name terminated array of cftypes
 *
 * Similar to cgroup_add_cftypes() but the added files are only used for
 * the default hierarchy.
 */
int cgroup_add_dfl_cftypes(struct cgroup_subsys *ss, struct cftype *cfts)
{
	struct cftype *cft;

	for (cft = cfts; cft && cft->name[0] != '\0'; cft++)
		cft->flags |= __CFTYPE_ONLY_ON_DFL;
	return cgroup_add_cftypes(ss, cfts);
}

/**
 * cgroup_add_legacy_cftypes - add an array of cftypes for legacy hierarchies
 * @ss: target cgroup subsystem
 * @cfts: zero-length name terminated array of cftypes
 *
 * Similar to cgroup_add_cftypes() but the added files are only used for
 * the legacy hierarchies.
 */
int cgroup_add_legacy_cftypes(struct cgroup_subsys *ss, struct cftype *cfts)
{
	struct cftype *cft;

	for (cft = cfts; cft && cft->name[0] != '\0'; cft++)
		cft->flags |= __CFTYPE_NOT_ON_DFL;
	return cgroup_add_cftypes(ss, cfts);
}

/**
 * cgroup_file_notify - generate a file modified event for a cgroup_file
 * @cfile: target cgroup_file
 *
 * @cfile must have been obtained by setting cftype->file_offset.
 */
void cgroup_file_notify(struct cgroup_file *cfile)
{
	unsigned long flags;

	spin_lock_irqsave(&cgroup_file_kn_lock, flags);
	if (cfile->kn) {
		unsigned long last = cfile->notified_at;
		unsigned long next = last + CGROUP_FILE_NOTIFY_MIN_INTV;

		if (time_in_range(jiffies, last, next)) {
			timer_reduce(&cfile->notify_timer, next);
		} else {
			kernfs_notify(cfile->kn);
			cfile->notified_at = jiffies;
		}
	}
	spin_unlock_irqrestore(&cgroup_file_kn_lock, flags);
}

/**
 * css_next_child - find the next child of a given css
 * @pos: the current position (%NULL to initiate traversal)
 * @parent: css whose children to walk
 *
 * This function returns the next child of @parent and should be called
 * under either cgroup_mutex or RCU read lock.  The only requirement is
 * that @parent and @pos are accessible.  The next sibling is guaranteed to
 * be returned regardless of their states.
 *
 * If a subsystem synchronizes ->css_online() and the start of iteration, a
 * css which finished ->css_online() is guaranteed to be visible in the
 * future iterations and will stay visible until the last reference is put.
 * A css which hasn't finished ->css_online() or already finished
 * ->css_offline() may show up during traversal.  It's each subsystem's
 * responsibility to synchronize against on/offlining.
 */
struct cgroup_subsys_state *css_next_child(struct cgroup_subsys_state *pos,
					   struct cgroup_subsys_state *parent)
{
	struct cgroup_subsys_state *next;

	cgroup_assert_mutex_or_rcu_locked();

	/*
	 * @pos could already have been unlinked from the sibling list.
	 * Once a cgroup is removed, its ->sibling.next is no longer
	 * updated when its next sibling changes.  CSS_RELEASED is set when
	 * @pos is taken off list, at which time its next pointer is valid,
	 * and, as releases are serialized, the one pointed to by the next
	 * pointer is guaranteed to not have started release yet.  This
	 * implies that if we observe !CSS_RELEASED on @pos in this RCU
	 * critical section, the one pointed to by its next pointer is
	 * guaranteed to not have finished its RCU grace period even if we
	 * have dropped rcu_read_lock() inbetween iterations.
	 *
	 * If @pos has CSS_RELEASED set, its next pointer can't be
	 * dereferenced; however, as each css is given a monotonically
	 * increasing unique serial number and always appended to the
	 * sibling list, the next one can be found by walking the parent's
	 * children until the first css with higher serial number than
	 * @pos's.  While this path can be slower, it happens iff iteration
	 * races against release and the race window is very small.
	 */
	if (!pos) {
		next = list_entry_rcu(parent->children.next, struct cgroup_subsys_state, sibling);
	} else if (likely(!(pos->flags & CSS_RELEASED))) {
		next = list_entry_rcu(pos->sibling.next, struct cgroup_subsys_state, sibling);
	} else {
		list_for_each_entry_rcu(next, &parent->children, sibling)
			if (next->serial_nr > pos->serial_nr)
				break;
	}

	/*
	 * @next, if not pointing to the head, can be dereferenced and is
	 * the next sibling.
	 */
	if (&next->sibling != &parent->children)
		return next;
	return NULL;
}

/**
 * css_next_descendant_pre - find the next descendant for pre-order walk
 * @pos: the current position (%NULL to initiate traversal)
 * @root: css whose descendants to walk
 *
 * To be used by css_for_each_descendant_pre().  Find the next descendant
 * to visit for pre-order traversal of @root's descendants.  @root is
 * included in the iteration and the first node to be visited.
 *
 * While this function requires cgroup_mutex or RCU read locking, it
 * doesn't require the whole traversal to be contained in a single critical
 * section.  This function will return the correct next descendant as long
 * as both @pos and @root are accessible and @pos is a descendant of @root.
 *
 * If a subsystem synchronizes ->css_online() and the start of iteration, a
 * css which finished ->css_online() is guaranteed to be visible in the
 * future iterations and will stay visible until the last reference is put.
 * A css which hasn't finished ->css_online() or already finished
 * ->css_offline() may show up during traversal.  It's each subsystem's
 * responsibility to synchronize against on/offlining.
 */
struct cgroup_subsys_state *
css_next_descendant_pre(struct cgroup_subsys_state *pos,
			struct cgroup_subsys_state *root)
{
	struct cgroup_subsys_state *next;

	cgroup_assert_mutex_or_rcu_locked();

	/* if first iteration, visit @root */
	if (!pos)
		return root;

	/* visit the first child if exists */
	next = css_next_child(NULL, pos);
	if (next)
		return next;

	/* no child, visit my or the closest ancestor's next sibling */
	while (pos != root) {
		next = css_next_child(pos, pos->parent);
		if (next)
			return next;
		pos = pos->parent;
	}

	return NULL;
}
EXPORT_SYMBOL_GPL(css_next_descendant_pre);

/**
 * css_rightmost_descendant - return the rightmost descendant of a css
 * @pos: css of interest
 *
 * Return the rightmost descendant of @pos.  If there's no descendant, @pos
 * is returned.  This can be used during pre-order traversal to skip
 * subtree of @pos.
 *
 * While this function requires cgroup_mutex or RCU read locking, it
 * doesn't require the whole traversal to be contained in a single critical
 * section.  This function will return the correct rightmost descendant as
 * long as @pos is accessible.
 */
struct cgroup_subsys_state *
css_rightmost_descendant(struct cgroup_subsys_state *pos)
{
	struct cgroup_subsys_state *last, *tmp;

	cgroup_assert_mutex_or_rcu_locked();

	do {
		last = pos;
		/* ->prev isn't RCU safe, walk ->next till the end */
		pos = NULL;
		css_for_each_child(tmp, last)
			pos = tmp;
	} while (pos);

	return last;
}

static struct cgroup_subsys_state *
css_leftmost_descendant(struct cgroup_subsys_state *pos)
{
	struct cgroup_subsys_state *last;

	do {
		last = pos;
		pos = css_next_child(NULL, pos);
	} while (pos);

	return last;
}

/**
 * css_next_descendant_post - find the next descendant for post-order walk
 * @pos: the current position (%NULL to initiate traversal)
 * @root: css whose descendants to walk
 *
 * To be used by css_for_each_descendant_post().  Find the next descendant
 * to visit for post-order traversal of @root's descendants.  @root is
 * included in the iteration and the last node to be visited.
 *
 * While this function requires cgroup_mutex or RCU read locking, it
 * doesn't require the whole traversal to be contained in a single critical
 * section.  This function will return the correct next descendant as long
 * as both @pos and @cgroup are accessible and @pos is a descendant of
 * @cgroup.
 *
 * If a subsystem synchronizes ->css_online() and the start of iteration, a
 * css which finished ->css_online() is guaranteed to be visible in the
 * future iterations and will stay visible until the last reference is put.
 * A css which hasn't finished ->css_online() or already finished
 * ->css_offline() may show up during traversal.  It's each subsystem's
 * responsibility to synchronize against on/offlining.
 */
struct cgroup_subsys_state *
css_next_descendant_post(struct cgroup_subsys_state *pos,
			 struct cgroup_subsys_state *root)
{
	struct cgroup_subsys_state *next;

	cgroup_assert_mutex_or_rcu_locked();

	/* if first iteration, visit leftmost descendant which may be @root */
	if (!pos)
		return css_leftmost_descendant(root);

	/* if we visited @root, we're done */
	if (pos == root)
		return NULL;

	/* if there's an unvisited sibling, visit its leftmost descendant */
	next = css_next_child(pos, pos->parent);
	if (next)
		return css_leftmost_descendant(next);

	/* no sibling left, visit parent */
	return pos->parent;
}

/**
 * css_has_online_children - does a css have online children
 * @css: the target css
 *
 * Returns %true if @css has any online children; otherwise, %false.  This
 * function can be called from any context but the caller is responsible
 * for synchronizing against on/offlining as necessary.
 */
bool css_has_online_children(struct cgroup_subsys_state *css)
{
	struct cgroup_subsys_state *child;
	bool ret = false;

	rcu_read_lock();
	css_for_each_child(child, css) {
		if (child->flags & CSS_ONLINE) {
			ret = true;
			break;
		}
	}
	rcu_read_unlock();
	return ret;
}

static struct css_set *css_task_iter_next_css_set(struct css_task_iter *it)
{
	struct list_head *l;
	struct cgrp_cset_link *link;
	struct css_set *cset;

	lockdep_assert_held(&css_set_lock);

	/* find the next threaded cset */
	if (it->tcset_pos) {
		l = it->tcset_pos->next;

		if (l != it->tcset_head) {
			it->tcset_pos = l;
			return container_of(l, struct css_set,
					    threaded_csets_node);
		}

		it->tcset_pos = NULL;
	}

	/* find the next cset */
	l = it->cset_pos;
	l = l->next;
	if (l == it->cset_head) {
		it->cset_pos = NULL;
		return NULL;
	}

	if (it->ss) {
		cset = container_of(l, struct css_set, e_cset_node[it->ss->id]);
	} else {
		link = list_entry(l, struct cgrp_cset_link, cset_link);
		cset = link->cset;
	}

	it->cset_pos = l;

	/* initialize threaded css_set walking */
	if (it->flags & CSS_TASK_ITER_THREADED) {
		if (it->cur_dcset)
			put_css_set_locked(it->cur_dcset);
		it->cur_dcset = cset;
		get_css_set(cset);

		it->tcset_head = &cset->threaded_csets;
		it->tcset_pos = &cset->threaded_csets;
	}

	return cset;
}

/**
 * css_task_iter_advance_css_set - advance a task itererator to the next css_set
 * @it: the iterator to advance
 *
 * Advance @it to the next css_set to walk.
 */
static void css_task_iter_advance_css_set(struct css_task_iter *it)
{
	struct css_set *cset;

	lockdep_assert_held(&css_set_lock);

	/* Advance to the next non-empty css_set */
	do {
		cset = css_task_iter_next_css_set(it);
		if (!cset) {
			it->task_pos = NULL;
			return;
		}
	} while (!css_set_populated(cset) && list_empty(&cset->dying_tasks));

	if (!list_empty(&cset->tasks)) {
		it->task_pos = cset->tasks.next;
		it->cur_tasks_head = &cset->tasks;
	} else if (!list_empty(&cset->mg_tasks)) {
		it->task_pos = cset->mg_tasks.next;
		it->cur_tasks_head = &cset->mg_tasks;
	} else {
		it->task_pos = cset->dying_tasks.next;
		it->cur_tasks_head = &cset->dying_tasks;
	}

	it->tasks_head = &cset->tasks;
	it->mg_tasks_head = &cset->mg_tasks;
	it->dying_tasks_head = &cset->dying_tasks;

	/*
	 * We don't keep css_sets locked across iteration steps and thus
	 * need to take steps to ensure that iteration can be resumed after
	 * the lock is re-acquired.  Iteration is performed at two levels -
	 * css_sets and tasks in them.
	 *
	 * Once created, a css_set never leaves its cgroup lists, so a
	 * pinned css_set is guaranteed to stay put and we can resume
	 * iteration afterwards.
	 *
	 * Tasks may leave @cset across iteration steps.  This is resolved
	 * by registering each iterator with the css_set currently being
	 * walked and making css_set_move_task() advance iterators whose
	 * next task is leaving.
	 */
	if (it->cur_cset) {
		list_del(&it->iters_node);
		put_css_set_locked(it->cur_cset);
	}
	get_css_set(cset);
	it->cur_cset = cset;
	list_add(&it->iters_node, &cset->task_iters);
}

static void css_task_iter_skip(struct css_task_iter *it,
			       struct task_struct *task)
{
	lockdep_assert_held(&css_set_lock);

	if (it->task_pos == &task->cg_list) {
		it->task_pos = it->task_pos->next;
		it->flags |= CSS_TASK_ITER_SKIPPED;
	}
}

static void css_task_iter_advance(struct css_task_iter *it)
{
	struct task_struct *task;

	lockdep_assert_held(&css_set_lock);
repeat:
	if (it->task_pos) {
		/*
		 * Advance iterator to find next entry.  cset->tasks is
		 * consumed first and then ->mg_tasks.  After ->mg_tasks,
		 * we move onto the next cset.
		 */
		if (it->flags & CSS_TASK_ITER_SKIPPED)
			it->flags &= ~CSS_TASK_ITER_SKIPPED;
		else
			it->task_pos = it->task_pos->next;

		if (it->task_pos == it->tasks_head) {
			it->task_pos = it->mg_tasks_head->next;
			it->cur_tasks_head = it->mg_tasks_head;
		}
		if (it->task_pos == it->mg_tasks_head) {
			it->task_pos = it->dying_tasks_head->next;
			it->cur_tasks_head = it->dying_tasks_head;
		}
		if (it->task_pos == it->dying_tasks_head)
			css_task_iter_advance_css_set(it);
	} else {
		/* called from start, proceed to the first cset */
		css_task_iter_advance_css_set(it);
	}

	if (!it->task_pos)
		return;

	task = list_entry(it->task_pos, struct task_struct, cg_list);

	if (it->flags & CSS_TASK_ITER_PROCS) {
		/* if PROCS, skip over tasks which aren't group leaders */
		if (!thread_group_leader(task))
			goto repeat;

		/* and dying leaders w/o live member threads */
		if (it->cur_tasks_head == it->dying_tasks_head &&
		    !atomic_read(&task->signal->live))
			goto repeat;
	} else {
		/* skip all dying ones */
		if (it->cur_tasks_head == it->dying_tasks_head)
			goto repeat;
	}
}

/**
 * css_task_iter_start - initiate task iteration
 * @css: the css to walk tasks of
 * @flags: CSS_TASK_ITER_* flags
 * @it: the task iterator to use
 *
 * Initiate iteration through the tasks of @css.  The caller can call
 * css_task_iter_next() to walk through the tasks until the function
 * returns NULL.  On completion of iteration, css_task_iter_end() must be
 * called.
 */
void css_task_iter_start(struct cgroup_subsys_state *css, unsigned int flags,
			 struct css_task_iter *it)
{
	/* no one should try to iterate before mounting cgroups */
	WARN_ON_ONCE(!use_task_css_set_links);

	memset(it, 0, sizeof(*it));

	spin_lock_irq(&css_set_lock);

	it->ss = css->ss;
	it->flags = flags;

	if (it->ss)
		it->cset_pos = &css->cgroup->e_csets[css->ss->id];
	else
		it->cset_pos = &css->cgroup->cset_links;

	it->cset_head = it->cset_pos;

	css_task_iter_advance(it);

	spin_unlock_irq(&css_set_lock);
}

/**
 * css_task_iter_next - return the next task for the iterator
 * @it: the task iterator being iterated
 *
 * The "next" function for task iteration.  @it should have been
 * initialized via css_task_iter_start().  Returns NULL when the iteration
 * reaches the end.
 */
struct task_struct *css_task_iter_next(struct css_task_iter *it)
{
	if (it->cur_task) {
		put_task_struct(it->cur_task);
		it->cur_task = NULL;
	}

	spin_lock_irq(&css_set_lock);

	/* @it may be half-advanced by skips, finish advancing */
	if (it->flags & CSS_TASK_ITER_SKIPPED)
		css_task_iter_advance(it);

	if (it->task_pos) {
		it->cur_task = list_entry(it->task_pos, struct task_struct,
					  cg_list);
		get_task_struct(it->cur_task);
		css_task_iter_advance(it);
	}

	spin_unlock_irq(&css_set_lock);

	return it->cur_task;
}

/**
 * css_task_iter_end - finish task iteration
 * @it: the task iterator to finish
 *
 * Finish task iteration started by css_task_iter_start().
 */
void css_task_iter_end(struct css_task_iter *it)
{
	if (it->cur_cset) {
		spin_lock_irq(&css_set_lock);
		list_del(&it->iters_node);
		put_css_set_locked(it->cur_cset);
		spin_unlock_irq(&css_set_lock);
	}

	if (it->cur_dcset)
		put_css_set(it->cur_dcset);

	if (it->cur_task)
		put_task_struct(it->cur_task);
}

static void cgroup_procs_release(struct kernfs_open_file *of)
{
	struct cgroup_file_ctx *ctx = of->priv;

	if (ctx->procs.started)
		css_task_iter_end(&ctx->procs.iter);
}

static void *cgroup_procs_next(struct seq_file *s, void *v, loff_t *pos)
{
	struct kernfs_open_file *of = s->private;
	struct cgroup_file_ctx *ctx = of->priv;

	if (pos)
		(*pos)++;

	return css_task_iter_next(&ctx->procs.iter);
}

static void *__cgroup_procs_start(struct seq_file *s, loff_t *pos,
				  unsigned int iter_flags)
{
	struct kernfs_open_file *of = s->private;
	struct cgroup *cgrp = seq_css(s)->cgroup;
	struct cgroup_file_ctx *ctx = of->priv;
	struct css_task_iter *it = &ctx->procs.iter;

	/*
	 * When a seq_file is seeked, it's always traversed sequentially
	 * from position 0, so we can simply keep iterating on !0 *pos.
	 */
	if (!ctx->procs.started) {
		if (WARN_ON_ONCE((*pos)))
			return ERR_PTR(-EINVAL);
		css_task_iter_start(&cgrp->self, iter_flags, it);
		ctx->procs.started = true;
	} else if (!(*pos)) {
		css_task_iter_end(it);
		css_task_iter_start(&cgrp->self, iter_flags, it);
	} else
		return it->cur_task;

	return cgroup_procs_next(s, NULL, NULL);
}

static void *cgroup_procs_start(struct seq_file *s, loff_t *pos)
{
	struct cgroup *cgrp = seq_css(s)->cgroup;

	/*
	 * All processes of a threaded subtree belong to the domain cgroup
	 * of the subtree.  Only threads can be distributed across the
	 * subtree.  Reject reads on cgroup.procs in the subtree proper.
	 * They're always empty anyway.
	 */
	if (cgroup_is_threaded(cgrp))
		return ERR_PTR(-EOPNOTSUPP);

	return __cgroup_procs_start(s, pos, CSS_TASK_ITER_PROCS |
					    CSS_TASK_ITER_THREADED);
}

static int cgroup_procs_show(struct seq_file *s, void *v)
{
	seq_printf(s, "%d\n", task_pid_vnr(v));
	return 0;
}

static int cgroup_procs_write_permission(struct cgroup *src_cgrp,
					 struct cgroup *dst_cgrp,
					 struct super_block *sb,
					 struct cgroup_namespace *ns)
{
	struct cgroup *com_cgrp = src_cgrp;
	struct inode *inode;
	int ret;

	lockdep_assert_held(&cgroup_mutex);

	/* find the common ancestor */
	while (!cgroup_is_descendant(dst_cgrp, com_cgrp))
		com_cgrp = cgroup_parent(com_cgrp);

	/* %current should be authorized to migrate to the common ancestor */
	inode = kernfs_get_inode(sb, com_cgrp->procs_file.kn);
	if (!inode)
		return -ENOMEM;

	ret = inode_permission(inode, MAY_WRITE);
	iput(inode);
	if (ret)
		return ret;

	/*
	 * If namespaces are delegation boundaries, %current must be able
	 * to see both source and destination cgroups from its namespace.
	 */
	if ((cgrp_dfl_root.flags & CGRP_ROOT_NS_DELEGATE) &&
	    (!cgroup_is_descendant(src_cgrp, ns->root_cset->dfl_cgrp) ||
	     !cgroup_is_descendant(dst_cgrp, ns->root_cset->dfl_cgrp)))
		return -ENOENT;

	return 0;
}

static ssize_t cgroup_procs_write(struct kernfs_open_file *of,
				  char *buf, size_t nbytes, loff_t off)
{
	struct cgroup_file_ctx *ctx = of->priv;
	struct cgroup *src_cgrp, *dst_cgrp;
	struct task_struct *task;
	const struct cred *saved_cred;
	ssize_t ret;

	dst_cgrp = cgroup_kn_lock_live(of->kn, false);
	if (!dst_cgrp)
		return -ENODEV;

	task = cgroup_procs_write_start(buf, true);
	ret = PTR_ERR_OR_ZERO(task);
	if (ret)
		goto out_unlock;

	/* find the source cgroup */
	spin_lock_irq(&css_set_lock);
	src_cgrp = task_cgroup_from_root(task, &cgrp_dfl_root);
	spin_unlock_irq(&css_set_lock);

	/*
	 * Process and thread migrations follow same delegation rule. Check
	 * permissions using the credentials from file open to protect against
	 * inherited fd attacks.
	 */
	saved_cred = override_creds(of->file->f_cred);
	ret = cgroup_procs_write_permission(src_cgrp, dst_cgrp,
					    of->file->f_path.dentry->d_sb,
					    ctx->ns);
	revert_creds(saved_cred);
	if (ret)
		goto out_finish;

	ret = cgroup_attach_task(dst_cgrp, task, true);

out_finish:
	cgroup_procs_write_finish(task);
out_unlock:
	cgroup_kn_unlock(of->kn);

	return ret ?: nbytes;
}

static void *cgroup_threads_start(struct seq_file *s, loff_t *pos)
{
	return __cgroup_procs_start(s, pos, 0);
}

static ssize_t cgroup_threads_write(struct kernfs_open_file *of,
				    char *buf, size_t nbytes, loff_t off)
{
	struct cgroup_file_ctx *ctx = of->priv;
	struct cgroup *src_cgrp, *dst_cgrp;
	struct task_struct *task;
	const struct cred *saved_cred;
	ssize_t ret;

	buf = strstrip(buf);

	dst_cgrp = cgroup_kn_lock_live(of->kn, false);
	if (!dst_cgrp)
		return -ENODEV;

	task = cgroup_procs_write_start(buf, false);
	ret = PTR_ERR_OR_ZERO(task);
	if (ret)
		goto out_unlock;

	/* find the source cgroup */
	spin_lock_irq(&css_set_lock);
	src_cgrp = task_cgroup_from_root(task, &cgrp_dfl_root);
	spin_unlock_irq(&css_set_lock);

	/*
	 * Process and thread migrations follow same delegation rule. Check
	 * permissions using the credentials from file open to protect against
	 * inherited fd attacks.
	 */
	saved_cred = override_creds(of->file->f_cred);
	ret = cgroup_procs_write_permission(src_cgrp, dst_cgrp,
					    of->file->f_path.dentry->d_sb,
					    ctx->ns);
	revert_creds(saved_cred);
	if (ret)
		goto out_finish;

	/* and must be contained in the same domain */
	ret = -EOPNOTSUPP;
	if (src_cgrp->dom_cgrp != dst_cgrp->dom_cgrp)
		goto out_finish;

	ret = cgroup_attach_task(dst_cgrp, task, false);

out_finish:
	cgroup_procs_write_finish(task);
out_unlock:
	cgroup_kn_unlock(of->kn);

	return ret ?: nbytes;
}

/* cgroup core interface files for the default hierarchy */
static struct cftype cgroup_base_files[] = {
	{
		.name = "cgroup.type",
		.flags = CFTYPE_NOT_ON_ROOT,
		.seq_show = cgroup_type_show,
		.write = cgroup_type_write,
	},
	{
		.name = "cgroup.procs",
		.flags = CFTYPE_NS_DELEGATABLE,
		.file_offset = offsetof(struct cgroup, procs_file),
		.release = cgroup_procs_release,
		.seq_start = cgroup_procs_start,
		.seq_next = cgroup_procs_next,
		.seq_show = cgroup_procs_show,
		.write = cgroup_procs_write,
	},
	{
		.name = "cgroup.threads",
		.flags = CFTYPE_NS_DELEGATABLE,
		.release = cgroup_procs_release,
		.seq_start = cgroup_threads_start,
		.seq_next = cgroup_procs_next,
		.seq_show = cgroup_procs_show,
		.write = cgroup_threads_write,
	},
	{
		.name = "cgroup.controllers",
		.seq_show = cgroup_controllers_show,
	},
	{
		.name = "cgroup.subtree_control",
		.flags = CFTYPE_NS_DELEGATABLE,
		.seq_show = cgroup_subtree_control_show,
		.write = cgroup_subtree_control_write,
	},
	{
		.name = "cgroup.events",
		.flags = CFTYPE_NOT_ON_ROOT,
		.file_offset = offsetof(struct cgroup, events_file),
		.seq_show = cgroup_events_show,
	},
	{
		.name = "cgroup.max.descendants",
		.seq_show = cgroup_max_descendants_show,
		.write = cgroup_max_descendants_write,
	},
	{
		.name = "cgroup.max.depth",
		.seq_show = cgroup_max_depth_show,
		.write = cgroup_max_depth_write,
	},
	{
		.name = "cgroup.stat",
		.seq_show = cgroup_stat_show,
	},
	{
		.name = "cgroup.freeze",
		.flags = CFTYPE_NOT_ON_ROOT,
		.seq_show = cgroup_freeze_show,
		.write = cgroup_freeze_write,
	},
	{
		.name = "cpu.stat",
		.flags = CFTYPE_NOT_ON_ROOT,
		.seq_show = cpu_stat_show,
	},
#ifdef CONFIG_PSI
	{
		.name = "io.pressure",
		.seq_show = cgroup_io_pressure_show,
		.write = cgroup_io_pressure_write,
		.poll = cgroup_pressure_poll,
		.release = cgroup_pressure_release,
	},
	{
		.name = "memory.pressure",
		.seq_show = cgroup_memory_pressure_show,
		.write = cgroup_memory_pressure_write,
		.poll = cgroup_pressure_poll,
		.release = cgroup_pressure_release,
	},
	{
		.name = "cpu.pressure",
		.seq_show = cgroup_cpu_pressure_show,
		.write = cgroup_cpu_pressure_write,
		.poll = cgroup_pressure_poll,
		.release = cgroup_pressure_release,
	},
#endif /* CONFIG_PSI */
	{ }	/* terminate */
};

/*
 * css destruction is four-stage process.
 *
 * 1. Destruction starts.  Killing of the percpu_ref is initiated.
 *    Implemented in kill_css().
 *
 * 2. When the percpu_ref is confirmed to be visible as killed on all CPUs
 *    and thus css_tryget_online() is guaranteed to fail, the css can be
 *    offlined by invoking offline_css().  After offlining, the base ref is
 *    put.  Implemented in css_killed_work_fn().
 *
 * 3. When the percpu_ref reaches zero, the only possible remaining
 *    accessors are inside RCU read sections.  css_release() schedules the
 *    RCU callback.
 *
 * 4. After the grace period, the css can be freed.  Implemented in
 *    css_free_work_fn().
 *
 * It is actually hairier because both step 2 and 4 require process context
 * and thus involve punting to css->destroy_work adding two additional
 * steps to the already complex sequence.
 */
static void css_free_rwork_fn(struct work_struct *work)
{
	struct cgroup_subsys_state *css = container_of(to_rcu_work(work),
				struct cgroup_subsys_state, destroy_rwork);
	struct cgroup_subsys *ss = css->ss;
	struct cgroup *cgrp = css->cgroup;

	percpu_ref_exit(&css->refcnt);

	if (ss) {
		/* css free path */
		struct cgroup_subsys_state *parent = css->parent;
		int id = css->id;

		ss->css_free(css);
		cgroup_idr_remove(&ss->css_idr, id);
		cgroup_put(cgrp);

		if (parent)
			css_put(parent);
	} else {
		/* cgroup free path */
		atomic_dec(&cgrp->root->nr_cgrps);
		cgroup1_pidlist_destroy_all(cgrp);
		cancel_work_sync(&cgrp->release_agent_work);

		if (cgroup_parent(cgrp)) {
			/*
			 * We get a ref to the parent, and put the ref when
			 * this cgroup is being freed, so it's guaranteed
			 * that the parent won't be destroyed before its
			 * children.
			 */
			cgroup_put(cgroup_parent(cgrp));
			kernfs_put(cgrp->kn);
			psi_cgroup_free(cgrp);
			if (cgroup_on_dfl(cgrp))
				cgroup_rstat_exit(cgrp);
			kfree(cgrp);
		} else {
			/*
			 * This is root cgroup's refcnt reaching zero,
			 * which indicates that the root should be
			 * released.
			 */
			cgroup_destroy_root(cgrp->root);
		}
	}
}

static void css_release_work_fn(struct work_struct *work)
{
	struct cgroup_subsys_state *css =
		container_of(work, struct cgroup_subsys_state, destroy_work);
	struct cgroup_subsys *ss = css->ss;
	struct cgroup *cgrp = css->cgroup;

	mutex_lock(&cgroup_mutex);

	css->flags |= CSS_RELEASED;
	list_del_rcu(&css->sibling);

	if (ss) {
		/* css release path */
		if (!list_empty(&css->rstat_css_node)) {
			cgroup_rstat_flush(cgrp);
			list_del_rcu(&css->rstat_css_node);
		}

		cgroup_idr_replace(&ss->css_idr, NULL, css->id);
		if (ss->css_released)
			ss->css_released(css);
	} else {
		struct cgroup *tcgrp;

		/* cgroup release path */
		TRACE_CGROUP_PATH(release, cgrp);

		if (cgroup_on_dfl(cgrp))
			cgroup_rstat_flush(cgrp);

		spin_lock_irq(&css_set_lock);
		for (tcgrp = cgroup_parent(cgrp); tcgrp;
		     tcgrp = cgroup_parent(tcgrp))
			tcgrp->nr_dying_descendants--;
		spin_unlock_irq(&css_set_lock);

		cgroup_idr_remove(&cgrp->root->cgroup_idr, cgrp->id);
		cgrp->id = -1;

		/*
		 * There are two control paths which try to determine
		 * cgroup from dentry without going through kernfs -
		 * cgroupstats_build() and css_tryget_online_from_dir().
		 * Those are supported by RCU protecting clearing of
		 * cgrp->kn->priv backpointer.
		 */
		if (cgrp->kn)
			RCU_INIT_POINTER(*(void __rcu __force **)&cgrp->kn->priv,
					 NULL);
	}

	mutex_unlock(&cgroup_mutex);

	INIT_RCU_WORK(&css->destroy_rwork, css_free_rwork_fn);
	queue_rcu_work(cgroup_destroy_wq, &css->destroy_rwork);
}

static void css_release(struct percpu_ref *ref)
{
	struct cgroup_subsys_state *css =
		container_of(ref, struct cgroup_subsys_state, refcnt);

	INIT_WORK(&css->destroy_work, css_release_work_fn);
	queue_work(cgroup_destroy_wq, &css->destroy_work);
}

static void init_and_link_css(struct cgroup_subsys_state *css,
			      struct cgroup_subsys *ss, struct cgroup *cgrp)
{
	lockdep_assert_held(&cgroup_mutex);

	cgroup_get_live(cgrp);

	memset(css, 0, sizeof(*css));
	css->cgroup = cgrp;
	css->ss = ss;
	css->id = -1;
	INIT_LIST_HEAD(&css->sibling);
	INIT_LIST_HEAD(&css->children);
	INIT_LIST_HEAD(&css->rstat_css_node);
	css->serial_nr = css_serial_nr_next++;
	atomic_set(&css->online_cnt, 0);

	if (cgroup_parent(cgrp)) {
		css->parent = cgroup_css(cgroup_parent(cgrp), ss);
		css_get(css->parent);
	}

	if (cgroup_on_dfl(cgrp) && ss->css_rstat_flush)
		list_add_rcu(&css->rstat_css_node, &cgrp->rstat_css_list);

	BUG_ON(cgroup_css(cgrp, ss));
}

/* invoke ->css_online() on a new CSS and mark it online if successful */
static int online_css(struct cgroup_subsys_state *css)
{
	struct cgroup_subsys *ss = css->ss;
	int ret = 0;

	lockdep_assert_held(&cgroup_mutex);

	if (ss->css_online)
		ret = ss->css_online(css);
	if (!ret) {
		css->flags |= CSS_ONLINE;
		rcu_assign_pointer(css->cgroup->subsys[ss->id], css);

		atomic_inc(&css->online_cnt);
		if (css->parent)
			atomic_inc(&css->parent->online_cnt);
	}
	return ret;
}

/* if the CSS is online, invoke ->css_offline() on it and mark it offline */
static void offline_css(struct cgroup_subsys_state *css)
{
	struct cgroup_subsys *ss = css->ss;

	lockdep_assert_held(&cgroup_mutex);

	if (!(css->flags & CSS_ONLINE))
		return;

	if (ss->css_offline)
		ss->css_offline(css);

	css->flags &= ~CSS_ONLINE;
	RCU_INIT_POINTER(css->cgroup->subsys[ss->id], NULL);

	wake_up_all(&css->cgroup->offline_waitq);
}

/**
 * css_create - create a cgroup_subsys_state
 * @cgrp: the cgroup new css will be associated with
 * @ss: the subsys of new css
 *
 * Create a new css associated with @cgrp - @ss pair.  On success, the new
 * css is online and installed in @cgrp.  This function doesn't create the
 * interface files.  Returns 0 on success, -errno on failure.
 */
static struct cgroup_subsys_state *css_create(struct cgroup *cgrp,
					      struct cgroup_subsys *ss)
{
	struct cgroup *parent = cgroup_parent(cgrp);
	struct cgroup_subsys_state *parent_css = cgroup_css(parent, ss);
	struct cgroup_subsys_state *css;
	int err;

	lockdep_assert_held(&cgroup_mutex);

	css = ss->css_alloc(parent_css);
	if (!css)
		css = ERR_PTR(-ENOMEM);
	if (IS_ERR(css))
		return css;

	init_and_link_css(css, ss, cgrp);

	err = percpu_ref_init(&css->refcnt, css_release, 0, GFP_KERNEL);
	if (err)
		goto err_free_css;

	err = cgroup_idr_alloc(&ss->css_idr, NULL, 2, 0, GFP_KERNEL);
	if (err < 0)
		goto err_free_css;
	css->id = err;

	/* @css is ready to be brought online now, make it visible */
	list_add_tail_rcu(&css->sibling, &parent_css->children);
	cgroup_idr_replace(&ss->css_idr, css, css->id);

	err = online_css(css);
	if (err)
		goto err_list_del;

	if (ss->broken_hierarchy && !ss->warned_broken_hierarchy &&
	    cgroup_parent(parent)) {
		pr_warn("%s (%d) created nested cgroup for controller \"%s\" which has incomplete hierarchy support. Nested cgroups may change behavior in the future.\n",
			current->comm, current->pid, ss->name);
		if (!strcmp(ss->name, "memory"))
			pr_warn("\"memory\" requires setting use_hierarchy to 1 on the root\n");
		ss->warned_broken_hierarchy = true;
	}

	return css;

err_list_del:
	list_del_rcu(&css->sibling);
err_free_css:
	list_del_rcu(&css->rstat_css_node);
	INIT_RCU_WORK(&css->destroy_rwork, css_free_rwork_fn);
	queue_rcu_work(cgroup_destroy_wq, &css->destroy_rwork);
	return ERR_PTR(err);
}

/*
 * The returned cgroup is fully initialized including its control mask, but
 * it isn't associated with its kernfs_node and doesn't have the control
 * mask applied.
 */
static struct cgroup *cgroup_create(struct cgroup *parent)
{
	struct cgroup_root *root = parent->root;
	struct cgroup *cgrp, *tcgrp;
	int level = parent->level + 1;
	int ret;

	/* allocate the cgroup and its ID, 0 is reserved for the root */
	cgrp = kzalloc(struct_size(cgrp, ancestor_ids, (level + 1)),
		       GFP_KERNEL);
	if (!cgrp)
		return ERR_PTR(-ENOMEM);

	ret = percpu_ref_init(&cgrp->self.refcnt, css_release, 0, GFP_KERNEL);
	if (ret)
		goto out_free_cgrp;

	if (cgroup_on_dfl(parent)) {
		ret = cgroup_rstat_init(cgrp);
		if (ret)
			goto out_cancel_ref;
	}

	/*
	 * Temporarily set the pointer to NULL, so idr_find() won't return
	 * a half-baked cgroup.
	 */
	cgrp->id = cgroup_idr_alloc(&root->cgroup_idr, NULL, 2, 0, GFP_KERNEL);
	if (cgrp->id < 0) {
		ret = -ENOMEM;
		goto out_stat_exit;
	}

	init_cgroup_housekeeping(cgrp);

	cgrp->self.parent = &parent->self;
	cgrp->root = root;
	cgrp->level = level;

	ret = psi_cgroup_alloc(cgrp);
	if (ret)
		goto out_idr_free;

	ret = cgroup_bpf_inherit(cgrp);
	if (ret)
		goto out_psi_free;

	/*
	 * New cgroup inherits effective freeze counter, and
	 * if the parent has to be frozen, the child has too.
	 */
	cgrp->freezer.e_freeze = parent->freezer.e_freeze;
	if (cgrp->freezer.e_freeze) {
		/*
		 * Set the CGRP_FREEZE flag, so when a process will be
		 * attached to the child cgroup, it will become frozen.
		 * At this point the new cgroup is unpopulated, so we can
		 * consider it frozen immediately.
		 */
		set_bit(CGRP_FREEZE, &cgrp->flags);
		set_bit(CGRP_FROZEN, &cgrp->flags);
	}

	spin_lock_irq(&css_set_lock);
	for (tcgrp = cgrp; tcgrp; tcgrp = cgroup_parent(tcgrp)) {
		cgrp->ancestor_ids[tcgrp->level] = tcgrp->id;

		if (tcgrp != cgrp) {
			tcgrp->nr_descendants++;

			/*
			 * If the new cgroup is frozen, all ancestor cgroups
			 * get a new frozen descendant, but their state can't
			 * change because of this.
			 */
			if (cgrp->freezer.e_freeze)
				tcgrp->freezer.nr_frozen_descendants++;
		}
	}
	spin_unlock_irq(&css_set_lock);

	if (notify_on_release(parent))
		set_bit(CGRP_NOTIFY_ON_RELEASE, &cgrp->flags);

	if (test_bit(CGRP_CPUSET_CLONE_CHILDREN, &parent->flags))
		set_bit(CGRP_CPUSET_CLONE_CHILDREN, &cgrp->flags);

	cgrp->self.serial_nr = css_serial_nr_next++;

	/* allocation complete, commit to creation */
	list_add_tail_rcu(&cgrp->self.sibling, &cgroup_parent(cgrp)->self.children);
	atomic_inc(&root->nr_cgrps);
	cgroup_get_live(parent);

	/*
	 * @cgrp is now fully operational.  If something fails after this
	 * point, it'll be released via the normal destruction path.
	 */
	cgroup_idr_replace(&root->cgroup_idr, cgrp, cgrp->id);

	/*
	 * On the default hierarchy, a child doesn't automatically inherit
	 * subtree_control from the parent.  Each is configured manually.
	 */
	if (!cgroup_on_dfl(cgrp))
		cgrp->subtree_control = cgroup_control(cgrp);

	cgroup_propagate_control(cgrp);

	return cgrp;

out_psi_free:
	psi_cgroup_free(cgrp);
out_idr_free:
	cgroup_idr_remove(&root->cgroup_idr, cgrp->id);
out_stat_exit:
	if (cgroup_on_dfl(parent))
		cgroup_rstat_exit(cgrp);
out_cancel_ref:
	percpu_ref_exit(&cgrp->self.refcnt);
out_free_cgrp:
	kfree(cgrp);
	return ERR_PTR(ret);
}

static bool cgroup_check_hierarchy_limits(struct cgroup *parent)
{
	struct cgroup *cgroup;
	int ret = false;
	int level = 1;

	lockdep_assert_held(&cgroup_mutex);

	for (cgroup = parent; cgroup; cgroup = cgroup_parent(cgroup)) {
		if (cgroup->nr_descendants >= cgroup->max_descendants)
			goto fail;

		if (level > cgroup->max_depth)
			goto fail;

		level++;
	}

	ret = true;
fail:
	return ret;
}

int cgroup_mkdir(struct kernfs_node *parent_kn, const char *name, umode_t mode)
{
	struct cgroup *parent, *cgrp;
	struct kernfs_node *kn;
	int ret;

	/* do not accept '\n' to prevent making /proc/<pid>/cgroup unparsable */
	if (strchr(name, '\n'))
		return -EINVAL;

	parent = cgroup_kn_lock_live(parent_kn, false);
	if (!parent)
		return -ENODEV;

	if (!cgroup_check_hierarchy_limits(parent)) {
		ret = -EAGAIN;
		goto out_unlock;
	}

	cgrp = cgroup_create(parent);
	if (IS_ERR(cgrp)) {
		ret = PTR_ERR(cgrp);
		goto out_unlock;
	}

	/* create the directory */
	kn = kernfs_create_dir(parent->kn, name, mode, cgrp);
	if (IS_ERR(kn)) {
		ret = PTR_ERR(kn);
		goto out_destroy;
	}
	cgrp->kn = kn;

	/*
	 * This extra ref will be put in cgroup_free_fn() and guarantees
	 * that @cgrp->kn is always accessible.
	 */
	kernfs_get(kn);

	ret = cgroup_kn_set_ugid(kn);
	if (ret)
		goto out_destroy;

	ret = css_populate_dir(&cgrp->self);
	if (ret)
		goto out_destroy;

	ret = cgroup_apply_control_enable(cgrp);
	if (ret)
		goto out_destroy;

	TRACE_CGROUP_PATH(mkdir, cgrp);

	/* let's create and online css's */
	kernfs_activate(kn);

	ret = 0;
	goto out_unlock;

out_destroy:
	cgroup_destroy_locked(cgrp);
out_unlock:
	cgroup_kn_unlock(parent_kn);
	return ret;
}

/*
 * This is called when the refcnt of a css is confirmed to be killed.
 * css_tryget_online() is now guaranteed to fail.  Tell the subsystem to
 * initate destruction and put the css ref from kill_css().
 */
static void css_killed_work_fn(struct work_struct *work)
{
	struct cgroup_subsys_state *css =
		container_of(work, struct cgroup_subsys_state, destroy_work);

	mutex_lock(&cgroup_mutex);

	do {
		offline_css(css);
		css_put(css);
		/* @css can't go away while we're holding cgroup_mutex */
		css = css->parent;
	} while (css && atomic_dec_and_test(&css->online_cnt));

	mutex_unlock(&cgroup_mutex);
}

/* css kill confirmation processing requires process context, bounce */
static void css_killed_ref_fn(struct percpu_ref *ref)
{
	struct cgroup_subsys_state *css =
		container_of(ref, struct cgroup_subsys_state, refcnt);

	if (atomic_dec_and_test(&css->online_cnt)) {
		INIT_WORK(&css->destroy_work, css_killed_work_fn);
		queue_work(cgroup_destroy_wq, &css->destroy_work);
	}
}

/**
 * kill_css - destroy a css
 * @css: css to destroy
 *
 * This function initiates destruction of @css by removing cgroup interface
 * files and putting its base reference.  ->css_offline() will be invoked
 * asynchronously once css_tryget_online() is guaranteed to fail and when
 * the reference count reaches zero, @css will be released.
 */
static void kill_css(struct cgroup_subsys_state *css)
{
	lockdep_assert_held(&cgroup_mutex);

	if (css->flags & CSS_DYING)
		return;

	css->flags |= CSS_DYING;

	/*
	 * This must happen before css is disassociated with its cgroup.
	 * See seq_css() for details.
	 */
	css_clear_dir(css);

	/*
	 * Killing would put the base ref, but we need to keep it alive
	 * until after ->css_offline().
	 */
	css_get(css);

	/*
	 * cgroup core guarantees that, by the time ->css_offline() is
	 * invoked, no new css reference will be given out via
	 * css_tryget_online().  We can't simply call percpu_ref_kill() and
	 * proceed to offlining css's because percpu_ref_kill() doesn't
	 * guarantee that the ref is seen as killed on all CPUs on return.
	 *
	 * Use percpu_ref_kill_and_confirm() to get notifications as each
	 * css is confirmed to be seen as killed on all CPUs.
	 */
	percpu_ref_kill_and_confirm(&css->refcnt, css_killed_ref_fn);
}

/**
 * cgroup_destroy_locked - the first stage of cgroup destruction
 * @cgrp: cgroup to be destroyed
 *
 * css's make use of percpu refcnts whose killing latency shouldn't be
 * exposed to userland and are RCU protected.  Also, cgroup core needs to
 * guarantee that css_tryget_online() won't succeed by the time
 * ->css_offline() is invoked.  To satisfy all the requirements,
 * destruction is implemented in the following two steps.
 *
 * s1. Verify @cgrp can be destroyed and mark it dying.  Remove all
 *     userland visible parts and start killing the percpu refcnts of
 *     css's.  Set up so that the next stage will be kicked off once all
 *     the percpu refcnts are confirmed to be killed.
 *
 * s2. Invoke ->css_offline(), mark the cgroup dead and proceed with the
 *     rest of destruction.  Once all cgroup references are gone, the
 *     cgroup is RCU-freed.
 *
 * This function implements s1.  After this step, @cgrp is gone as far as
 * the userland is concerned and a new cgroup with the same name may be
 * created.  As cgroup doesn't care about the names internally, this
 * doesn't cause any problem.
 */
static int cgroup_destroy_locked(struct cgroup *cgrp)
	__releases(&cgroup_mutex) __acquires(&cgroup_mutex)
{
	struct cgroup *tcgrp, *parent = cgroup_parent(cgrp);
	struct cgroup_subsys_state *css;
	struct cgrp_cset_link *link;
	int ssid;

	lockdep_assert_held(&cgroup_mutex);

	/*
	 * Only migration can raise populated from zero and we're already
	 * holding cgroup_mutex.
	 */
	if (cgroup_is_populated(cgrp))
		return -EBUSY;

	/*
	 * Make sure there's no live children.  We can't test emptiness of
	 * ->self.children as dead children linger on it while being
	 * drained; otherwise, "rmdir parent/child parent" may fail.
	 */
	if (css_has_online_children(&cgrp->self))
		return -EBUSY;

	/*
	 * Mark @cgrp and the associated csets dead.  The former prevents
	 * further task migration and child creation by disabling
	 * cgroup_lock_live_group().  The latter makes the csets ignored by
	 * the migration path.
	 */
	cgrp->self.flags &= ~CSS_ONLINE;

	spin_lock_irq(&css_set_lock);
	list_for_each_entry(link, &cgrp->cset_links, cset_link)
		link->cset->dead = true;
	spin_unlock_irq(&css_set_lock);

	/* initiate massacre of all css's */
	for_each_css(css, ssid, cgrp)
		kill_css(css);

	/* clear and remove @cgrp dir, @cgrp has an extra ref on its kn */
	css_clear_dir(&cgrp->self);
	kernfs_remove(cgrp->kn);

	if (parent && cgroup_is_threaded(cgrp))
		parent->nr_threaded_children--;

	spin_lock_irq(&css_set_lock);
	for (tcgrp = cgroup_parent(cgrp); tcgrp; tcgrp = cgroup_parent(tcgrp)) {
		tcgrp->nr_descendants--;
		tcgrp->nr_dying_descendants++;
		/*
		 * If the dying cgroup is frozen, decrease frozen descendants
		 * counters of ancestor cgroups.
		 */
		if (test_bit(CGRP_FROZEN, &cgrp->flags))
			tcgrp->freezer.nr_frozen_descendants--;
	}
	spin_unlock_irq(&css_set_lock);

	cgroup1_check_for_release(parent);

	cgroup_bpf_offline(cgrp);

	/* put the base reference */
	percpu_ref_kill(&cgrp->self.refcnt);

	return 0;
};

int cgroup_rmdir(struct kernfs_node *kn)
{
	struct cgroup *cgrp;
	int ret = 0;

	cgrp = cgroup_kn_lock_live(kn, false);
	if (!cgrp)
		return 0;

	ret = cgroup_destroy_locked(cgrp);
	if (!ret)
		TRACE_CGROUP_PATH(rmdir, cgrp);

	cgroup_kn_unlock(kn);
	return ret;
}

static struct kernfs_syscall_ops cgroup_kf_syscall_ops = {
	.show_options		= cgroup_show_options,
	.mkdir			= cgroup_mkdir,
	.rmdir			= cgroup_rmdir,
	.show_path		= cgroup_show_path,
};

static void __init cgroup_init_subsys(struct cgroup_subsys *ss, bool early)
{
	struct cgroup_subsys_state *css;

	pr_debug("Initializing cgroup subsys %s\n", ss->name);

	mutex_lock(&cgroup_mutex);

	idr_init(&ss->css_idr);
	INIT_LIST_HEAD(&ss->cfts);

	/* Create the root cgroup state for this subsystem */
	ss->root = &cgrp_dfl_root;
	css = ss->css_alloc(cgroup_css(&cgrp_dfl_root.cgrp, ss));
	/* We don't handle early failures gracefully */
	BUG_ON(IS_ERR(css));
	init_and_link_css(css, ss, &cgrp_dfl_root.cgrp);

	/*
	 * Root csses are never destroyed and we can't initialize
	 * percpu_ref during early init.  Disable refcnting.
	 */
	css->flags |= CSS_NO_REF;

	if (early) {
		/* allocation can't be done safely during early init */
		css->id = 1;
	} else {
		css->id = cgroup_idr_alloc(&ss->css_idr, css, 1, 2, GFP_KERNEL);
		BUG_ON(css->id < 0);
	}

	/* Update the init_css_set to contain a subsys
	 * pointer to this state - since the subsystem is
	 * newly registered, all tasks and hence the
	 * init_css_set is in the subsystem's root cgroup. */
	init_css_set.subsys[ss->id] = css;

	have_fork_callback |= (bool)ss->fork << ss->id;
	have_exit_callback |= (bool)ss->exit << ss->id;
	have_release_callback |= (bool)ss->release << ss->id;
	have_canfork_callback |= (bool)ss->can_fork << ss->id;

	/* At system boot, before all subsystems have been
	 * registered, no tasks have been forked, so we don't
	 * need to invoke fork callbacks here. */
	BUG_ON(!list_empty(&init_task.tasks));

	BUG_ON(online_css(css));

	mutex_unlock(&cgroup_mutex);
}

/**
 * cgroup_init_early - cgroup initialization at system boot
 *
 * Initialize cgroups at system boot, and initialize any
 * subsystems that request early init.
 */
int __init cgroup_init_early(void)
{
	static struct cgroup_fs_context __initdata ctx;
	struct cgroup_subsys *ss;
	int i;

	ctx.root = &cgrp_dfl_root;
	init_cgroup_root(&ctx);
	cgrp_dfl_root.cgrp.self.flags |= CSS_NO_REF;

	RCU_INIT_POINTER(init_task.cgroups, &init_css_set);

	for_each_subsys(ss, i) {
		WARN(!ss->css_alloc || !ss->css_free || ss->name || ss->id,
		     "invalid cgroup_subsys %d:%s css_alloc=%p css_free=%p id:name=%d:%s\n",
		     i, cgroup_subsys_name[i], ss->css_alloc, ss->css_free,
		     ss->id, ss->name);
		WARN(strlen(cgroup_subsys_name[i]) > MAX_CGROUP_TYPE_NAMELEN,
		     "cgroup_subsys_name %s too long\n", cgroup_subsys_name[i]);

		ss->id = i;
		ss->name = cgroup_subsys_name[i];
		if (!ss->legacy_name)
			ss->legacy_name = cgroup_subsys_name[i];

		if (ss->early_init)
			cgroup_init_subsys(ss, true);
	}
	return 0;
}

<<<<<<< HEAD
static u16 cgroup_disable_mask __initdata;
static u16 cgroup_enable_mask __initdata;
static int __init cgroup_disable(char *str);

=======
>>>>>>> a5112e98
/**
 * cgroup_init - cgroup initialization
 *
 * Register cgroup filesystem and /proc file, and initialize
 * any subsystems that didn't request early init.
 */
int __init cgroup_init(void)
{
	struct cgroup_subsys *ss;
	int ssid;

	BUILD_BUG_ON(CGROUP_SUBSYS_COUNT > 16);
	BUG_ON(cgroup_init_cftypes(NULL, cgroup_base_files));
	BUG_ON(cgroup_init_cftypes(NULL, cgroup1_base_files));

	cgroup_rstat_boot();

	/*
	 * The latency of the synchronize_rcu() is too high for cgroups,
	 * avoid it at the cost of forcing all readers into the slow path.
	 */
	rcu_sync_enter_start(&cgroup_threadgroup_rwsem.rss);

	get_user_ns(init_cgroup_ns.user_ns);

	mutex_lock(&cgroup_mutex);

	/*
	 * Add init_css_set to the hash table so that dfl_root can link to
	 * it during init.
	 */
	hash_add(css_set_table, &init_css_set.hlist,
		 css_set_hash(init_css_set.subsys));

	BUG_ON(cgroup_setup_root(&cgrp_dfl_root, 0));

	mutex_unlock(&cgroup_mutex);

	/* Apply an implicit disable... */
	cgroup_disable("memory");

	/* ...knowing that an explicit enable will override it. */
	cgroup_disable_mask &= ~cgroup_enable_mask;

	for_each_subsys(ss, ssid) {
		if (ss->early_init) {
			struct cgroup_subsys_state *css =
				init_css_set.subsys[ss->id];

			css->id = cgroup_idr_alloc(&ss->css_idr, css, 1, 2,
						   GFP_KERNEL);
			BUG_ON(css->id < 0);
		} else {
			cgroup_init_subsys(ss, false);
		}

		list_add_tail(&init_css_set.e_cset_node[ssid],
			      &cgrp_dfl_root.cgrp.e_csets[ssid]);

		/*
		 * Setting dfl_root subsys_mask needs to consider the
		 * disabled flag and cftype registration needs kmalloc,
		 * both of which aren't available during early_init.
		 */
		if (!cgroup_ssid_enabled(ssid))
			continue;

		if (cgroup1_ssid_disabled(ssid))
			printk(KERN_INFO "Disabling %s control group subsystem in v1 mounts\n",
			       ss->name);

		cgrp_dfl_root.subsys_mask |= 1 << ss->id;

		/* implicit controllers must be threaded too */
		WARN_ON(ss->implicit_on_dfl && !ss->threaded);

		if (ss->implicit_on_dfl)
			cgrp_dfl_implicit_ss_mask |= 1 << ss->id;
		else if (!ss->dfl_cftypes)
			cgrp_dfl_inhibit_ss_mask |= 1 << ss->id;

		if (ss->threaded)
			cgrp_dfl_threaded_ss_mask |= 1 << ss->id;

		if (ss->dfl_cftypes == ss->legacy_cftypes) {
			WARN_ON(cgroup_add_cftypes(ss, ss->dfl_cftypes));
		} else {
			WARN_ON(cgroup_add_dfl_cftypes(ss, ss->dfl_cftypes));
			WARN_ON(cgroup_add_legacy_cftypes(ss, ss->legacy_cftypes));
		}

		if (ss->bind)
			ss->bind(init_css_set.subsys[ssid]);

		mutex_lock(&cgroup_mutex);
		css_populate_dir(init_css_set.subsys[ssid]);
		mutex_unlock(&cgroup_mutex);
	}

	/* init_css_set.subsys[] has been updated, re-hash */
	hash_del(&init_css_set.hlist);
	hash_add(css_set_table, &init_css_set.hlist,
		 css_set_hash(init_css_set.subsys));

	WARN_ON(sysfs_create_mount_point(fs_kobj, "cgroup"));
	WARN_ON(register_filesystem(&cgroup_fs_type));
	WARN_ON(register_filesystem(&cgroup2_fs_type));
	WARN_ON(!proc_create_single("cgroups", 0, NULL, proc_cgroupstats_show));
#ifdef CONFIG_CPUSETS
	WARN_ON(register_filesystem(&cpuset_fs_type));
#endif

	return 0;
}

static int __init cgroup_wq_init(void)
{
	/*
	 * There isn't much point in executing destruction path in
	 * parallel.  Good chunk is serialized with cgroup_mutex anyway.
	 * Use 1 for @max_active.
	 *
	 * We would prefer to do this in cgroup_init() above, but that
	 * is called before init_workqueues(): so leave this until after.
	 */
	cgroup_destroy_wq = alloc_workqueue("cgroup_destroy", 0, 1);
	BUG_ON(!cgroup_destroy_wq);
	return 0;
}
core_initcall(cgroup_wq_init);

void cgroup_path_from_kernfs_id(const union kernfs_node_id *id,
					char *buf, size_t buflen)
{
	struct kernfs_node *kn;

	kn = kernfs_get_node_by_id(cgrp_dfl_root.kf_root, id);
	if (!kn)
		return;
	kernfs_path(kn, buf, buflen);
	kernfs_put(kn);
}

/*
 * proc_cgroup_show()
 *  - Print task's cgroup paths into seq_file, one line for each hierarchy
 *  - Used for /proc/<pid>/cgroup.
 */
int proc_cgroup_show(struct seq_file *m, struct pid_namespace *ns,
		     struct pid *pid, struct task_struct *tsk)
{
	char *buf;
	int retval;
	struct cgroup_root *root;

	retval = -ENOMEM;
	buf = kmalloc(PATH_MAX, GFP_KERNEL);
	if (!buf)
		goto out;

	mutex_lock(&cgroup_mutex);
	spin_lock_irq(&css_set_lock);

	for_each_root(root) {
		struct cgroup_subsys *ss;
		struct cgroup *cgrp;
		int ssid, count = 0;

		if (root == &cgrp_dfl_root && !cgrp_dfl_visible)
			continue;

		seq_printf(m, "%d:", root->hierarchy_id);
		if (root != &cgrp_dfl_root)
			for_each_subsys(ss, ssid)
				if (root->subsys_mask & (1 << ssid))
					seq_printf(m, "%s%s", count++ ? "," : "",
						   ss->legacy_name);
		if (strlen(root->name))
			seq_printf(m, "%sname=%s", count ? "," : "",
				   root->name);
		seq_putc(m, ':');

		cgrp = task_cgroup_from_root(tsk, root);

		/*
		 * On traditional hierarchies, all zombie tasks show up as
		 * belonging to the root cgroup.  On the default hierarchy,
		 * while a zombie doesn't show up in "cgroup.procs" and
		 * thus can't be migrated, its /proc/PID/cgroup keeps
		 * reporting the cgroup it belonged to before exiting.  If
		 * the cgroup is removed before the zombie is reaped,
		 * " (deleted)" is appended to the cgroup path.
		 */
		if (cgroup_on_dfl(cgrp) || !(tsk->flags & PF_EXITING)) {
			retval = cgroup_path_ns_locked(cgrp, buf, PATH_MAX,
						current->nsproxy->cgroup_ns);
			if (retval >= PATH_MAX)
				retval = -ENAMETOOLONG;
			if (retval < 0)
				goto out_unlock;

			seq_puts(m, buf);
		} else {
			seq_puts(m, "/");
		}

		if (cgroup_on_dfl(cgrp) && cgroup_is_dead(cgrp))
			seq_puts(m, " (deleted)\n");
		else
			seq_putc(m, '\n');
	}

	retval = 0;
out_unlock:
	spin_unlock_irq(&css_set_lock);
	mutex_unlock(&cgroup_mutex);
	kfree(buf);
out:
	return retval;
}

/**
 * cgroup_fork - initialize cgroup related fields during copy_process()
 * @child: pointer to task_struct of forking parent process.
 *
 * A task is associated with the init_css_set until cgroup_post_fork()
 * attaches it to the parent's css_set.  Empty cg_list indicates that
 * @child isn't holding reference to its css_set.
 */
void cgroup_fork(struct task_struct *child)
{
	RCU_INIT_POINTER(child->cgroups, &init_css_set);
	INIT_LIST_HEAD(&child->cg_list);
}

/**
 * cgroup_can_fork - called on a new task before the process is exposed
 * @child: the task in question.
 *
 * This calls the subsystem can_fork() callbacks. If the can_fork() callback
 * returns an error, the fork aborts with that error code. This allows for
 * a cgroup subsystem to conditionally allow or deny new forks.
 */
int cgroup_can_fork(struct task_struct *child)
{
	struct cgroup_subsys *ss;
	int i, j, ret;

	do_each_subsys_mask(ss, i, have_canfork_callback) {
		ret = ss->can_fork(child);
		if (ret)
			goto out_revert;
	} while_each_subsys_mask();

	return 0;

out_revert:
	for_each_subsys(ss, j) {
		if (j >= i)
			break;
		if (ss->cancel_fork)
			ss->cancel_fork(child);
	}

	return ret;
}

/**
 * cgroup_cancel_fork - called if a fork failed after cgroup_can_fork()
 * @child: the task in question
 *
 * This calls the cancel_fork() callbacks if a fork failed *after*
 * cgroup_can_fork() succeded.
 */
void cgroup_cancel_fork(struct task_struct *child)
{
	struct cgroup_subsys *ss;
	int i;

	for_each_subsys(ss, i)
		if (ss->cancel_fork)
			ss->cancel_fork(child);
}

/**
 * cgroup_post_fork - called on a new task after adding it to the task list
 * @child: the task in question
 *
 * Adds the task to the list running through its css_set if necessary and
 * call the subsystem fork() callbacks.  Has to be after the task is
 * visible on the task list in case we race with the first call to
 * cgroup_task_iter_start() - to guarantee that the new task ends up on its
 * list.
 */
void cgroup_post_fork(struct task_struct *child)
{
	struct cgroup_subsys *ss;
	int i;

	/*
	 * This may race against cgroup_enable_task_cg_lists().  As that
	 * function sets use_task_css_set_links before grabbing
	 * tasklist_lock and we just went through tasklist_lock to add
	 * @child, it's guaranteed that either we see the set
	 * use_task_css_set_links or cgroup_enable_task_cg_lists() sees
	 * @child during its iteration.
	 *
	 * If we won the race, @child is associated with %current's
	 * css_set.  Grabbing css_set_lock guarantees both that the
	 * association is stable, and, on completion of the parent's
	 * migration, @child is visible in the source of migration or
	 * already in the destination cgroup.  This guarantee is necessary
	 * when implementing operations which need to migrate all tasks of
	 * a cgroup to another.
	 *
	 * Note that if we lose to cgroup_enable_task_cg_lists(), @child
	 * will remain in init_css_set.  This is safe because all tasks are
	 * in the init_css_set before cg_links is enabled and there's no
	 * operation which transfers all tasks out of init_css_set.
	 */
	if (use_task_css_set_links) {
		struct css_set *cset;

		spin_lock_irq(&css_set_lock);
		cset = task_css_set(current);
		if (list_empty(&child->cg_list)) {
			get_css_set(cset);
			cset->nr_tasks++;
			css_set_move_task(child, NULL, cset, false);
		}

		/*
		 * If the cgroup has to be frozen, the new task has too.
		 * Let's set the JOBCTL_TRAP_FREEZE jobctl bit to get
		 * the task into the frozen state.
		 */
		if (unlikely(cgroup_task_freeze(child))) {
			spin_lock(&child->sighand->siglock);
			WARN_ON_ONCE(child->frozen);
			child->jobctl |= JOBCTL_TRAP_FREEZE;
			spin_unlock(&child->sighand->siglock);

			/*
			 * Calling cgroup_update_frozen() isn't required here,
			 * because it will be called anyway a bit later
			 * from do_freezer_trap(). So we avoid cgroup's
			 * transient switch from the frozen state and back.
			 */
		}

		spin_unlock_irq(&css_set_lock);
	}

	/*
	 * Call ss->fork().  This must happen after @child is linked on
	 * css_set; otherwise, @child might change state between ->fork()
	 * and addition to css_set.
	 */
	do_each_subsys_mask(ss, i, have_fork_callback) {
		ss->fork(child);
	} while_each_subsys_mask();
}

/**
 * cgroup_exit - detach cgroup from exiting task
 * @tsk: pointer to task_struct of exiting process
 *
 * Description: Detach cgroup from @tsk and release it.
 *
 * Note that cgroups marked notify_on_release force every task in
 * them to take the global cgroup_mutex mutex when exiting.
 * This could impact scaling on very large systems.  Be reluctant to
 * use notify_on_release cgroups where very high task exit scaling
 * is required on large systems.
 *
 * We set the exiting tasks cgroup to the root cgroup (top_cgroup).  We
 * call cgroup_exit() while the task is still competent to handle
 * notify_on_release(), then leave the task attached to the root cgroup in
 * each hierarchy for the remainder of its exit.  No need to bother with
 * init_css_set refcnting.  init_css_set never goes away and we can't race
 * with migration path - PF_EXITING is visible to migration path.
 */
void cgroup_exit(struct task_struct *tsk)
{
	struct cgroup_subsys *ss;
	struct css_set *cset;
	int i;

	/*
	 * Unlink from @tsk from its css_set.  As migration path can't race
	 * with us, we can check css_set and cg_list without synchronization.
	 */
	cset = task_css_set(tsk);

	if (!list_empty(&tsk->cg_list)) {
		spin_lock_irq(&css_set_lock);
		css_set_move_task(tsk, cset, NULL, false);
		list_add_tail(&tsk->cg_list, &cset->dying_tasks);
		cset->nr_tasks--;

		WARN_ON_ONCE(cgroup_task_frozen(tsk));
		if (unlikely(cgroup_task_freeze(tsk)))
			cgroup_update_frozen(task_dfl_cgroup(tsk));

		spin_unlock_irq(&css_set_lock);
	} else {
		get_css_set(cset);
	}

	/* see cgroup_post_fork() for details */
	do_each_subsys_mask(ss, i, have_exit_callback) {
		ss->exit(tsk);
	} while_each_subsys_mask();
}

void cgroup_release(struct task_struct *task)
{
	struct cgroup_subsys *ss;
	int ssid;

	do_each_subsys_mask(ss, ssid, have_release_callback) {
		ss->release(task);
	} while_each_subsys_mask();

	if (use_task_css_set_links) {
		spin_lock_irq(&css_set_lock);
		css_set_skip_task_iters(task_css_set(task), task);
		list_del_init(&task->cg_list);
		spin_unlock_irq(&css_set_lock);
	}
}

void cgroup_free(struct task_struct *task)
{
	struct css_set *cset = task_css_set(task);
	put_css_set(cset);
}

static int __init cgroup_disable(char *str)
{
	struct cgroup_subsys *ss;
	char *token;
	int i;

	while ((token = strsep(&str, ",")) != NULL) {
		if (!*token)
			continue;

		for_each_subsys(ss, i) {
			if (strcmp(token, ss->name) &&
			    strcmp(token, ss->legacy_name))
				continue;

			static_branch_disable(cgroup_subsys_enabled_key[i]);
			pr_info("Disabling %s control group subsystem\n",
				ss->name);
		}
	}
	return 1;
}
__setup("cgroup_disable=", cgroup_disable);

static int __init cgroup_enable(char *str)
{
	struct cgroup_subsys *ss;
	char *token;
	int i;

	while ((token = strsep(&str, ",")) != NULL) {
		if (!*token)
			continue;

		for_each_subsys(ss, i) {
			if (strcmp(token, ss->name) &&
			    strcmp(token, ss->legacy_name))
				continue;

			cgroup_enable_mask |= 1 << i;
		}
	}
	return 1;
}
__setup("cgroup_enable=", cgroup_enable);

void __init __weak enable_debug_cgroup(void) { }

static int __init enable_cgroup_debug(char *str)
{
	cgroup_debug = true;
	enable_debug_cgroup();
	return 1;
}
__setup("cgroup_debug", enable_cgroup_debug);

/**
 * css_tryget_online_from_dir - get corresponding css from a cgroup dentry
 * @dentry: directory dentry of interest
 * @ss: subsystem of interest
 *
 * If @dentry is a directory for a cgroup which has @ss enabled on it, try
 * to get the corresponding css and return it.  If such css doesn't exist
 * or can't be pinned, an ERR_PTR value is returned.
 */
struct cgroup_subsys_state *css_tryget_online_from_dir(struct dentry *dentry,
						       struct cgroup_subsys *ss)
{
	struct kernfs_node *kn = kernfs_node_from_dentry(dentry);
	struct file_system_type *s_type = dentry->d_sb->s_type;
	struct cgroup_subsys_state *css = NULL;
	struct cgroup *cgrp;

	/* is @dentry a cgroup dir? */
	if ((s_type != &cgroup_fs_type && s_type != &cgroup2_fs_type) ||
	    !kn || kernfs_type(kn) != KERNFS_DIR)
		return ERR_PTR(-EBADF);

	rcu_read_lock();

	/*
	 * This path doesn't originate from kernfs and @kn could already
	 * have been or be removed at any point.  @kn->priv is RCU
	 * protected for this access.  See css_release_work_fn() for details.
	 */
	cgrp = rcu_dereference(*(void __rcu __force **)&kn->priv);
	if (cgrp)
		css = cgroup_css(cgrp, ss);

	if (!css || !css_tryget_online(css))
		css = ERR_PTR(-ENOENT);

	rcu_read_unlock();
	return css;
}

/**
 * css_from_id - lookup css by id
 * @id: the cgroup id
 * @ss: cgroup subsys to be looked into
 *
 * Returns the css if there's valid one with @id, otherwise returns NULL.
 * Should be called under rcu_read_lock().
 */
struct cgroup_subsys_state *css_from_id(int id, struct cgroup_subsys *ss)
{
	WARN_ON_ONCE(!rcu_read_lock_held());
	return idr_find(&ss->css_idr, id);
}

/**
 * cgroup_get_from_path - lookup and get a cgroup from its default hierarchy path
 * @path: path on the default hierarchy
 *
 * Find the cgroup at @path on the default hierarchy, increment its
 * reference count and return it.  Returns pointer to the found cgroup on
 * success, ERR_PTR(-ENOENT) if @path doens't exist and ERR_PTR(-ENOTDIR)
 * if @path points to a non-directory.
 */
struct cgroup *cgroup_get_from_path(const char *path)
{
	struct kernfs_node *kn;
	struct cgroup *cgrp;

	mutex_lock(&cgroup_mutex);

	kn = kernfs_walk_and_get(cgrp_dfl_root.cgrp.kn, path);
	if (kn) {
		if (kernfs_type(kn) == KERNFS_DIR) {
			cgrp = kn->priv;
			cgroup_get_live(cgrp);
		} else {
			cgrp = ERR_PTR(-ENOTDIR);
		}
		kernfs_put(kn);
	} else {
		cgrp = ERR_PTR(-ENOENT);
	}

	mutex_unlock(&cgroup_mutex);
	return cgrp;
}
EXPORT_SYMBOL_GPL(cgroup_get_from_path);

/**
 * cgroup_get_from_fd - get a cgroup pointer from a fd
 * @fd: fd obtained by open(cgroup2_dir)
 *
 * Find the cgroup from a fd which should be obtained
 * by opening a cgroup directory.  Returns a pointer to the
 * cgroup on success. ERR_PTR is returned if the cgroup
 * cannot be found.
 */
struct cgroup *cgroup_get_from_fd(int fd)
{
	struct cgroup_subsys_state *css;
	struct cgroup *cgrp;
	struct file *f;

	f = fget_raw(fd);
	if (!f)
		return ERR_PTR(-EBADF);

	css = css_tryget_online_from_dir(f->f_path.dentry, NULL);
	fput(f);
	if (IS_ERR(css))
		return ERR_CAST(css);

	cgrp = css->cgroup;
	if (!cgroup_on_dfl(cgrp)) {
		cgroup_put(cgrp);
		return ERR_PTR(-EBADF);
	}

	return cgrp;
}
EXPORT_SYMBOL_GPL(cgroup_get_from_fd);

static u64 power_of_ten(int power)
{
	u64 v = 1;
	while (power--)
		v *= 10;
	return v;
}

/**
 * cgroup_parse_float - parse a floating number
 * @input: input string
 * @dec_shift: number of decimal digits to shift
 * @v: output
 *
 * Parse a decimal floating point number in @input and store the result in
 * @v with decimal point right shifted @dec_shift times.  For example, if
 * @input is "12.3456" and @dec_shift is 3, *@v will be set to 12345.
 * Returns 0 on success, -errno otherwise.
 *
 * There's nothing cgroup specific about this function except that it's
 * currently the only user.
 */
int cgroup_parse_float(const char *input, unsigned dec_shift, s64 *v)
{
	s64 whole, frac = 0;
	int fstart = 0, fend = 0, flen;

	if (!sscanf(input, "%lld.%n%lld%n", &whole, &fstart, &frac, &fend))
		return -EINVAL;
	if (frac < 0)
		return -EINVAL;

	flen = fend > fstart ? fend - fstart : 0;
	if (flen < dec_shift)
		frac *= power_of_ten(dec_shift - flen);
	else
		frac = DIV_ROUND_CLOSEST_ULL(frac, power_of_ten(flen - dec_shift));

	*v = whole * power_of_ten(dec_shift) + frac;
	return 0;
}

/*
 * sock->sk_cgrp_data handling.  For more info, see sock_cgroup_data
 * definition in cgroup-defs.h.
 */
#ifdef CONFIG_SOCK_CGROUP_DATA

#if defined(CONFIG_CGROUP_NET_PRIO) || defined(CONFIG_CGROUP_NET_CLASSID)

DEFINE_SPINLOCK(cgroup_sk_update_lock);
static bool cgroup_sk_alloc_disabled __read_mostly;

void cgroup_sk_alloc_disable(void)
{
	if (cgroup_sk_alloc_disabled)
		return;
	pr_info("cgroup: disabling cgroup2 socket matching due to net_prio or net_cls activation\n");
	cgroup_sk_alloc_disabled = true;
}

#else

#define cgroup_sk_alloc_disabled	false

#endif

void cgroup_sk_alloc(struct sock_cgroup_data *skcd)
{
	if (cgroup_sk_alloc_disabled) {
		skcd->no_refcnt = 1;
		return;
	}

	/* Don't associate the sock with unrelated interrupted task's cgroup. */
	if (in_interrupt())
		return;

	rcu_read_lock();

	while (true) {
		struct css_set *cset;

		cset = task_css_set(current);
		if (likely(cgroup_tryget(cset->dfl_cgrp))) {
			skcd->val = (unsigned long)cset->dfl_cgrp;
			cgroup_bpf_get(cset->dfl_cgrp);
			break;
		}
		cpu_relax();
	}

	rcu_read_unlock();
}

void cgroup_sk_clone(struct sock_cgroup_data *skcd)
{
	if (skcd->val) {
		if (skcd->no_refcnt)
			return;
		/*
		 * We might be cloning a socket which is left in an empty
		 * cgroup and the cgroup might have already been rmdir'd.
		 * Don't use cgroup_get_live().
		 */
		cgroup_get(sock_cgroup_ptr(skcd));
		cgroup_bpf_get(sock_cgroup_ptr(skcd));
	}
}

void cgroup_sk_free(struct sock_cgroup_data *skcd)
{
	struct cgroup *cgrp = sock_cgroup_ptr(skcd);

	if (skcd->no_refcnt)
		return;
	cgroup_bpf_put(cgrp);
	cgroup_put(cgrp);
}

#endif	/* CONFIG_SOCK_CGROUP_DATA */

#ifdef CONFIG_CGROUP_BPF
int cgroup_bpf_attach(struct cgroup *cgrp, struct bpf_prog *prog,
		      enum bpf_attach_type type, u32 flags)
{
	int ret;

	mutex_lock(&cgroup_mutex);
	ret = __cgroup_bpf_attach(cgrp, prog, type, flags);
	mutex_unlock(&cgroup_mutex);
	return ret;
}
int cgroup_bpf_detach(struct cgroup *cgrp, struct bpf_prog *prog,
		      enum bpf_attach_type type, u32 flags)
{
	int ret;

	mutex_lock(&cgroup_mutex);
	ret = __cgroup_bpf_detach(cgrp, prog, type);
	mutex_unlock(&cgroup_mutex);
	return ret;
}
int cgroup_bpf_query(struct cgroup *cgrp, const union bpf_attr *attr,
		     union bpf_attr __user *uattr)
{
	int ret;

	mutex_lock(&cgroup_mutex);
	ret = __cgroup_bpf_query(cgrp, attr, uattr);
	mutex_unlock(&cgroup_mutex);
	return ret;
}
#endif /* CONFIG_CGROUP_BPF */

#ifdef CONFIG_SYSFS
static ssize_t show_delegatable_files(struct cftype *files, char *buf,
				      ssize_t size, const char *prefix)
{
	struct cftype *cft;
	ssize_t ret = 0;

	for (cft = files; cft && cft->name[0] != '\0'; cft++) {
		if (!(cft->flags & CFTYPE_NS_DELEGATABLE))
			continue;

		if (prefix)
			ret += snprintf(buf + ret, size - ret, "%s.", prefix);

		ret += snprintf(buf + ret, size - ret, "%s\n", cft->name);

		if (WARN_ON(ret >= size))
			break;
	}

	return ret;
}

static ssize_t delegate_show(struct kobject *kobj, struct kobj_attribute *attr,
			      char *buf)
{
	struct cgroup_subsys *ss;
	int ssid;
	ssize_t ret = 0;

	ret = show_delegatable_files(cgroup_base_files, buf, PAGE_SIZE - ret,
				     NULL);

	for_each_subsys(ss, ssid)
		ret += show_delegatable_files(ss->dfl_cftypes, buf + ret,
					      PAGE_SIZE - ret,
					      cgroup_subsys_name[ssid]);

	return ret;
}
static struct kobj_attribute cgroup_delegate_attr = __ATTR_RO(delegate);

static ssize_t features_show(struct kobject *kobj, struct kobj_attribute *attr,
			     char *buf)
{
	return snprintf(buf, PAGE_SIZE, "nsdelegate\nmemory_localevents\n");
}
static struct kobj_attribute cgroup_features_attr = __ATTR_RO(features);

static struct attribute *cgroup_sysfs_attrs[] = {
	&cgroup_delegate_attr.attr,
	&cgroup_features_attr.attr,
	NULL,
};

static const struct attribute_group cgroup_sysfs_attr_group = {
	.attrs = cgroup_sysfs_attrs,
	.name = "cgroup",
};

static int __init cgroup_sysfs_init(void)
{
	return sysfs_create_group(kernel_kobj, &cgroup_sysfs_attr_group);
}
subsys_initcall(cgroup_sysfs_init);

#endif /* CONFIG_SYSFS */<|MERGE_RESOLUTION|>--- conflicted
+++ resolved
@@ -5788,13 +5788,10 @@
 	return 0;
 }
 
-<<<<<<< HEAD
 static u16 cgroup_disable_mask __initdata;
 static u16 cgroup_enable_mask __initdata;
 static int __init cgroup_disable(char *str);
 
-=======
->>>>>>> a5112e98
 /**
  * cgroup_init - cgroup initialization
  *
@@ -5859,8 +5856,12 @@
 		 * disabled flag and cftype registration needs kmalloc,
 		 * both of which aren't available during early_init.
 		 */
-		if (!cgroup_ssid_enabled(ssid))
+		if (cgroup_disable_mask & (1 << ssid)) {
+			static_branch_disable(cgroup_subsys_enabled_key[ssid]);
+			printk(KERN_INFO "Disabling %s control group subsystem\n",
+			       ss->name);
 			continue;
+		}
 
 		if (cgroup1_ssid_disabled(ssid))
 			printk(KERN_INFO "Disabling %s control group subsystem in v1 mounts\n",
@@ -6247,10 +6248,7 @@
 			if (strcmp(token, ss->name) &&
 			    strcmp(token, ss->legacy_name))
 				continue;
-
-			static_branch_disable(cgroup_subsys_enabled_key[i]);
-			pr_info("Disabling %s control group subsystem\n",
-				ss->name);
+			cgroup_disable_mask |= 1 << i;
 		}
 	}
 	return 1;
