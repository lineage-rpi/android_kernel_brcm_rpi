--- conflicted
+++ resolved
@@ -461,15 +461,11 @@
 {
 	int i, ret;
 
-<<<<<<< HEAD
-	if (trace_kprobe_is_registered(tk))
-=======
 	ret = security_locked_down(LOCKDOWN_KPROBES);
 	if (ret)
 		return ret;
 
-	if (trace_probe_is_registered(&tk->tp))
->>>>>>> 45893a0a
+	if (trace_kprobe_is_registered(tk))
 		return -EINVAL;
 
 	if (within_notrace_func(tk)) {
