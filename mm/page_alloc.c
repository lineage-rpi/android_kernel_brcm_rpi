// SPDX-License-Identifier: GPL-2.0-only
/*
 *  linux/mm/page_alloc.c
 *
 *  Manages the free list, the system allocates free pages here.
 *  Note that kmalloc() lives in slab.c
 *
 *  Copyright (C) 1991, 1992, 1993, 1994  Linus Torvalds
 *  Swap reorganised 29.12.95, Stephen Tweedie
 *  Support of BIGMEM added by Gerhard Wichert, Siemens AG, July 1999
 *  Reshaped it to be a zoned allocator, Ingo Molnar, Red Hat, 1999
 *  Discontiguous memory support, Kanoj Sarcar, SGI, Nov 1999
 *  Zone balancing, Kanoj Sarcar, SGI, Jan 2000
 *  Per cpu hot/cold page lists, bulk allocation, Martin J. Bligh, Sept 2002
 *          (lots of bits borrowed from Ingo Molnar & Andrew Morton)
 */

#include <linux/stddef.h>
#include <linux/mm.h>
#include <linux/highmem.h>
#include <linux/swap.h>
#include <linux/interrupt.h>
#include <linux/pagemap.h>
#include <linux/jiffies.h>
#include <linux/memblock.h>
#include <linux/compiler.h>
#include <linux/kernel.h>
#include <linux/kasan.h>
#include <linux/module.h>
#include <linux/suspend.h>
#include <linux/pagevec.h>
#include <linux/blkdev.h>
#include <linux/slab.h>
#include <linux/ratelimit.h>
#include <linux/oom.h>
#include <linux/topology.h>
#include <linux/sysctl.h>
#include <linux/cpu.h>
#include <linux/cpuset.h>
#include <linux/memory_hotplug.h>
#include <linux/nodemask.h>
#include <linux/vmalloc.h>
#include <linux/vmstat.h>
#include <linux/mempolicy.h>
#include <linux/memremap.h>
#include <linux/stop_machine.h>
#include <linux/random.h>
#include <linux/sort.h>
#include <linux/pfn.h>
#include <linux/backing-dev.h>
#include <linux/fault-inject.h>
#include <linux/page-isolation.h>
#include <linux/debugobjects.h>
#include <linux/kmemleak.h>
#include <linux/compaction.h>
#include <trace/events/kmem.h>
#include <trace/events/oom.h>
#include <linux/prefetch.h>
#include <linux/mm_inline.h>
#include <linux/migrate.h>
#include <linux/hugetlb.h>
#include <linux/sched/rt.h>
#include <linux/sched/mm.h>
#include <linux/page_owner.h>
#include <linux/page_pinner.h>
#include <linux/kthread.h>
#include <linux/memcontrol.h>
#include <linux/ftrace.h>
#include <linux/lockdep.h>
#include <linux/nmi.h>
#include <linux/psi.h>
#include <linux/padata.h>
#include <linux/khugepaged.h>
#include <trace/hooks/mm.h>
#include <trace/hooks/vmscan.h>

#include <asm/sections.h>
#include <asm/tlbflush.h>
#include <asm/div64.h>
#include "internal.h"
#include "shuffle.h"
#include "page_reporting.h"

/* Free Page Internal flags: for internal, non-pcp variants of free_pages(). */
typedef int __bitwise fpi_t;

/* No special request */
#define FPI_NONE		((__force fpi_t)0)

/*
 * Skip free page reporting notification for the (possibly merged) page.
 * This does not hinder free page reporting from grabbing the page,
 * reporting it and marking it "reported" -  it only skips notifying
 * the free page reporting infrastructure about a newly freed page. For
 * example, used when temporarily pulling a page from a freelist and
 * putting it back unmodified.
 */
#define FPI_SKIP_REPORT_NOTIFY	((__force fpi_t)BIT(0))

/*
 * Place the (possibly merged) page to the tail of the freelist. Will ignore
 * page shuffling (relevant code - e.g., memory onlining - is expected to
 * shuffle the whole zone).
 *
 * Note: No code should rely on this flag for correctness - it's purely
 *       to allow for optimizations when handing back either fresh pages
 *       (memory onlining) or untouched pages (page isolation, free page
 *       reporting).
 */
#define FPI_TO_TAIL		((__force fpi_t)BIT(1))

/*
 * Don't poison memory with KASAN (only for the tag-based modes).
 * During boot, all non-reserved memblock memory is exposed to page_alloc.
 * Poisoning all that memory lengthens boot time, especially on systems with
 * large amount of RAM. This flag is used to skip that poisoning.
 * This is only done for the tag-based KASAN modes, as those are able to
 * detect memory corruptions with the memory tags assigned by default.
 * All memory allocated normally after boot gets poisoned as usual.
 */
#define FPI_SKIP_KASAN_POISON	((__force fpi_t)BIT(2))

/* prevent >1 _updater_ of zone percpu pageset ->high and ->batch fields */
static DEFINE_MUTEX(pcp_batch_high_lock);
#define MIN_PERCPU_PAGELIST_FRACTION	(8)

#ifdef CONFIG_USE_PERCPU_NUMA_NODE_ID
DEFINE_PER_CPU(int, numa_node);
EXPORT_PER_CPU_SYMBOL(numa_node);
#endif

DEFINE_STATIC_KEY_TRUE(vm_numa_stat_key);

#ifdef CONFIG_HAVE_MEMORYLESS_NODES
/*
 * N.B., Do NOT reference the '_numa_mem_' per cpu variable directly.
 * It will not be defined when CONFIG_HAVE_MEMORYLESS_NODES is not defined.
 * Use the accessor functions set_numa_mem(), numa_mem_id() and cpu_to_mem()
 * defined in <linux/topology.h>.
 */
DEFINE_PER_CPU(int, _numa_mem_);		/* Kernel "local memory" node */
EXPORT_PER_CPU_SYMBOL(_numa_mem_);
#endif

/* work_structs for global per-cpu drains */
struct pcpu_drain {
	struct zone *zone;
	struct work_struct work;
};
static DEFINE_MUTEX(pcpu_drain_mutex);
static DEFINE_PER_CPU(struct pcpu_drain, pcpu_drain);

#ifdef CONFIG_GCC_PLUGIN_LATENT_ENTROPY
volatile unsigned long latent_entropy __latent_entropy;
EXPORT_SYMBOL(latent_entropy);
#endif

/*
 * Array of node states.
 */
nodemask_t node_states[NR_NODE_STATES] __read_mostly = {
	[N_POSSIBLE] = NODE_MASK_ALL,
	[N_ONLINE] = { { [0] = 1UL } },
#ifndef CONFIG_NUMA
	[N_NORMAL_MEMORY] = { { [0] = 1UL } },
#ifdef CONFIG_HIGHMEM
	[N_HIGH_MEMORY] = { { [0] = 1UL } },
#endif
	[N_MEMORY] = { { [0] = 1UL } },
	[N_CPU] = { { [0] = 1UL } },
#endif	/* NUMA */
};
EXPORT_SYMBOL(node_states);

atomic_long_t _totalram_pages __read_mostly;
EXPORT_SYMBOL(_totalram_pages);
unsigned long totalreserve_pages __read_mostly;
unsigned long totalcma_pages __read_mostly;

int percpu_pagelist_fraction;
gfp_t gfp_allowed_mask __read_mostly = GFP_BOOT_MASK;
DEFINE_STATIC_KEY_FALSE(init_on_alloc);
EXPORT_SYMBOL(init_on_alloc);

DEFINE_STATIC_KEY_FALSE(init_on_free);
EXPORT_SYMBOL(init_on_free);

static bool _init_on_alloc_enabled_early __read_mostly
				= IS_ENABLED(CONFIG_INIT_ON_ALLOC_DEFAULT_ON);
static int __init early_init_on_alloc(char *buf)
{

	return kstrtobool(buf, &_init_on_alloc_enabled_early);
}
early_param("init_on_alloc", early_init_on_alloc);

static bool _init_on_free_enabled_early __read_mostly
				= IS_ENABLED(CONFIG_INIT_ON_FREE_DEFAULT_ON);
static int __init early_init_on_free(char *buf)
{
	return kstrtobool(buf, &_init_on_free_enabled_early);
}
early_param("init_on_free", early_init_on_free);

/*
 * A cached value of the page's pageblock's migratetype, used when the page is
 * put on a pcplist. Used to avoid the pageblock migratetype lookup when
 * freeing from pcplists in most cases, at the cost of possibly becoming stale.
 * Also the migratetype set in the page does not necessarily match the pcplist
 * index, e.g. page might have MIGRATE_CMA set but be on a pcplist with any
 * other index - this ensures that it will be put on the correct CMA freelist.
 */
static inline int get_pcppage_migratetype(struct page *page)
{
	return page->index;
}

static inline void set_pcppage_migratetype(struct page *page, int migratetype)
{
	page->index = migratetype;
}

#ifdef CONFIG_PM_SLEEP
/*
 * The following functions are used by the suspend/hibernate code to temporarily
 * change gfp_allowed_mask in order to avoid using I/O during memory allocations
 * while devices are suspended.  To avoid races with the suspend/hibernate code,
 * they should always be called with system_transition_mutex held
 * (gfp_allowed_mask also should only be modified with system_transition_mutex
 * held, unless the suspend/hibernate code is guaranteed not to run in parallel
 * with that modification).
 */

static gfp_t saved_gfp_mask;

void pm_restore_gfp_mask(void)
{
	WARN_ON(!mutex_is_locked(&system_transition_mutex));
	if (saved_gfp_mask) {
		gfp_allowed_mask = saved_gfp_mask;
		saved_gfp_mask = 0;
	}
}

void pm_restrict_gfp_mask(void)
{
	WARN_ON(!mutex_is_locked(&system_transition_mutex));
	WARN_ON(saved_gfp_mask);
	saved_gfp_mask = gfp_allowed_mask;
	gfp_allowed_mask &= ~(__GFP_IO | __GFP_FS);
}

bool pm_suspended_storage(void)
{
	if ((gfp_allowed_mask & (__GFP_IO | __GFP_FS)) == (__GFP_IO | __GFP_FS))
		return false;
	return true;
}
#endif /* CONFIG_PM_SLEEP */

#ifdef CONFIG_HUGETLB_PAGE_SIZE_VARIABLE
unsigned int pageblock_order __read_mostly;
#endif

static void __free_pages_ok(struct page *page, unsigned int order,
			    fpi_t fpi_flags);

/*
 * results with 256, 32 in the lowmem_reserve sysctl:
 *	1G machine -> (16M dma, 800M-16M normal, 1G-800M high)
 *	1G machine -> (16M dma, 784M normal, 224M high)
 *	NORMAL allocation will leave 784M/256 of ram reserved in the ZONE_DMA
 *	HIGHMEM allocation will leave 224M/32 of ram reserved in ZONE_NORMAL
 *	HIGHMEM allocation will leave (224M+784M)/256 of ram reserved in ZONE_DMA
 *
 * TBD: should special case ZONE_DMA32 machines here - in those we normally
 * don't need any ZONE_NORMAL reservation
 */
int sysctl_lowmem_reserve_ratio[MAX_NR_ZONES] = {
#ifdef CONFIG_ZONE_DMA
	[ZONE_DMA] = 256,
#endif
#ifdef CONFIG_ZONE_DMA32
	[ZONE_DMA32] = 256,
#endif
	[ZONE_NORMAL] = 32,
#ifdef CONFIG_HIGHMEM
	[ZONE_HIGHMEM] = 0,
#endif
	[ZONE_MOVABLE] = 0,
};

static char * const zone_names[MAX_NR_ZONES] = {
#ifdef CONFIG_ZONE_DMA
	 "DMA",
#endif
#ifdef CONFIG_ZONE_DMA32
	 "DMA32",
#endif
	 "Normal",
#ifdef CONFIG_HIGHMEM
	 "HighMem",
#endif
	 "Movable",
#ifdef CONFIG_ZONE_DEVICE
	 "Device",
#endif
};

const char * const migratetype_names[MIGRATE_TYPES] = {
	"Unmovable",
	"Movable",
	"Reclaimable",
#ifdef CONFIG_CMA
	"CMA",
#endif
	"HighAtomic",
#ifdef CONFIG_MEMORY_ISOLATION
	"Isolate",
#endif
};

compound_page_dtor * const compound_page_dtors[NR_COMPOUND_DTORS] = {
	[NULL_COMPOUND_DTOR] = NULL,
	[COMPOUND_PAGE_DTOR] = free_compound_page,
#ifdef CONFIG_HUGETLB_PAGE
	[HUGETLB_PAGE_DTOR] = free_huge_page,
#endif
#ifdef CONFIG_TRANSPARENT_HUGEPAGE
	[TRANSHUGE_PAGE_DTOR] = free_transhuge_page,
#endif
};

/*
 * Try to keep at least this much lowmem free.  Do not allow normal
 * allocations below this point, only high priority ones. Automatically
 * tuned according to the amount of memory in the system.
 */
int min_free_kbytes = 1024;
int user_min_free_kbytes = -1;
#ifdef CONFIG_DISCONTIGMEM
/*
 * DiscontigMem defines memory ranges as separate pg_data_t even if the ranges
 * are not on separate NUMA nodes. Functionally this works but with
 * watermark_boost_factor, it can reclaim prematurely as the ranges can be
 * quite small. By default, do not boost watermarks on discontigmem as in
 * many cases very high-order allocations like THP are likely to be
 * unsupported and the premature reclaim offsets the advantage of long-term
 * fragmentation avoidance.
 */
int watermark_boost_factor __read_mostly;
#else
int watermark_boost_factor __read_mostly = 15000;
#endif
int watermark_scale_factor = 10;

/*
 * Extra memory for the system to try freeing. Used to temporarily
 * free memory, to make space for new workloads. Anyone can allocate
 * down to the min watermarks controlled by min_free_kbytes above.
 */
int extra_free_kbytes = 0;

static unsigned long nr_kernel_pages __initdata;
static unsigned long nr_all_pages __initdata;
static unsigned long dma_reserve __initdata;

static unsigned long arch_zone_lowest_possible_pfn[MAX_NR_ZONES] __initdata;
static unsigned long arch_zone_highest_possible_pfn[MAX_NR_ZONES] __initdata;
static unsigned long required_kernelcore __initdata;
static unsigned long required_kernelcore_percent __initdata;
static unsigned long required_movablecore __initdata;
static unsigned long required_movablecore_percent __initdata;
static unsigned long zone_movable_pfn[MAX_NUMNODES] __initdata;
static bool mirrored_kernelcore __meminitdata;

/* movable_zone is the "real" zone pages in ZONE_MOVABLE are taken from */
int movable_zone;
EXPORT_SYMBOL(movable_zone);

#if MAX_NUMNODES > 1
unsigned int nr_node_ids __read_mostly = MAX_NUMNODES;
unsigned int nr_online_nodes __read_mostly = 1;
EXPORT_SYMBOL(nr_node_ids);
EXPORT_SYMBOL(nr_online_nodes);
#endif

int page_group_by_mobility_disabled __read_mostly;

#ifdef CONFIG_DEFERRED_STRUCT_PAGE_INIT
/*
 * During boot we initialize deferred pages on-demand, as needed, but once
 * page_alloc_init_late() has finished, the deferred pages are all initialized,
 * and we can permanently disable that path.
 */
static DEFINE_STATIC_KEY_TRUE(deferred_pages);

/*
 * Calling kasan_poison_pages() only after deferred memory initialization
 * has completed. Poisoning pages during deferred memory init will greatly
 * lengthen the process and cause problem in large memory systems as the
 * deferred pages initialization is done with interrupt disabled.
 *
 * Assuming that there will be no reference to those newly initialized
 * pages before they are ever allocated, this should have no effect on
 * KASAN memory tracking as the poison will be properly inserted at page
 * allocation time. The only corner case is when pages are allocated by
 * on-demand allocation and then freed again before the deferred pages
 * initialization is done, but this is not likely to happen.
 */
static inline bool should_skip_kasan_poison(struct page *page, fpi_t fpi_flags)
{
	return static_branch_unlikely(&deferred_pages) ||
	       (!IS_ENABLED(CONFIG_KASAN_GENERIC) &&
		(fpi_flags & FPI_SKIP_KASAN_POISON)) ||
	       PageSkipKASanPoison(page);
}

/* Returns true if the struct page for the pfn is uninitialised */
static inline bool __meminit early_page_uninitialised(unsigned long pfn)
{
	int nid = early_pfn_to_nid(pfn);

	if (node_online(nid) && pfn >= NODE_DATA(nid)->first_deferred_pfn)
		return true;

	return false;
}

/*
 * Returns true when the remaining initialisation should be deferred until
 * later in the boot cycle when it can be parallelised.
 */
static bool __meminit
defer_init(int nid, unsigned long pfn, unsigned long end_pfn)
{
	static unsigned long prev_end_pfn, nr_initialised;

	/*
	 * prev_end_pfn static that contains the end of previous zone
	 * No need to protect because called very early in boot before smp_init.
	 */
	if (prev_end_pfn != end_pfn) {
		prev_end_pfn = end_pfn;
		nr_initialised = 0;
	}

	/* Always populate low zones for address-constrained allocations */
	if (end_pfn < pgdat_end_pfn(NODE_DATA(nid)))
		return false;

	if (NODE_DATA(nid)->first_deferred_pfn != ULONG_MAX)
		return true;
	/*
	 * We start only with one section of pages, more pages are added as
	 * needed until the rest of deferred pages are initialized.
	 */
	nr_initialised++;
	if ((nr_initialised > PAGES_PER_SECTION) &&
	    (pfn & (PAGES_PER_SECTION - 1)) == 0) {
		NODE_DATA(nid)->first_deferred_pfn = pfn;
		return true;
	}
	return false;
}
#else
static inline bool should_skip_kasan_poison(struct page *page, fpi_t fpi_flags)
{
	return (!IS_ENABLED(CONFIG_KASAN_GENERIC) &&
		(fpi_flags & FPI_SKIP_KASAN_POISON)) ||
	       PageSkipKASanPoison(page);
}

static inline bool early_page_uninitialised(unsigned long pfn)
{
	return false;
}

static inline bool defer_init(int nid, unsigned long pfn, unsigned long end_pfn)
{
	return false;
}
#endif

/* Return a pointer to the bitmap storing bits affecting a block of pages */
static inline unsigned long *get_pageblock_bitmap(struct page *page,
							unsigned long pfn)
{
#ifdef CONFIG_SPARSEMEM
	return section_to_usemap(__pfn_to_section(pfn));
#else
	return page_zone(page)->pageblock_flags;
#endif /* CONFIG_SPARSEMEM */
}

static inline int pfn_to_bitidx(struct page *page, unsigned long pfn)
{
#ifdef CONFIG_SPARSEMEM
	pfn &= (PAGES_PER_SECTION-1);
#else
	pfn = pfn - round_down(page_zone(page)->zone_start_pfn, pageblock_nr_pages);
#endif /* CONFIG_SPARSEMEM */
	return (pfn >> pageblock_order) * NR_PAGEBLOCK_BITS;
}

/**
 * get_pfnblock_flags_mask - Return the requested group of flags for the pageblock_nr_pages block of pages
 * @page: The page within the block of interest
 * @pfn: The target page frame number
 * @mask: mask of bits that the caller is interested in
 *
 * Return: pageblock_bits flags
 */
static __always_inline
unsigned long __get_pfnblock_flags_mask(struct page *page,
					unsigned long pfn,
					unsigned long mask)
{
	unsigned long *bitmap;
	unsigned long bitidx, word_bitidx;
	unsigned long word;

	bitmap = get_pageblock_bitmap(page, pfn);
	bitidx = pfn_to_bitidx(page, pfn);
	word_bitidx = bitidx / BITS_PER_LONG;
	bitidx &= (BITS_PER_LONG-1);

	word = bitmap[word_bitidx];
	return (word >> bitidx) & mask;
}

unsigned long get_pfnblock_flags_mask(struct page *page, unsigned long pfn,
					unsigned long mask)
{
	return __get_pfnblock_flags_mask(page, pfn, mask);
}
EXPORT_SYMBOL_GPL(get_pfnblock_flags_mask);

int isolate_anon_lru_page(struct page *page)
{
	int ret;

	if (!PageLRU(page) || !PageAnon(page))
		return -EINVAL;

	if (!get_page_unless_zero(page))
		return -EINVAL;

	ret = isolate_lru_page(page);
	put_page(page);

	return ret;
}
EXPORT_SYMBOL_GPL(isolate_anon_lru_page);

static __always_inline int get_pfnblock_migratetype(struct page *page, unsigned long pfn)
{
	return __get_pfnblock_flags_mask(page, pfn, MIGRATETYPE_MASK);
}

/**
 * set_pfnblock_flags_mask - Set the requested group of flags for a pageblock_nr_pages block of pages
 * @page: The page within the block of interest
 * @flags: The flags to set
 * @pfn: The target page frame number
 * @mask: mask of bits that the caller is interested in
 */
void set_pfnblock_flags_mask(struct page *page, unsigned long flags,
					unsigned long pfn,
					unsigned long mask)
{
	unsigned long *bitmap;
	unsigned long bitidx, word_bitidx;
	unsigned long old_word, word;

	BUILD_BUG_ON(NR_PAGEBLOCK_BITS != 4);
	BUILD_BUG_ON(MIGRATE_TYPES > (1 << PB_migratetype_bits));

	bitmap = get_pageblock_bitmap(page, pfn);
	bitidx = pfn_to_bitidx(page, pfn);
	word_bitidx = bitidx / BITS_PER_LONG;
	bitidx &= (BITS_PER_LONG-1);

	VM_BUG_ON_PAGE(!zone_spans_pfn(page_zone(page), pfn), page);

	mask <<= bitidx;
	flags <<= bitidx;

	word = READ_ONCE(bitmap[word_bitidx]);
	for (;;) {
		old_word = cmpxchg(&bitmap[word_bitidx], word, (word & ~mask) | flags);
		if (word == old_word)
			break;
		word = old_word;
	}
}

void set_pageblock_migratetype(struct page *page, int migratetype)
{
	if (unlikely(page_group_by_mobility_disabled &&
		     migratetype < MIGRATE_PCPTYPES))
		migratetype = MIGRATE_UNMOVABLE;

	set_pfnblock_flags_mask(page, (unsigned long)migratetype,
				page_to_pfn(page), MIGRATETYPE_MASK);
}

#ifdef CONFIG_DEBUG_VM
static int page_outside_zone_boundaries(struct zone *zone, struct page *page)
{
	int ret = 0;
	unsigned seq;
	unsigned long pfn = page_to_pfn(page);
	unsigned long sp, start_pfn;

	do {
		seq = zone_span_seqbegin(zone);
		start_pfn = zone->zone_start_pfn;
		sp = zone->spanned_pages;
		if (!zone_spans_pfn(zone, pfn))
			ret = 1;
	} while (zone_span_seqretry(zone, seq));

	if (ret)
		pr_err("page 0x%lx outside node %d zone %s [ 0x%lx - 0x%lx ]\n",
			pfn, zone_to_nid(zone), zone->name,
			start_pfn, start_pfn + sp);

	return ret;
}

static int page_is_consistent(struct zone *zone, struct page *page)
{
	if (!pfn_valid_within(page_to_pfn(page)))
		return 0;
	if (zone != page_zone(page))
		return 0;

	return 1;
}
/*
 * Temporary debugging check for pages not lying within a given zone.
 */
static int __maybe_unused bad_range(struct zone *zone, struct page *page)
{
	if (page_outside_zone_boundaries(zone, page))
		return 1;
	if (!page_is_consistent(zone, page))
		return 1;

	return 0;
}
#else
static inline int __maybe_unused bad_range(struct zone *zone, struct page *page)
{
	return 0;
}
#endif

static void bad_page(struct page *page, const char *reason)
{
	static unsigned long resume;
	static unsigned long nr_shown;
	static unsigned long nr_unshown;

	/*
	 * Allow a burst of 60 reports, then keep quiet for that minute;
	 * or allow a steady drip of one report per second.
	 */
	if (nr_shown == 60) {
		if (time_before(jiffies, resume)) {
			nr_unshown++;
			goto out;
		}
		if (nr_unshown) {
			pr_alert(
			      "BUG: Bad page state: %lu messages suppressed\n",
				nr_unshown);
			nr_unshown = 0;
		}
		nr_shown = 0;
	}
	if (nr_shown++ == 0)
		resume = jiffies + 60 * HZ;

	pr_alert("BUG: Bad page state in process %s  pfn:%05lx\n",
		current->comm, page_to_pfn(page));
	__dump_page(page, reason);
	dump_page_owner(page);

	print_modules();
	dump_stack();
out:
	/* Leave bad fields for debug, except PageBuddy could make trouble */
	page_mapcount_reset(page); /* remove PageBuddy */
	add_taint(TAINT_BAD_PAGE, LOCKDEP_NOW_UNRELIABLE);
}

/*
 * Higher-order pages are called "compound pages".  They are structured thusly:
 *
 * The first PAGE_SIZE page is called the "head page" and have PG_head set.
 *
 * The remaining PAGE_SIZE pages are called "tail pages". PageTail() is encoded
 * in bit 0 of page->compound_head. The rest of bits is pointer to head page.
 *
 * The first tail page's ->compound_dtor holds the offset in array of compound
 * page destructors. See compound_page_dtors.
 *
 * The first tail page's ->compound_order holds the order of allocation.
 * This usage means that zero-order pages may not be compound.
 */

void free_compound_page(struct page *page)
{
	mem_cgroup_uncharge(page);
	__free_pages_ok(page, compound_order(page), FPI_NONE);
}

void prep_compound_page(struct page *page, unsigned int order)
{
	int i;
	int nr_pages = 1 << order;

	__SetPageHead(page);
	for (i = 1; i < nr_pages; i++) {
		struct page *p = page + i;
		set_page_count(p, 0);
		p->mapping = TAIL_MAPPING;
		set_compound_head(p, page);
	}

	set_compound_page_dtor(page, COMPOUND_PAGE_DTOR);
	set_compound_order(page, order);
	atomic_set(compound_mapcount_ptr(page), -1);
	if (hpage_pincount_available(page))
		atomic_set(compound_pincount_ptr(page), 0);
}

#ifdef CONFIG_DEBUG_PAGEALLOC
unsigned int _debug_guardpage_minorder;

bool _debug_pagealloc_enabled_early __read_mostly
			= IS_ENABLED(CONFIG_DEBUG_PAGEALLOC_ENABLE_DEFAULT);
EXPORT_SYMBOL(_debug_pagealloc_enabled_early);
DEFINE_STATIC_KEY_FALSE(_debug_pagealloc_enabled);
EXPORT_SYMBOL(_debug_pagealloc_enabled);

DEFINE_STATIC_KEY_FALSE(_debug_guardpage_enabled);

static int __init early_debug_pagealloc(char *buf)
{
	return kstrtobool(buf, &_debug_pagealloc_enabled_early);
}
early_param("debug_pagealloc", early_debug_pagealloc);

static int __init debug_guardpage_minorder_setup(char *buf)
{
	unsigned long res;

	if (kstrtoul(buf, 10, &res) < 0 ||  res > MAX_ORDER / 2) {
		pr_err("Bad debug_guardpage_minorder value\n");
		return 0;
	}
	_debug_guardpage_minorder = res;
	pr_info("Setting debug_guardpage_minorder to %lu\n", res);
	return 0;
}
early_param("debug_guardpage_minorder", debug_guardpage_minorder_setup);

static inline bool set_page_guard(struct zone *zone, struct page *page,
				unsigned int order, int migratetype)
{
	if (!debug_guardpage_enabled())
		return false;

	if (order >= debug_guardpage_minorder())
		return false;

	__SetPageGuard(page);
	INIT_LIST_HEAD(&page->lru);
	set_page_private(page, order);
	/* Guard pages are not available for any usage */
	__mod_zone_freepage_state(zone, -(1 << order), migratetype);

	return true;
}

static inline void clear_page_guard(struct zone *zone, struct page *page,
				unsigned int order, int migratetype)
{
	if (!debug_guardpage_enabled())
		return;

	__ClearPageGuard(page);

	set_page_private(page, 0);
	if (!is_migrate_isolate(migratetype))
		__mod_zone_freepage_state(zone, (1 << order), migratetype);
}
#else
static inline bool set_page_guard(struct zone *zone, struct page *page,
			unsigned int order, int migratetype) { return false; }
static inline void clear_page_guard(struct zone *zone, struct page *page,
				unsigned int order, int migratetype) {}
#endif

/*
 * Enable static keys related to various memory debugging and hardening options.
 * Some override others, and depend on early params that are evaluated in the
 * order of appearance. So we need to first gather the full picture of what was
 * enabled, and then make decisions.
 */
void init_mem_debugging_and_hardening(void)
{
	bool page_poisoning_requested = false;

#ifdef CONFIG_PAGE_POISONING
	/*
	 * Page poisoning is debug page alloc for some arches. If
	 * either of those options are enabled, enable poisoning.
	 */
	if (page_poisoning_enabled() ||
	     (!IS_ENABLED(CONFIG_ARCH_SUPPORTS_DEBUG_PAGEALLOC) &&
	      debug_pagealloc_enabled())) {
		static_branch_enable(&_page_poisoning_enabled);
		page_poisoning_requested = true;
	}
#endif

	if (_init_on_alloc_enabled_early) {
		if (page_poisoning_requested)
			pr_info("mem auto-init: CONFIG_PAGE_POISONING is on, "
				"will take precedence over init_on_alloc\n");
		else
			static_branch_enable(&init_on_alloc);
	}
	if (_init_on_free_enabled_early) {
		if (page_poisoning_requested)
			pr_info("mem auto-init: CONFIG_PAGE_POISONING is on, "
				"will take precedence over init_on_free\n");
		else
			static_branch_enable(&init_on_free);
	}

#ifdef CONFIG_DEBUG_PAGEALLOC
	if (!debug_pagealloc_enabled())
		return;

	static_branch_enable(&_debug_pagealloc_enabled);

	if (!debug_guardpage_minorder())
		return;

	static_branch_enable(&_debug_guardpage_enabled);
#endif
}

static inline void set_buddy_order(struct page *page, unsigned int order)
{
	set_page_private(page, order);
	__SetPageBuddy(page);
}

/*
 * This function checks whether a page is free && is the buddy
 * we can coalesce a page and its buddy if
 * (a) the buddy is not in a hole (check before calling!) &&
 * (b) the buddy is in the buddy system &&
 * (c) a page and its buddy have the same order &&
 * (d) a page and its buddy are in the same zone.
 *
 * For recording whether a page is in the buddy system, we set PageBuddy.
 * Setting, clearing, and testing PageBuddy is serialized by zone->lock.
 *
 * For recording page's order, we use page_private(page).
 */
static inline bool page_is_buddy(struct page *page, struct page *buddy,
							unsigned int order)
{
	if (!page_is_guard(buddy) && !PageBuddy(buddy))
		return false;

	if (buddy_order(buddy) != order)
		return false;

	/*
	 * zone check is done late to avoid uselessly calculating
	 * zone/node ids for pages that could never merge.
	 */
	if (page_zone_id(page) != page_zone_id(buddy))
		return false;

	VM_BUG_ON_PAGE(page_count(buddy) != 0, buddy);

	return true;
}

#ifdef CONFIG_COMPACTION
static inline struct capture_control *task_capc(struct zone *zone)
{
	struct capture_control *capc = current->capture_control;

	return unlikely(capc) &&
		!(current->flags & PF_KTHREAD) &&
		!capc->page &&
		capc->cc->zone == zone ? capc : NULL;
}

static inline bool
compaction_capture(struct capture_control *capc, struct page *page,
		   int order, int migratetype)
{
	if (!capc || order != capc->cc->order)
		return false;

	/* Do not accidentally pollute CMA or isolated regions*/
	if (is_migrate_cma(migratetype) ||
	    is_migrate_isolate(migratetype))
		return false;

	/*
	 * Do not let lower order allocations polluate a movable pageblock.
	 * This might let an unmovable request use a reclaimable pageblock
	 * and vice-versa but no more than normal fallback logic which can
	 * have trouble finding a high-order free page.
	 */
	if (order < pageblock_order && migratetype == MIGRATE_MOVABLE)
		return false;

	capc->page = page;
	return true;
}

#else
static inline struct capture_control *task_capc(struct zone *zone)
{
	return NULL;
}

static inline bool
compaction_capture(struct capture_control *capc, struct page *page,
		   int order, int migratetype)
{
	return false;
}
#endif /* CONFIG_COMPACTION */

/* Used for pages not on another list */
static inline void add_to_free_list(struct page *page, struct zone *zone,
				    unsigned int order, int migratetype)
{
	struct free_area *area = &zone->free_area[order];

	list_add(&page->lru, &area->free_list[migratetype]);
	area->nr_free++;
}

/* Used for pages not on another list */
static inline void add_to_free_list_tail(struct page *page, struct zone *zone,
					 unsigned int order, int migratetype)
{
	struct free_area *area = &zone->free_area[order];

	list_add_tail(&page->lru, &area->free_list[migratetype]);
	area->nr_free++;
}

/*
 * Used for pages which are on another list. Move the pages to the tail
 * of the list - so the moved pages won't immediately be considered for
 * allocation again (e.g., optimization for memory onlining).
 */
static inline void move_to_free_list(struct page *page, struct zone *zone,
				     unsigned int order, int migratetype)
{
	struct free_area *area = &zone->free_area[order];

	list_move_tail(&page->lru, &area->free_list[migratetype]);
}

static inline void del_page_from_free_list(struct page *page, struct zone *zone,
					   unsigned int order)
{
	/* clear reported state and update reported page count */
	if (page_reported(page))
		__ClearPageReported(page);

	list_del(&page->lru);
	__ClearPageBuddy(page);
	set_page_private(page, 0);
	zone->free_area[order].nr_free--;
}

/*
 * If this is not the largest possible page, check if the buddy
 * of the next-highest order is free. If it is, it's possible
 * that pages are being freed that will coalesce soon. In case,
 * that is happening, add the free page to the tail of the list
 * so it's less likely to be used soon and more likely to be merged
 * as a higher order page
 */
static inline bool
buddy_merge_likely(unsigned long pfn, unsigned long buddy_pfn,
		   struct page *page, unsigned int order)
{
	struct page *higher_page, *higher_buddy;
	unsigned long combined_pfn;

	if (order >= MAX_ORDER - 2)
		return false;

	if (!pfn_valid_within(buddy_pfn))
		return false;

	combined_pfn = buddy_pfn & pfn;
	higher_page = page + (combined_pfn - pfn);
	buddy_pfn = __find_buddy_pfn(combined_pfn, order + 1);
	higher_buddy = higher_page + (buddy_pfn - combined_pfn);

	return pfn_valid_within(buddy_pfn) &&
	       page_is_buddy(higher_page, higher_buddy, order + 1);
}

/*
 * Freeing function for a buddy system allocator.
 *
 * The concept of a buddy system is to maintain direct-mapped table
 * (containing bit values) for memory blocks of various "orders".
 * The bottom level table contains the map for the smallest allocatable
 * units of memory (here, pages), and each level above it describes
 * pairs of units from the levels below, hence, "buddies".
 * At a high level, all that happens here is marking the table entry
 * at the bottom level available, and propagating the changes upward
 * as necessary, plus some accounting needed to play nicely with other
 * parts of the VM system.
 * At each level, we keep a list of pages, which are heads of continuous
 * free pages of length of (1 << order) and marked with PageBuddy.
 * Page's order is recorded in page_private(page) field.
 * So when we are allocating or freeing one, we can derive the state of the
 * other.  That is, if we allocate a small block, and both were
 * free, the remainder of the region must be split into blocks.
 * If a block is freed, and its buddy is also free, then this
 * triggers coalescing into a block of larger size.
 *
 * -- nyc
 */

static inline void __free_one_page(struct page *page,
		unsigned long pfn,
		struct zone *zone, unsigned int order,
		int migratetype, fpi_t fpi_flags)
{
	struct capture_control *capc = task_capc(zone);
	unsigned long buddy_pfn;
	unsigned long combined_pfn;
	unsigned int max_order;
	struct page *buddy;
	bool to_tail;

	max_order = min_t(unsigned int, MAX_ORDER - 1, pageblock_order);

	VM_BUG_ON(!zone_is_initialized(zone));
	VM_BUG_ON_PAGE(page->flags & PAGE_FLAGS_CHECK_AT_PREP, page);

	VM_BUG_ON(migratetype == -1);
	if (likely(!is_migrate_isolate(migratetype)))
		__mod_zone_freepage_state(zone, 1 << order, migratetype);

	VM_BUG_ON_PAGE(pfn & ((1 << order) - 1), page);
	VM_BUG_ON_PAGE(bad_range(zone, page), page);

continue_merging:
	while (order < max_order) {
		if (compaction_capture(capc, page, order, migratetype)) {
			__mod_zone_freepage_state(zone, -(1 << order),
								migratetype);
			return;
		}
		buddy_pfn = __find_buddy_pfn(pfn, order);
		buddy = page + (buddy_pfn - pfn);

		if (!pfn_valid_within(buddy_pfn))
			goto done_merging;
		if (!page_is_buddy(page, buddy, order))
			goto done_merging;
		/*
		 * Our buddy is free or it is CONFIG_DEBUG_PAGEALLOC guard page,
		 * merge with it and move up one order.
		 */
		if (page_is_guard(buddy))
			clear_page_guard(zone, buddy, order, migratetype);
		else
			del_page_from_free_list(buddy, zone, order);
		combined_pfn = buddy_pfn & pfn;
		page = page + (combined_pfn - pfn);
		pfn = combined_pfn;
		order++;
	}
	if (order < MAX_ORDER - 1) {
		/* If we are here, it means order is >= pageblock_order.
		 * We want to prevent merge between freepages on isolate
		 * pageblock and normal pageblock. Without this, pageblock
		 * isolation could cause incorrect freepage or CMA accounting.
		 *
		 * We don't want to hit this code for the more frequent
		 * low-order merging.
		 */
		if (unlikely(has_isolate_pageblock(zone))) {
			int buddy_mt;

			buddy_pfn = __find_buddy_pfn(pfn, order);
			buddy = page + (buddy_pfn - pfn);
			buddy_mt = get_pageblock_migratetype(buddy);

			if (migratetype != buddy_mt
					&& (is_migrate_isolate(migratetype) ||
						is_migrate_isolate(buddy_mt)))
				goto done_merging;
		}
		max_order = order + 1;
		goto continue_merging;
	}

done_merging:
	set_buddy_order(page, order);

	if (fpi_flags & FPI_TO_TAIL)
		to_tail = true;
	else if (is_shuffle_order(order))
		to_tail = shuffle_pick_tail();
	else
		to_tail = buddy_merge_likely(pfn, buddy_pfn, page, order);

	if (to_tail)
		add_to_free_list_tail(page, zone, order, migratetype);
	else
		add_to_free_list(page, zone, order, migratetype);

	/* Notify page reporting subsystem of freed page */
	if (!(fpi_flags & FPI_SKIP_REPORT_NOTIFY))
		page_reporting_notify_free(order);
}

/*
 * A bad page could be due to a number of fields. Instead of multiple branches,
 * try and check multiple fields with one check. The caller must do a detailed
 * check if necessary.
 */
static inline bool page_expected_state(struct page *page,
					unsigned long check_flags)
{
	if (unlikely(atomic_read(&page->_mapcount) != -1))
		return false;

	if (unlikely((unsigned long)page->mapping |
			page_ref_count(page) |
#ifdef CONFIG_MEMCG
			(unsigned long)page->mem_cgroup |
#endif
			(page->flags & check_flags)))
		return false;

	return true;
}

static const char *page_bad_reason(struct page *page, unsigned long flags)
{
	const char *bad_reason = NULL;

	if (unlikely(atomic_read(&page->_mapcount) != -1))
		bad_reason = "nonzero mapcount";
	if (unlikely(page->mapping != NULL))
		bad_reason = "non-NULL mapping";
	if (unlikely(page_ref_count(page) != 0))
		bad_reason = "nonzero _refcount";
	if (unlikely(page->flags & flags)) {
		if (flags == PAGE_FLAGS_CHECK_AT_PREP)
			bad_reason = "PAGE_FLAGS_CHECK_AT_PREP flag(s) set";
		else
			bad_reason = "PAGE_FLAGS_CHECK_AT_FREE flag(s) set";
	}
#ifdef CONFIG_MEMCG
	if (unlikely(page->mem_cgroup))
		bad_reason = "page still charged to cgroup";
#endif
	return bad_reason;
}

static void check_free_page_bad(struct page *page)
{
	bad_page(page,
		 page_bad_reason(page, PAGE_FLAGS_CHECK_AT_FREE));
}

static inline int check_free_page(struct page *page)
{
	if (likely(page_expected_state(page, PAGE_FLAGS_CHECK_AT_FREE)))
		return 0;

	/* Something has gone sideways, find it */
	check_free_page_bad(page);
	return 1;
}

static int free_tail_pages_check(struct page *head_page, struct page *page)
{
	int ret = 1;

	/*
	 * We rely page->lru.next never has bit 0 set, unless the page
	 * is PageTail(). Let's make sure that's true even for poisoned ->lru.
	 */
	BUILD_BUG_ON((unsigned long)LIST_POISON1 & 1);

	if (!IS_ENABLED(CONFIG_DEBUG_VM)) {
		ret = 0;
		goto out;
	}
	switch (page - head_page) {
	case 1:
		/* the first tail page: ->mapping may be compound_mapcount() */
		if (unlikely(compound_mapcount(page))) {
			bad_page(page, "nonzero compound_mapcount");
			goto out;
		}
		break;
	case 2:
		/*
		 * the second tail page: ->mapping is
		 * deferred_list.next -- ignore value.
		 */
		break;
	default:
		if (page->mapping != TAIL_MAPPING) {
			bad_page(page, "corrupted mapping in tail page");
			goto out;
		}
		break;
	}
	if (unlikely(!PageTail(page))) {
		bad_page(page, "PageTail not set");
		goto out;
	}
	if (unlikely(compound_head(page) != head_page)) {
		bad_page(page, "compound_head not consistent");
		goto out;
	}
	ret = 0;
out:
	page->mapping = NULL;
	clear_compound_head(page);
	return ret;
}

static void kernel_init_free_pages(struct page *page, int numpages, bool zero_tags)
{
	int i;

	if (zero_tags) {
		for (i = 0; i < numpages; i++)
			tag_clear_highpage(page + i);
		return;
	}

	/* s390's use of memset() could override KASAN redzones. */
	kasan_disable_current();
	for (i = 0; i < numpages; i++) {
		u8 tag = page_kasan_tag(page + i);
		page_kasan_tag_reset(page + i);
		clear_highpage(page + i);
		page_kasan_tag_set(page + i, tag);
	}
	kasan_enable_current();
}

static __always_inline bool free_pages_prepare(struct page *page,
			unsigned int order, bool check_free, fpi_t fpi_flags)
{
	int bad = 0;
	bool skip_kasan_poison = should_skip_kasan_poison(page, fpi_flags);

	VM_BUG_ON_PAGE(PageTail(page), page);

	trace_mm_page_free(page, order);

	if (unlikely(PageHWPoison(page)) && !order) {
		/*
		 * Do not let hwpoison pages hit pcplists/buddy
		 * Untie memcg state and reset page's owner
		 */
		if (memcg_kmem_enabled() && PageKmemcg(page))
			__memcg_kmem_uncharge_page(page, order);
		reset_page_owner(page, order);
		free_page_pinner(page, order);
		return false;
	}

	/*
	 * Check tail pages before head page information is cleared to
	 * avoid checking PageCompound for order-0 pages.
	 */
	if (unlikely(order)) {
		bool compound = PageCompound(page);
		int i;

		VM_BUG_ON_PAGE(compound && compound_order(page) != order, page);

		if (compound)
			ClearPageDoubleMap(page);
		for (i = 1; i < (1 << order); i++) {
			if (compound)
				bad += free_tail_pages_check(page, page + i);
			if (unlikely(check_free_page(page + i))) {
				bad++;
				continue;
			}
			(page + i)->flags &= ~PAGE_FLAGS_CHECK_AT_PREP;
		}
	}
	if (PageMappingFlags(page))
		page->mapping = NULL;
	if (memcg_kmem_enabled() && PageKmemcg(page))
		__memcg_kmem_uncharge_page(page, order);
	if (check_free)
		bad += check_free_page(page);
	if (bad)
		return false;

	page_cpupid_reset_last(page);
	page->flags &= ~PAGE_FLAGS_CHECK_AT_PREP;
	reset_page_owner(page, order);
	free_page_pinner(page, order);

	if (!PageHighMem(page)) {
		debug_check_no_locks_freed(page_address(page),
					   PAGE_SIZE << order);
		debug_check_no_obj_freed(page_address(page),
					   PAGE_SIZE << order);
	}

	kernel_poison_pages(page, 1 << order);

	/*
	 * As memory initialization might be integrated into KASAN,
	 * kasan_free_pages and kernel_init_free_pages must be
	 * kept together to avoid discrepancies in behavior.
	 *
	 * With hardware tag-based KASAN, memory tags must be set before the
	 * page becomes unavailable via debug_pagealloc or arch_free_page.
	 */
	if (kasan_has_integrated_init()) {
		if (!skip_kasan_poison)
			kasan_free_pages(page, order);
	} else {
		bool init = want_init_on_free();

		if (init)
			kernel_init_free_pages(page, 1 << order, false);
		if (!skip_kasan_poison)
			kasan_poison_pages(page, order, init);
	}

	/*
	 * arch_free_page() can make the page's contents inaccessible.  s390
	 * does this.  So nothing which can access the page's contents should
	 * happen after this.
	 */
	arch_free_page(page, order);

	debug_pagealloc_unmap_pages(page, 1 << order);

	return true;
}

#ifdef CONFIG_DEBUG_VM
/*
 * With DEBUG_VM enabled, order-0 pages are checked immediately when being freed
 * to pcp lists. With debug_pagealloc also enabled, they are also rechecked when
 * moved from pcp lists to free lists.
 */
static bool free_pcp_prepare(struct page *page)
{
	return free_pages_prepare(page, 0, true, FPI_NONE);
}

static bool bulkfree_pcp_prepare(struct page *page)
{
	if (debug_pagealloc_enabled_static())
		return check_free_page(page);
	else
		return false;
}
#else
/*
 * With DEBUG_VM disabled, order-0 pages being freed are checked only when
 * moving from pcp lists to free list in order to reduce overhead. With
 * debug_pagealloc enabled, they are checked also immediately when being freed
 * to the pcp lists.
 */
static bool free_pcp_prepare(struct page *page)
{
	if (debug_pagealloc_enabled_static())
		return free_pages_prepare(page, 0, true, FPI_NONE);
	else
		return free_pages_prepare(page, 0, false, FPI_NONE);
}

static bool bulkfree_pcp_prepare(struct page *page)
{
	return check_free_page(page);
}
#endif /* CONFIG_DEBUG_VM */

static inline void prefetch_buddy(struct page *page)
{
	unsigned long pfn = page_to_pfn(page);
	unsigned long buddy_pfn = __find_buddy_pfn(pfn, 0);
	struct page *buddy = page + (buddy_pfn - pfn);

	prefetch(buddy);
}

/*
 * Frees a number of pages from the PCP lists
 * Assumes all pages on list are in same zone, and of same order.
 * count is the number of pages to free.
 *
 * If the zone was previously in an "all pages pinned" state then look to
 * see if this freeing clears that state.
 *
 * And clear the zone's pages_scanned counter, to hold off the "all pages are
 * pinned" detection logic.
 */
static void free_pcppages_bulk(struct zone *zone, int count,
					struct per_cpu_pages *pcp)
{
	int migratetype = 0;
	int batch_free = 0;
	int prefetch_nr = 0;
	bool isolated_pageblocks;
	struct page *page, *tmp;
	LIST_HEAD(head);

	/*
	 * Ensure proper count is passed which otherwise would stuck in the
	 * below while (list_empty(list)) loop.
	 */
	count = min(pcp->count, count);
	while (count) {
		struct list_head *list;

		/*
		 * Remove pages from lists in a round-robin fashion. A
		 * batch_free count is maintained that is incremented when an
		 * empty list is encountered.  This is so more pages are freed
		 * off fuller lists instead of spinning excessively around empty
		 * lists
		 */
		do {
			batch_free++;
			if (++migratetype == MIGRATE_PCPTYPES)
				migratetype = 0;
			list = &pcp->lists[migratetype];
		} while (list_empty(list));

		/* This is the only non-empty list. Free them all. */
		if (batch_free == MIGRATE_PCPTYPES)
			batch_free = count;

		do {
			page = list_last_entry(list, struct page, lru);
			/* must delete to avoid corrupting pcp list */
			list_del(&page->lru);
			pcp->count--;

			if (bulkfree_pcp_prepare(page))
				continue;

			list_add_tail(&page->lru, &head);

			/*
			 * We are going to put the page back to the global
			 * pool, prefetch its buddy to speed up later access
			 * under zone->lock. It is believed the overhead of
			 * an additional test and calculating buddy_pfn here
			 * can be offset by reduced memory latency later. To
			 * avoid excessive prefetching due to large count, only
			 * prefetch buddy for the first pcp->batch nr of pages.
			 */
			if (prefetch_nr++ < pcp->batch)
				prefetch_buddy(page);
		} while (--count && --batch_free && !list_empty(list));
	}

	spin_lock(&zone->lock);
	isolated_pageblocks = has_isolate_pageblock(zone);

	/*
	 * Use safe version since after __free_one_page(),
	 * page->lru.next will not point to original list.
	 */
	list_for_each_entry_safe(page, tmp, &head, lru) {
		int mt = get_pcppage_migratetype(page);
		/* MIGRATE_ISOLATE page should not go to pcplists */
		VM_BUG_ON_PAGE(is_migrate_isolate(mt), page);
		/* Pageblock could have been isolated meanwhile */
		if (unlikely(isolated_pageblocks))
			mt = get_pageblock_migratetype(page);

		__free_one_page(page, page_to_pfn(page), zone, 0, mt, FPI_NONE);
		trace_mm_page_pcpu_drain(page, 0, mt);
	}
	spin_unlock(&zone->lock);
}

static void free_one_page(struct zone *zone,
				struct page *page, unsigned long pfn,
				unsigned int order,
				int migratetype, fpi_t fpi_flags)
{
	spin_lock(&zone->lock);
	if (unlikely(has_isolate_pageblock(zone) ||
		is_migrate_isolate(migratetype))) {
		migratetype = get_pfnblock_migratetype(page, pfn);
	}
	__free_one_page(page, pfn, zone, order, migratetype, fpi_flags);
	spin_unlock(&zone->lock);
}

static void __meminit __init_single_page(struct page *page, unsigned long pfn,
				unsigned long zone, int nid)
{
	mm_zero_struct_page(page);
	set_page_links(page, zone, nid, pfn);
	init_page_count(page);
	page_mapcount_reset(page);
	page_cpupid_reset_last(page);
	page_kasan_tag_reset(page);

	INIT_LIST_HEAD(&page->lru);
#ifdef WANT_PAGE_VIRTUAL
	/* The shift won't overflow because ZONE_NORMAL is below 4G. */
	if (!is_highmem_idx(zone))
		set_page_address(page, __va(pfn << PAGE_SHIFT));
#endif
}

#ifdef CONFIG_DEFERRED_STRUCT_PAGE_INIT
static void __meminit init_reserved_page(unsigned long pfn)
{
	pg_data_t *pgdat;
	int nid, zid;

	if (!early_page_uninitialised(pfn))
		return;

	nid = early_pfn_to_nid(pfn);
	pgdat = NODE_DATA(nid);

	for (zid = 0; zid < MAX_NR_ZONES; zid++) {
		struct zone *zone = &pgdat->node_zones[zid];

		if (pfn >= zone->zone_start_pfn && pfn < zone_end_pfn(zone))
			break;
	}
	__init_single_page(pfn_to_page(pfn), pfn, zid, nid);
}
#else
static inline void init_reserved_page(unsigned long pfn)
{
}
#endif /* CONFIG_DEFERRED_STRUCT_PAGE_INIT */

/*
 * Initialised pages do not have PageReserved set. This function is
 * called for each range allocated by the bootmem allocator and
 * marks the pages PageReserved. The remaining valid pages are later
 * sent to the buddy page allocator.
 */
void __meminit reserve_bootmem_region(phys_addr_t start, phys_addr_t end)
{
	unsigned long start_pfn = PFN_DOWN(start);
	unsigned long end_pfn = PFN_UP(end);

	for (; start_pfn < end_pfn; start_pfn++) {
		if (pfn_valid(start_pfn)) {
			struct page *page = pfn_to_page(start_pfn);

			init_reserved_page(start_pfn);

			/* Avoid false-positive PageTail() */
			INIT_LIST_HEAD(&page->lru);

			/*
			 * no need for atomic set_bit because the struct
			 * page is not visible yet so nobody should
			 * access it yet.
			 */
			__SetPageReserved(page);
		}
	}
}

static void __free_pages_ok(struct page *page, unsigned int order,
			    fpi_t fpi_flags)
{
	unsigned long flags;
	int migratetype;
	unsigned long pfn = page_to_pfn(page);

	if (!free_pages_prepare(page, order, true, fpi_flags))
		return;

	migratetype = get_pfnblock_migratetype(page, pfn);
	local_irq_save(flags);
	__count_vm_events(PGFREE, 1 << order);
	free_one_page(page_zone(page), page, pfn, order, migratetype,
		      fpi_flags);
	local_irq_restore(flags);
}

void __free_pages_core(struct page *page, unsigned int order)
{
	unsigned int nr_pages = 1 << order;
	struct page *p = page;
	unsigned int loop;

	/*
	 * When initializing the memmap, __init_single_page() sets the refcount
	 * of all pages to 1 ("allocated"/"not free"). We have to set the
	 * refcount of all involved pages to 0.
	 */
	prefetchw(p);
	for (loop = 0; loop < (nr_pages - 1); loop++, p++) {
		prefetchw(p + 1);
		__ClearPageReserved(p);
		set_page_count(p, 0);
	}
	__ClearPageReserved(p);
	set_page_count(p, 0);

	atomic_long_add(nr_pages, &page_zone(page)->managed_pages);

	/*
	 * Bypass PCP and place fresh pages right to the tail, primarily
	 * relevant for memory onlining.
	 */
	__free_pages_ok(page, order, FPI_TO_TAIL | FPI_SKIP_KASAN_POISON);
}

#ifdef CONFIG_NEED_MULTIPLE_NODES

static struct mminit_pfnnid_cache early_pfnnid_cache __meminitdata;

#ifndef CONFIG_HAVE_ARCH_EARLY_PFN_TO_NID

/*
 * Required by SPARSEMEM. Given a PFN, return what node the PFN is on.
 */
int __meminit __early_pfn_to_nid(unsigned long pfn,
					struct mminit_pfnnid_cache *state)
{
	unsigned long start_pfn, end_pfn;
	int nid;

	if (state->last_start <= pfn && pfn < state->last_end)
		return state->last_nid;

	nid = memblock_search_pfn_nid(pfn, &start_pfn, &end_pfn);
	if (nid != NUMA_NO_NODE) {
		state->last_start = start_pfn;
		state->last_end = end_pfn;
		state->last_nid = nid;
	}

	return nid;
}
#endif /* CONFIG_HAVE_ARCH_EARLY_PFN_TO_NID */

int __meminit early_pfn_to_nid(unsigned long pfn)
{
	static DEFINE_SPINLOCK(early_pfn_lock);
	int nid;

	spin_lock(&early_pfn_lock);
	nid = __early_pfn_to_nid(pfn, &early_pfnnid_cache);
	if (nid < 0)
		nid = first_online_node;
	spin_unlock(&early_pfn_lock);

	return nid;
}
#endif /* CONFIG_NEED_MULTIPLE_NODES */

void __init memblock_free_pages(struct page *page, unsigned long pfn,
							unsigned int order)
{
	if (early_page_uninitialised(pfn))
		return;
	__free_pages_core(page, order);
}

/*
 * Check that the whole (or subset of) a pageblock given by the interval of
 * [start_pfn, end_pfn) is valid and within the same zone, before scanning it
 * with the migration of free compaction scanner. The scanners then need to
 * use only pfn_valid_within() check for arches that allow holes within
 * pageblocks.
 *
 * Return struct page pointer of start_pfn, or NULL if checks were not passed.
 *
 * It's possible on some configurations to have a setup like node0 node1 node0
 * i.e. it's possible that all pages within a zones range of pages do not
 * belong to a single zone. We assume that a border between node0 and node1
 * can occur within a single pageblock, but not a node0 node1 node0
 * interleaving within a single pageblock. It is therefore sufficient to check
 * the first and last page of a pageblock and avoid checking each individual
 * page in a pageblock.
 */
struct page *__pageblock_pfn_to_page(unsigned long start_pfn,
				     unsigned long end_pfn, struct zone *zone)
{
	struct page *start_page;
	struct page *end_page;

	/* end_pfn is one past the range we are checking */
	end_pfn--;

	if (!pfn_valid(start_pfn) || !pfn_valid(end_pfn))
		return NULL;

	start_page = pfn_to_online_page(start_pfn);
	if (!start_page)
		return NULL;

	if (page_zone(start_page) != zone)
		return NULL;

	end_page = pfn_to_page(end_pfn);

	/* This gives a shorter code than deriving page_zone(end_page) */
	if (page_zone_id(start_page) != page_zone_id(end_page))
		return NULL;

	return start_page;
}

void set_zone_contiguous(struct zone *zone)
{
	unsigned long block_start_pfn = zone->zone_start_pfn;
	unsigned long block_end_pfn;

	block_end_pfn = ALIGN(block_start_pfn + 1, pageblock_nr_pages);
	for (; block_start_pfn < zone_end_pfn(zone);
			block_start_pfn = block_end_pfn,
			 block_end_pfn += pageblock_nr_pages) {

		block_end_pfn = min(block_end_pfn, zone_end_pfn(zone));

		if (!__pageblock_pfn_to_page(block_start_pfn,
					     block_end_pfn, zone))
			return;
		cond_resched();
	}

	/* We confirm that there is no hole */
	zone->contiguous = true;
}

void clear_zone_contiguous(struct zone *zone)
{
	zone->contiguous = false;
}

#ifdef CONFIG_DEFERRED_STRUCT_PAGE_INIT
static void __init deferred_free_range(unsigned long pfn,
				       unsigned long nr_pages)
{
	struct page *page;
	unsigned long i;

	if (!nr_pages)
		return;

	page = pfn_to_page(pfn);

	/* Free a large naturally-aligned chunk if possible */
	if (nr_pages == pageblock_nr_pages &&
	    (pfn & (pageblock_nr_pages - 1)) == 0) {
		set_pageblock_migratetype(page, MIGRATE_MOVABLE);
		__free_pages_core(page, pageblock_order);
		return;
	}

	for (i = 0; i < nr_pages; i++, page++, pfn++) {
		if ((pfn & (pageblock_nr_pages - 1)) == 0)
			set_pageblock_migratetype(page, MIGRATE_MOVABLE);
		__free_pages_core(page, 0);
	}
}

/* Completion tracking for deferred_init_memmap() threads */
static atomic_t pgdat_init_n_undone __initdata;
static __initdata DECLARE_COMPLETION(pgdat_init_all_done_comp);

static inline void __init pgdat_init_report_one_done(void)
{
	if (atomic_dec_and_test(&pgdat_init_n_undone))
		complete(&pgdat_init_all_done_comp);
}

/*
 * Returns true if page needs to be initialized or freed to buddy allocator.
 *
 * First we check if pfn is valid on architectures where it is possible to have
 * holes within pageblock_nr_pages. On systems where it is not possible, this
 * function is optimized out.
 *
 * Then, we check if a current large page is valid by only checking the validity
 * of the head pfn.
 */
static inline bool __init deferred_pfn_valid(unsigned long pfn)
{
	if (!pfn_valid_within(pfn))
		return false;
	if (!(pfn & (pageblock_nr_pages - 1)) && !pfn_valid(pfn))
		return false;
	return true;
}

/*
 * Free pages to buddy allocator. Try to free aligned pages in
 * pageblock_nr_pages sizes.
 */
static void __init deferred_free_pages(unsigned long pfn,
				       unsigned long end_pfn)
{
	unsigned long nr_pgmask = pageblock_nr_pages - 1;
	unsigned long nr_free = 0;

	for (; pfn < end_pfn; pfn++) {
		if (!deferred_pfn_valid(pfn)) {
			deferred_free_range(pfn - nr_free, nr_free);
			nr_free = 0;
		} else if (!(pfn & nr_pgmask)) {
			deferred_free_range(pfn - nr_free, nr_free);
			nr_free = 1;
		} else {
			nr_free++;
		}
	}
	/* Free the last block of pages to allocator */
	deferred_free_range(pfn - nr_free, nr_free);
}

/*
 * Initialize struct pages.  We minimize pfn page lookups and scheduler checks
 * by performing it only once every pageblock_nr_pages.
 * Return number of pages initialized.
 */
static unsigned long  __init deferred_init_pages(struct zone *zone,
						 unsigned long pfn,
						 unsigned long end_pfn)
{
	unsigned long nr_pgmask = pageblock_nr_pages - 1;
	int nid = zone_to_nid(zone);
	unsigned long nr_pages = 0;
	int zid = zone_idx(zone);
	struct page *page = NULL;

	for (; pfn < end_pfn; pfn++) {
		if (!deferred_pfn_valid(pfn)) {
			page = NULL;
			continue;
		} else if (!page || !(pfn & nr_pgmask)) {
			page = pfn_to_page(pfn);
		} else {
			page++;
		}
		__init_single_page(page, pfn, zid, nid);
		nr_pages++;
	}
	return (nr_pages);
}

/*
 * This function is meant to pre-load the iterator for the zone init.
 * Specifically it walks through the ranges until we are caught up to the
 * first_init_pfn value and exits there. If we never encounter the value we
 * return false indicating there are no valid ranges left.
 */
static bool __init
deferred_init_mem_pfn_range_in_zone(u64 *i, struct zone *zone,
				    unsigned long *spfn, unsigned long *epfn,
				    unsigned long first_init_pfn)
{
	u64 j;

	/*
	 * Start out by walking through the ranges in this zone that have
	 * already been initialized. We don't need to do anything with them
	 * so we just need to flush them out of the system.
	 */
	for_each_free_mem_pfn_range_in_zone(j, zone, spfn, epfn) {
		if (*epfn <= first_init_pfn)
			continue;
		if (*spfn < first_init_pfn)
			*spfn = first_init_pfn;
		*i = j;
		return true;
	}

	return false;
}

/*
 * Initialize and free pages. We do it in two loops: first we initialize
 * struct page, then free to buddy allocator, because while we are
 * freeing pages we can access pages that are ahead (computing buddy
 * page in __free_one_page()).
 *
 * In order to try and keep some memory in the cache we have the loop
 * broken along max page order boundaries. This way we will not cause
 * any issues with the buddy page computation.
 */
static unsigned long __init
deferred_init_maxorder(u64 *i, struct zone *zone, unsigned long *start_pfn,
		       unsigned long *end_pfn)
{
	unsigned long mo_pfn = ALIGN(*start_pfn + 1, MAX_ORDER_NR_PAGES);
	unsigned long spfn = *start_pfn, epfn = *end_pfn;
	unsigned long nr_pages = 0;
	u64 j = *i;

	/* First we loop through and initialize the page values */
	for_each_free_mem_pfn_range_in_zone_from(j, zone, start_pfn, end_pfn) {
		unsigned long t;

		if (mo_pfn <= *start_pfn)
			break;

		t = min(mo_pfn, *end_pfn);
		nr_pages += deferred_init_pages(zone, *start_pfn, t);

		if (mo_pfn < *end_pfn) {
			*start_pfn = mo_pfn;
			break;
		}
	}

	/* Reset values and now loop through freeing pages as needed */
	swap(j, *i);

	for_each_free_mem_pfn_range_in_zone_from(j, zone, &spfn, &epfn) {
		unsigned long t;

		if (mo_pfn <= spfn)
			break;

		t = min(mo_pfn, epfn);
		deferred_free_pages(spfn, t);

		if (mo_pfn <= epfn)
			break;
	}

	return nr_pages;
}

static void __init
deferred_init_memmap_chunk(unsigned long start_pfn, unsigned long end_pfn,
			   void *arg)
{
	unsigned long spfn, epfn;
	struct zone *zone = arg;
	u64 i;

	deferred_init_mem_pfn_range_in_zone(&i, zone, &spfn, &epfn, start_pfn);

	/*
	 * Initialize and free pages in MAX_ORDER sized increments so that we
	 * can avoid introducing any issues with the buddy allocator.
	 */
	while (spfn < end_pfn) {
		deferred_init_maxorder(&i, zone, &spfn, &epfn);
		cond_resched();
	}
}

/* An arch may override for more concurrency. */
__weak int __init
deferred_page_init_max_threads(const struct cpumask *node_cpumask)
{
	return 1;
}

/* Initialise remaining memory on a node */
static int __init deferred_init_memmap(void *data)
{
	pg_data_t *pgdat = data;
	const struct cpumask *cpumask = cpumask_of_node(pgdat->node_id);
	unsigned long spfn = 0, epfn = 0;
	unsigned long first_init_pfn, flags;
	unsigned long start = jiffies;
	struct zone *zone;
	int zid, max_threads;
	u64 i;

	/* Bind memory initialisation thread to a local node if possible */
	if (!cpumask_empty(cpumask))
		set_cpus_allowed_ptr(current, cpumask);

	pgdat_resize_lock(pgdat, &flags);
	first_init_pfn = pgdat->first_deferred_pfn;
	if (first_init_pfn == ULONG_MAX) {
		pgdat_resize_unlock(pgdat, &flags);
		pgdat_init_report_one_done();
		return 0;
	}

	/* Sanity check boundaries */
	BUG_ON(pgdat->first_deferred_pfn < pgdat->node_start_pfn);
	BUG_ON(pgdat->first_deferred_pfn > pgdat_end_pfn(pgdat));
	pgdat->first_deferred_pfn = ULONG_MAX;

	/*
	 * Once we unlock here, the zone cannot be grown anymore, thus if an
	 * interrupt thread must allocate this early in boot, zone must be
	 * pre-grown prior to start of deferred page initialization.
	 */
	pgdat_resize_unlock(pgdat, &flags);

	/* Only the highest zone is deferred so find it */
	for (zid = 0; zid < MAX_NR_ZONES; zid++) {
		zone = pgdat->node_zones + zid;
		if (first_init_pfn < zone_end_pfn(zone))
			break;
	}

	/* If the zone is empty somebody else may have cleared out the zone */
	if (!deferred_init_mem_pfn_range_in_zone(&i, zone, &spfn, &epfn,
						 first_init_pfn))
		goto zone_empty;

	max_threads = deferred_page_init_max_threads(cpumask);

	while (spfn < epfn) {
		unsigned long epfn_align = ALIGN(epfn, PAGES_PER_SECTION);
		struct padata_mt_job job = {
			.thread_fn   = deferred_init_memmap_chunk,
			.fn_arg      = zone,
			.start       = spfn,
			.size        = epfn_align - spfn,
			.align       = PAGES_PER_SECTION,
			.min_chunk   = PAGES_PER_SECTION,
			.max_threads = max_threads,
		};

		padata_do_multithreaded(&job);
		deferred_init_mem_pfn_range_in_zone(&i, zone, &spfn, &epfn,
						    epfn_align);
	}
zone_empty:
	/* Sanity check that the next zone really is unpopulated */
	WARN_ON(++zid < MAX_NR_ZONES && populated_zone(++zone));

	pr_info("node %d deferred pages initialised in %ums\n",
		pgdat->node_id, jiffies_to_msecs(jiffies - start));

	pgdat_init_report_one_done();
	return 0;
}

/*
 * If this zone has deferred pages, try to grow it by initializing enough
 * deferred pages to satisfy the allocation specified by order, rounded up to
 * the nearest PAGES_PER_SECTION boundary.  So we're adding memory in increments
 * of SECTION_SIZE bytes by initializing struct pages in increments of
 * PAGES_PER_SECTION * sizeof(struct page) bytes.
 *
 * Return true when zone was grown, otherwise return false. We return true even
 * when we grow less than requested, to let the caller decide if there are
 * enough pages to satisfy the allocation.
 *
 * Note: We use noinline because this function is needed only during boot, and
 * it is called from a __ref function _deferred_grow_zone. This way we are
 * making sure that it is not inlined into permanent text section.
 */
static noinline bool __init
deferred_grow_zone(struct zone *zone, unsigned int order)
{
	unsigned long nr_pages_needed = ALIGN(1 << order, PAGES_PER_SECTION);
	pg_data_t *pgdat = zone->zone_pgdat;
	unsigned long first_deferred_pfn = pgdat->first_deferred_pfn;
	unsigned long spfn, epfn, flags;
	unsigned long nr_pages = 0;
	u64 i;

	/* Only the last zone may have deferred pages */
	if (zone_end_pfn(zone) != pgdat_end_pfn(pgdat))
		return false;

	pgdat_resize_lock(pgdat, &flags);

	/*
	 * If someone grew this zone while we were waiting for spinlock, return
	 * true, as there might be enough pages already.
	 */
	if (first_deferred_pfn != pgdat->first_deferred_pfn) {
		pgdat_resize_unlock(pgdat, &flags);
		return true;
	}

	/* If the zone is empty somebody else may have cleared out the zone */
	if (!deferred_init_mem_pfn_range_in_zone(&i, zone, &spfn, &epfn,
						 first_deferred_pfn)) {
		pgdat->first_deferred_pfn = ULONG_MAX;
		pgdat_resize_unlock(pgdat, &flags);
		/* Retry only once. */
		return first_deferred_pfn != ULONG_MAX;
	}

	/*
	 * Initialize and free pages in MAX_ORDER sized increments so
	 * that we can avoid introducing any issues with the buddy
	 * allocator.
	 */
	while (spfn < epfn) {
		/* update our first deferred PFN for this section */
		first_deferred_pfn = spfn;

		nr_pages += deferred_init_maxorder(&i, zone, &spfn, &epfn);
		touch_nmi_watchdog();

		/* We should only stop along section boundaries */
		if ((first_deferred_pfn ^ spfn) < PAGES_PER_SECTION)
			continue;

		/* If our quota has been met we can stop here */
		if (nr_pages >= nr_pages_needed)
			break;
	}

	pgdat->first_deferred_pfn = spfn;
	pgdat_resize_unlock(pgdat, &flags);

	return nr_pages > 0;
}

/*
 * deferred_grow_zone() is __init, but it is called from
 * get_page_from_freelist() during early boot until deferred_pages permanently
 * disables this call. This is why we have refdata wrapper to avoid warning,
 * and to ensure that the function body gets unloaded.
 */
static bool __ref
_deferred_grow_zone(struct zone *zone, unsigned int order)
{
	return deferred_grow_zone(zone, order);
}

#endif /* CONFIG_DEFERRED_STRUCT_PAGE_INIT */

void __init page_alloc_init_late(void)
{
	struct zone *zone;
	int nid;

#ifdef CONFIG_DEFERRED_STRUCT_PAGE_INIT

	/* There will be num_node_state(N_MEMORY) threads */
	atomic_set(&pgdat_init_n_undone, num_node_state(N_MEMORY));
	for_each_node_state(nid, N_MEMORY) {
		kthread_run(deferred_init_memmap, NODE_DATA(nid), "pgdatinit%d", nid);
	}

	/* Block until all are initialised */
	wait_for_completion(&pgdat_init_all_done_comp);

	/*
	 * The number of managed pages has changed due to the initialisation
	 * so the pcpu batch and high limits needs to be updated or the limits
	 * will be artificially small.
	 */
	for_each_populated_zone(zone)
		zone_pcp_update(zone);

	/*
	 * We initialized the rest of the deferred pages.  Permanently disable
	 * on-demand struct page initialization.
	 */
	static_branch_disable(&deferred_pages);

	/* Reinit limits that are based on free pages after the kernel is up */
	files_maxfiles_init();
#endif

	/* Discard memblock private memory */
	memblock_discard();

	for_each_node_state(nid, N_MEMORY)
		shuffle_free_memory(NODE_DATA(nid));

	for_each_populated_zone(zone)
		set_zone_contiguous(zone);
}

#ifdef CONFIG_CMA
/* Free whole pageblock and set its migration type to MIGRATE_CMA. */
void __init init_cma_reserved_pageblock(struct page *page)
{
	unsigned i = pageblock_nr_pages;
	struct page *p = page;

	do {
		__ClearPageReserved(p);
		set_page_count(p, 0);
	} while (++p, --i);

	set_pageblock_migratetype(page, MIGRATE_CMA);

	if (pageblock_order >= MAX_ORDER) {
		i = pageblock_nr_pages;
		p = page;
		do {
			set_page_refcounted(p);
			__free_pages(p, MAX_ORDER - 1);
			p += MAX_ORDER_NR_PAGES;
		} while (i -= MAX_ORDER_NR_PAGES);
	} else {
		set_page_refcounted(page);
		__free_pages(page, pageblock_order);
	}

	adjust_managed_page_count(page, pageblock_nr_pages);
	page_zone(page)->cma_pages += pageblock_nr_pages;
}
#endif

/*
 * The order of subdivision here is critical for the IO subsystem.
 * Please do not alter this order without good reasons and regression
 * testing. Specifically, as large blocks of memory are subdivided,
 * the order in which smaller blocks are delivered depends on the order
 * they're subdivided in this function. This is the primary factor
 * influencing the order in which pages are delivered to the IO
 * subsystem according to empirical testing, and this is also justified
 * by considering the behavior of a buddy system containing a single
 * large block of memory acted on by a series of small allocations.
 * This behavior is a critical factor in sglist merging's success.
 *
 * -- nyc
 */
static inline void expand(struct zone *zone, struct page *page,
	int low, int high, int migratetype)
{
	unsigned long size = 1 << high;

	while (high > low) {
		high--;
		size >>= 1;
		VM_BUG_ON_PAGE(bad_range(zone, &page[size]), &page[size]);

		/*
		 * Mark as guard pages (or page), that will allow to
		 * merge back to allocator when buddy will be freed.
		 * Corresponding page table entries will not be touched,
		 * pages will stay not present in virtual address space
		 */
		if (set_page_guard(zone, &page[size], high, migratetype))
			continue;

		add_to_free_list(&page[size], zone, high, migratetype);
		set_buddy_order(&page[size], high);
	}
}

static void check_new_page_bad(struct page *page)
{
	if (unlikely(page->flags & __PG_HWPOISON)) {
		/* Don't complain about hwpoisoned pages */
		page_mapcount_reset(page); /* remove PageBuddy */
		return;
	}

	bad_page(page,
		 page_bad_reason(page, PAGE_FLAGS_CHECK_AT_PREP));
}

/*
 * This page is about to be returned from the page allocator
 */
static inline int check_new_page(struct page *page)
{
	if (likely(page_expected_state(page,
				PAGE_FLAGS_CHECK_AT_PREP|__PG_HWPOISON)))
		return 0;

	check_new_page_bad(page);
	return 1;
}

#ifdef CONFIG_DEBUG_VM
/*
 * With DEBUG_VM enabled, order-0 pages are checked for expected state when
 * being allocated from pcp lists. With debug_pagealloc also enabled, they are
 * also checked when pcp lists are refilled from the free lists.
 */
static inline bool check_pcp_refill(struct page *page)
{
	if (debug_pagealloc_enabled_static())
		return check_new_page(page);
	else
		return false;
}

static inline bool check_new_pcp(struct page *page)
{
	return check_new_page(page);
}
#else
/*
 * With DEBUG_VM disabled, free order-0 pages are checked for expected state
 * when pcp lists are being refilled from the free lists. With debug_pagealloc
 * enabled, they are also checked when being allocated from the pcp lists.
 */
static inline bool check_pcp_refill(struct page *page)
{
	return check_new_page(page);
}
static inline bool check_new_pcp(struct page *page)
{
	if (debug_pagealloc_enabled_static())
		return check_new_page(page);
	else
		return false;
}
#endif /* CONFIG_DEBUG_VM */

static bool check_new_pages(struct page *page, unsigned int order)
{
	int i;
	for (i = 0; i < (1 << order); i++) {
		struct page *p = page + i;

		if (unlikely(check_new_page(p)))
			return true;
	}

	return false;
}

inline void post_alloc_hook(struct page *page, unsigned int order,
				gfp_t gfp_flags)
{
	set_page_private(page, 0);
	set_page_refcounted(page);

	arch_alloc_page(page, order);
	debug_pagealloc_map_pages(page, 1 << order);

	/*
	 * Page unpoisoning must happen before memory initialization.
	 * Otherwise, the poison pattern will be overwritten for __GFP_ZERO
	 * allocations and the page unpoisoning code will complain.
	 */
	kernel_unpoison_pages(page, 1 << order);

	/*
	 * As memory initialization might be integrated into KASAN,
	 * kasan_alloc_pages and kernel_init_free_pages must be
	 * kept together to avoid discrepancies in behavior.
	 */
	if (kasan_has_integrated_init()) {
		kasan_alloc_pages(page, order, gfp_flags);
	} else {
		bool init = !want_init_on_free() && want_init_on_alloc(gfp_flags);

		kasan_unpoison_pages(page, order, init);
		if (init)
			kernel_init_free_pages(page, 1 << order,
					       gfp_flags & __GFP_ZEROTAGS);
	}

	set_page_owner(page, order, gfp_flags);
}

static void prep_new_page(struct page *page, unsigned int order, gfp_t gfp_flags,
							unsigned int alloc_flags)
{
	post_alloc_hook(page, order, gfp_flags);

	if (order && (gfp_flags & __GFP_COMP))
		prep_compound_page(page, order);

	/*
	 * page is set pfmemalloc when ALLOC_NO_WATERMARKS was necessary to
	 * allocate the page. The expectation is that the caller is taking
	 * steps that will free more memory. The caller should avoid the page
	 * being used for !PFMEMALLOC purposes.
	 */
	if (alloc_flags & ALLOC_NO_WATERMARKS)
		set_page_pfmemalloc(page);
	else
		clear_page_pfmemalloc(page);
	trace_android_vh_test_clear_look_around_ref(page);
}

/*
 * Go through the free lists for the given migratetype and remove
 * the smallest available page from the freelists
 */
static __always_inline
struct page *__rmqueue_smallest(struct zone *zone, unsigned int order,
						int migratetype)
{
	unsigned int current_order;
	struct free_area *area;
	struct page *page;

	/* Find a page of the appropriate size in the preferred list */
	for (current_order = order; current_order < MAX_ORDER; ++current_order) {
		area = &(zone->free_area[current_order]);
		page = get_page_from_free_area(area, migratetype);
		if (!page)
			continue;
		del_page_from_free_list(page, zone, current_order);
		expand(zone, page, order, current_order, migratetype);
		set_pcppage_migratetype(page, migratetype);
		return page;
	}

	return NULL;
}


/*
 * This array describes the order lists are fallen back to when
 * the free lists for the desirable migrate type are depleted
 */
static int fallbacks[MIGRATE_TYPES][3] = {
	[MIGRATE_UNMOVABLE]   = { MIGRATE_RECLAIMABLE, MIGRATE_MOVABLE,   MIGRATE_TYPES },
	[MIGRATE_MOVABLE]     = { MIGRATE_RECLAIMABLE, MIGRATE_UNMOVABLE, MIGRATE_TYPES },
	[MIGRATE_RECLAIMABLE] = { MIGRATE_UNMOVABLE,   MIGRATE_MOVABLE,   MIGRATE_TYPES },
#ifdef CONFIG_CMA
	[MIGRATE_CMA]         = { MIGRATE_TYPES }, /* Never used */
#endif
#ifdef CONFIG_MEMORY_ISOLATION
	[MIGRATE_ISOLATE]     = { MIGRATE_TYPES }, /* Never used */
#endif
};

#ifdef CONFIG_CMA
static __always_inline struct page *__rmqueue_cma_fallback(struct zone *zone,
					unsigned int order)
{
	return __rmqueue_smallest(zone, order, MIGRATE_CMA);
}
#else
static inline struct page *__rmqueue_cma_fallback(struct zone *zone,
					unsigned int order) { return NULL; }
#endif

/*
 * Move the free pages in a range to the freelist tail of the requested type.
 * Note that start_page and end_pages are not aligned on a pageblock
 * boundary. If alignment is required, use move_freepages_block()
 */
static int move_freepages(struct zone *zone,
			  struct page *start_page, struct page *end_page,
			  int migratetype, int *num_movable)
{
	struct page *page;
	unsigned int order;
	int pages_moved = 0;

	for (page = start_page; page <= end_page;) {
		if (!pfn_valid_within(page_to_pfn(page))) {
			page++;
			continue;
		}

		if (!PageBuddy(page)) {
			/*
			 * We assume that pages that could be isolated for
			 * migration are movable. But we don't actually try
			 * isolating, as that would be expensive.
			 */
			if (num_movable &&
					(PageLRU(page) || __PageMovable(page)))
				(*num_movable)++;

			page++;
			continue;
		}

		/* Make sure we are not inadvertently changing nodes */
		VM_BUG_ON_PAGE(page_to_nid(page) != zone_to_nid(zone), page);
		VM_BUG_ON_PAGE(page_zone(page) != zone, page);

		order = buddy_order(page);
		move_to_free_list(page, zone, order, migratetype);
		page += 1 << order;
		pages_moved += 1 << order;
	}

	return pages_moved;
}

int move_freepages_block(struct zone *zone, struct page *page,
				int migratetype, int *num_movable)
{
	unsigned long start_pfn, end_pfn;
	struct page *start_page, *end_page;

	if (num_movable)
		*num_movable = 0;

	start_pfn = page_to_pfn(page);
	start_pfn = start_pfn & ~(pageblock_nr_pages-1);
	start_page = pfn_to_page(start_pfn);
	end_page = start_page + pageblock_nr_pages - 1;
	end_pfn = start_pfn + pageblock_nr_pages - 1;

	/* Do not cross zone boundaries */
	if (!zone_spans_pfn(zone, start_pfn))
		start_page = page;
	if (!zone_spans_pfn(zone, end_pfn))
		return 0;

	return move_freepages(zone, start_page, end_page, migratetype,
								num_movable);
}

static void change_pageblock_range(struct page *pageblock_page,
					int start_order, int migratetype)
{
	int nr_pageblocks = 1 << (start_order - pageblock_order);

	while (nr_pageblocks--) {
		set_pageblock_migratetype(pageblock_page, migratetype);
		pageblock_page += pageblock_nr_pages;
	}
}

/*
 * When we are falling back to another migratetype during allocation, try to
 * steal extra free pages from the same pageblocks to satisfy further
 * allocations, instead of polluting multiple pageblocks.
 *
 * If we are stealing a relatively large buddy page, it is likely there will
 * be more free pages in the pageblock, so try to steal them all. For
 * reclaimable and unmovable allocations, we steal regardless of page size,
 * as fragmentation caused by those allocations polluting movable pageblocks
 * is worse than movable allocations stealing from unmovable and reclaimable
 * pageblocks.
 */
static bool can_steal_fallback(unsigned int order, int start_mt)
{
	/*
	 * Leaving this order check is intended, although there is
	 * relaxed order check in next check. The reason is that
	 * we can actually steal whole pageblock if this condition met,
	 * but, below check doesn't guarantee it and that is just heuristic
	 * so could be changed anytime.
	 */
	if (order >= pageblock_order)
		return true;

	if (order >= pageblock_order / 2 ||
		start_mt == MIGRATE_RECLAIMABLE ||
		start_mt == MIGRATE_UNMOVABLE ||
		page_group_by_mobility_disabled)
		return true;

	return false;
}

static inline bool boost_watermark(struct zone *zone)
{
	unsigned long max_boost;

	if (!watermark_boost_factor)
		return false;
	/*
	 * Don't bother in zones that are unlikely to produce results.
	 * On small machines, including kdump capture kernels running
	 * in a small area, boosting the watermark can cause an out of
	 * memory situation immediately.
	 */
	if ((pageblock_nr_pages * 4) > zone_managed_pages(zone))
		return false;

	max_boost = mult_frac(zone->_watermark[WMARK_HIGH],
			watermark_boost_factor, 10000);

	/*
	 * high watermark may be uninitialised if fragmentation occurs
	 * very early in boot so do not boost. We do not fall
	 * through and boost by pageblock_nr_pages as failing
	 * allocations that early means that reclaim is not going
	 * to help and it may even be impossible to reclaim the
	 * boosted watermark resulting in a hang.
	 */
	if (!max_boost)
		return false;

	max_boost = max(pageblock_nr_pages, max_boost);

	zone->watermark_boost = min(zone->watermark_boost + pageblock_nr_pages,
		max_boost);

	return true;
}

/*
 * This function implements actual steal behaviour. If order is large enough,
 * we can steal whole pageblock. If not, we first move freepages in this
 * pageblock to our migratetype and determine how many already-allocated pages
 * are there in the pageblock with a compatible migratetype. If at least half
 * of pages are free or compatible, we can change migratetype of the pageblock
 * itself, so pages freed in the future will be put on the correct free list.
 */
static void steal_suitable_fallback(struct zone *zone, struct page *page,
		unsigned int alloc_flags, int start_type, bool whole_block)
{
	unsigned int current_order = buddy_order(page);
	int free_pages, movable_pages, alike_pages;
	int old_block_type;

	old_block_type = get_pageblock_migratetype(page);

	/*
	 * This can happen due to races and we want to prevent broken
	 * highatomic accounting.
	 */
	if (is_migrate_highatomic(old_block_type))
		goto single_page;

	/* Take ownership for orders >= pageblock_order */
	if (current_order >= pageblock_order) {
		change_pageblock_range(page, current_order, start_type);
		goto single_page;
	}

	/*
	 * Boost watermarks to increase reclaim pressure to reduce the
	 * likelihood of future fallbacks. Wake kswapd now as the node
	 * may be balanced overall and kswapd will not wake naturally.
	 */
	if (boost_watermark(zone) && (alloc_flags & ALLOC_KSWAPD))
		set_bit(ZONE_BOOSTED_WATERMARK, &zone->flags);

	/* We are not allowed to try stealing from the whole block */
	if (!whole_block)
		goto single_page;

	free_pages = move_freepages_block(zone, page, start_type,
						&movable_pages);
	/*
	 * Determine how many pages are compatible with our allocation.
	 * For movable allocation, it's the number of movable pages which
	 * we just obtained. For other types it's a bit more tricky.
	 */
	if (start_type == MIGRATE_MOVABLE) {
		alike_pages = movable_pages;
	} else {
		/*
		 * If we are falling back a RECLAIMABLE or UNMOVABLE allocation
		 * to MOVABLE pageblock, consider all non-movable pages as
		 * compatible. If it's UNMOVABLE falling back to RECLAIMABLE or
		 * vice versa, be conservative since we can't distinguish the
		 * exact migratetype of non-movable pages.
		 */
		if (old_block_type == MIGRATE_MOVABLE)
			alike_pages = pageblock_nr_pages
						- (free_pages + movable_pages);
		else
			alike_pages = 0;
	}

	/* moving whole block can fail due to zone boundary conditions */
	if (!free_pages)
		goto single_page;

	/*
	 * If a sufficient number of pages in the block are either free or of
	 * comparable migratability as our allocation, claim the whole block.
	 */
	if (free_pages + alike_pages >= (1 << (pageblock_order-1)) ||
			page_group_by_mobility_disabled)
		set_pageblock_migratetype(page, start_type);

	return;

single_page:
	move_to_free_list(page, zone, current_order, start_type);
}

/*
 * Check whether there is a suitable fallback freepage with requested order.
 * If only_stealable is true, this function returns fallback_mt only if
 * we can steal other freepages all together. This would help to reduce
 * fragmentation due to mixed migratetype pages in one pageblock.
 */
int find_suitable_fallback(struct free_area *area, unsigned int order,
			int migratetype, bool only_stealable, bool *can_steal)
{
	int i;
	int fallback_mt;

	if (area->nr_free == 0)
		return -1;

	*can_steal = false;
	for (i = 0;; i++) {
		fallback_mt = fallbacks[migratetype][i];
		if (fallback_mt == MIGRATE_TYPES)
			break;

		if (free_area_empty(area, fallback_mt))
			continue;

		if (can_steal_fallback(order, migratetype))
			*can_steal = true;

		if (!only_stealable)
			return fallback_mt;

		if (*can_steal)
			return fallback_mt;
	}

	return -1;
}

/*
 * Reserve a pageblock for exclusive use of high-order atomic allocations if
 * there are no empty page blocks that contain a page with a suitable order
 */
static void reserve_highatomic_pageblock(struct page *page, struct zone *zone,
				unsigned int alloc_order)
{
	int mt;
	unsigned long max_managed, flags;

	/*
	 * Limit the number reserved to 1 pageblock or roughly 1% of a zone.
	 * Check is race-prone but harmless.
	 */
	max_managed = (zone_managed_pages(zone) / 100) + pageblock_nr_pages;
	if (zone->nr_reserved_highatomic >= max_managed)
		return;

	spin_lock_irqsave(&zone->lock, flags);

	/* Recheck the nr_reserved_highatomic limit under the lock */
	if (zone->nr_reserved_highatomic >= max_managed)
		goto out_unlock;

	/* Yoink! */
	mt = get_pageblock_migratetype(page);
	if (!is_migrate_highatomic(mt) && !is_migrate_isolate(mt)
	    && !is_migrate_cma(mt)) {
		zone->nr_reserved_highatomic += pageblock_nr_pages;
		set_pageblock_migratetype(page, MIGRATE_HIGHATOMIC);
		move_freepages_block(zone, page, MIGRATE_HIGHATOMIC, NULL);
	}

out_unlock:
	spin_unlock_irqrestore(&zone->lock, flags);
}

/*
 * Used when an allocation is about to fail under memory pressure. This
 * potentially hurts the reliability of high-order allocations when under
 * intense memory pressure but failed atomic allocations should be easier
 * to recover from than an OOM.
 *
 * If @force is true, try to unreserve a pageblock even though highatomic
 * pageblock is exhausted.
 */
static bool unreserve_highatomic_pageblock(const struct alloc_context *ac,
						bool force)
{
	struct zonelist *zonelist = ac->zonelist;
	unsigned long flags;
	struct zoneref *z;
	struct zone *zone;
	struct page *page;
	int order;
	bool ret;

	for_each_zone_zonelist_nodemask(zone, z, zonelist, ac->highest_zoneidx,
								ac->nodemask) {
		/*
		 * Preserve at least one pageblock unless memory pressure
		 * is really high.
		 */
		if (!force && zone->nr_reserved_highatomic <=
					pageblock_nr_pages)
			continue;

		spin_lock_irqsave(&zone->lock, flags);
		for (order = 0; order < MAX_ORDER; order++) {
			struct free_area *area = &(zone->free_area[order]);

			page = get_page_from_free_area(area, MIGRATE_HIGHATOMIC);
			if (!page)
				continue;

			/*
			 * In page freeing path, migratetype change is racy so
			 * we can counter several free pages in a pageblock
			 * in this loop althoug we changed the pageblock type
			 * from highatomic to ac->migratetype. So we should
			 * adjust the count once.
			 */
			if (is_migrate_highatomic_page(page)) {
				/*
				 * It should never happen but changes to
				 * locking could inadvertently allow a per-cpu
				 * drain to add pages to MIGRATE_HIGHATOMIC
				 * while unreserving so be safe and watch for
				 * underflows.
				 */
				zone->nr_reserved_highatomic -= min(
						pageblock_nr_pages,
						zone->nr_reserved_highatomic);
			}

			/*
			 * Convert to ac->migratetype and avoid the normal
			 * pageblock stealing heuristics. Minimally, the caller
			 * is doing the work and needs the pages. More
			 * importantly, if the block was always converted to
			 * MIGRATE_UNMOVABLE or another type then the number
			 * of pageblocks that cannot be completely freed
			 * may increase.
			 */
			set_pageblock_migratetype(page, ac->migratetype);
			ret = move_freepages_block(zone, page, ac->migratetype,
									NULL);
			if (ret) {
				spin_unlock_irqrestore(&zone->lock, flags);
				return ret;
			}
		}
		spin_unlock_irqrestore(&zone->lock, flags);
	}

	return false;
}

/*
 * Try finding a free buddy page on the fallback list and put it on the free
 * list of requested migratetype, possibly along with other pages from the same
 * block, depending on fragmentation avoidance heuristics. Returns true if
 * fallback was found so that __rmqueue_smallest() can grab it.
 *
 * The use of signed ints for order and current_order is a deliberate
 * deviation from the rest of this file, to make the for loop
 * condition simpler.
 */
static __always_inline bool
__rmqueue_fallback(struct zone *zone, int order, int start_migratetype,
						unsigned int alloc_flags)
{
	struct free_area *area;
	int current_order;
	int min_order = order;
	struct page *page;
	int fallback_mt;
	bool can_steal;

	/*
	 * Do not steal pages from freelists belonging to other pageblocks
	 * i.e. orders < pageblock_order. If there are no local zones free,
	 * the zonelists will be reiterated without ALLOC_NOFRAGMENT.
	 */
	if (alloc_flags & ALLOC_NOFRAGMENT)
		min_order = pageblock_order;

	/*
	 * Find the largest available free page in the other list. This roughly
	 * approximates finding the pageblock with the most free pages, which
	 * would be too costly to do exactly.
	 */
	for (current_order = MAX_ORDER - 1; current_order >= min_order;
				--current_order) {
		area = &(zone->free_area[current_order]);
		fallback_mt = find_suitable_fallback(area, current_order,
				start_migratetype, false, &can_steal);
		if (fallback_mt == -1)
			continue;

		/*
		 * We cannot steal all free pages from the pageblock and the
		 * requested migratetype is movable. In that case it's better to
		 * steal and split the smallest available page instead of the
		 * largest available page, because even if the next movable
		 * allocation falls back into a different pageblock than this
		 * one, it won't cause permanent fragmentation.
		 */
		if (!can_steal && start_migratetype == MIGRATE_MOVABLE
					&& current_order > order)
			goto find_smallest;

		goto do_steal;
	}

	return false;

find_smallest:
	for (current_order = order; current_order < MAX_ORDER;
							current_order++) {
		area = &(zone->free_area[current_order]);
		fallback_mt = find_suitable_fallback(area, current_order,
				start_migratetype, false, &can_steal);
		if (fallback_mt != -1)
			break;
	}

	/*
	 * This should not happen - we already found a suitable fallback
	 * when looking for the largest page.
	 */
	VM_BUG_ON(current_order == MAX_ORDER);

do_steal:
	page = get_page_from_free_area(area, fallback_mt);

	steal_suitable_fallback(zone, page, alloc_flags, start_migratetype,
								can_steal);

	trace_mm_page_alloc_extfrag(page, order, current_order,
		start_migratetype, fallback_mt);

	return true;

}

/*
 * Do the hard work of removing an element from the buddy allocator.
 * Call me with the zone->lock already held.
 */
static __always_inline struct page *
__rmqueue(struct zone *zone, unsigned int order, int migratetype,
						unsigned int alloc_flags)
{
	struct page *page;

retry:
	page = __rmqueue_smallest(zone, order, migratetype);

	if (unlikely(!page) && __rmqueue_fallback(zone, order, migratetype,
						  alloc_flags))
		goto retry;

	trace_mm_page_alloc_zone_locked(page, order, migratetype);
	return page;
}

#ifdef CONFIG_CMA
static struct page *__rmqueue_cma(struct zone *zone, unsigned int order,
				  int migratetype,
				  unsigned int alloc_flags)
{
	struct page *page = __rmqueue_cma_fallback(zone, order);
	trace_mm_page_alloc_zone_locked(page, order, MIGRATE_CMA);
	return page;
}
#else
static inline struct page *__rmqueue_cma(struct zone *zone, unsigned int order,
					 int migratetype,
					 unsigned int alloc_flags)
{
	return NULL;
}
#endif

/*
 * Obtain a specified number of elements from the buddy allocator, all under
 * a single hold of the lock, for efficiency.  Add them to the supplied list.
 * Returns the number of new pages which were placed at *list.
 */
static int rmqueue_bulk(struct zone *zone, unsigned int order,
			unsigned long count, struct list_head *list,
			int migratetype, unsigned int alloc_flags)
{
	int i, alloced = 0;

	spin_lock(&zone->lock);
	for (i = 0; i < count; ++i) {
		struct page *page;

		if (is_migrate_cma(migratetype))
			page = __rmqueue_cma(zone, order, migratetype,
					     alloc_flags);
		else
			page = __rmqueue(zone, order, migratetype, alloc_flags);

		if (unlikely(page == NULL))
			break;

		if (unlikely(check_pcp_refill(page)))
			continue;

		/*
		 * Split buddy pages returned by expand() are received here in
		 * physical page order. The page is added to the tail of
		 * caller's list. From the callers perspective, the linked list
		 * is ordered by page number under some conditions. This is
		 * useful for IO devices that can forward direction from the
		 * head, thus also in the physical page order. This is useful
		 * for IO devices that can merge IO requests if the physical
		 * pages are ordered properly.
		 */
		list_add_tail(&page->lru, list);
		alloced++;
		if (is_migrate_cma(get_pcppage_migratetype(page)))
			__mod_zone_page_state(zone, NR_FREE_CMA_PAGES,
					      -(1 << order));
	}

	/*
	 * i pages were removed from the buddy list even if some leak due
	 * to check_pcp_refill failing so adjust NR_FREE_PAGES based
	 * on i. Do not confuse with 'alloced' which is the number of
	 * pages added to the pcp list.
	 */
	__mod_zone_page_state(zone, NR_FREE_PAGES, -(i << order));
	spin_unlock(&zone->lock);
	return alloced;
}

/*
 * Return the pcp list that corresponds to the migrate type if that list isn't
 * empty.
 * If the list is empty return NULL.
 */
static struct list_head *get_populated_pcp_list(struct zone *zone,
			unsigned int order, struct per_cpu_pages *pcp,
			int migratetype, unsigned int alloc_flags)
{
	struct list_head *list = &pcp->lists[migratetype];

	if (list_empty(list)) {
		pcp->count += rmqueue_bulk(zone, order,
				pcp->batch, list,
				migratetype, alloc_flags);

		if (list_empty(list))
			list = NULL;
	}
	return list;
}

#ifdef CONFIG_NUMA
/*
 * Called from the vmstat counter updater to drain pagesets of this
 * currently executing processor on remote nodes after they have
 * expired.
 *
 * Note that this function must be called with the thread pinned to
 * a single processor.
 */
void drain_zone_pages(struct zone *zone, struct per_cpu_pages *pcp)
{
	unsigned long flags;
	int to_drain, batch;

	local_irq_save(flags);
	batch = READ_ONCE(pcp->batch);
	to_drain = min(pcp->count, batch);
	if (to_drain > 0)
		free_pcppages_bulk(zone, to_drain, pcp);
	local_irq_restore(flags);
}
#endif

/*
 * Drain pcplists of the indicated processor and zone.
 *
 * The processor must either be the current processor and the
 * thread pinned to the current processor or a processor that
 * is not online.
 */
static void drain_pages_zone(unsigned int cpu, struct zone *zone)
{
	unsigned long flags;
	struct per_cpu_pageset *pset;
	struct per_cpu_pages *pcp;

	local_irq_save(flags);
	pset = per_cpu_ptr(zone->pageset, cpu);

	pcp = &pset->pcp;
	if (pcp->count)
		free_pcppages_bulk(zone, pcp->count, pcp);
	local_irq_restore(flags);
}

/*
 * Drain pcplists of all zones on the indicated processor.
 *
 * The processor must either be the current processor and the
 * thread pinned to the current processor or a processor that
 * is not online.
 */
static void drain_pages(unsigned int cpu)
{
	struct zone *zone;

	for_each_populated_zone(zone) {
		drain_pages_zone(cpu, zone);
	}
}

/*
 * Spill all of this CPU's per-cpu pages back into the buddy allocator.
 *
 * The CPU has to be pinned. When zone parameter is non-NULL, spill just
 * the single zone's pages.
 */
void drain_local_pages(struct zone *zone)
{
	int cpu = smp_processor_id();

	if (zone)
		drain_pages_zone(cpu, zone);
	else
		drain_pages(cpu);
}

static void drain_local_pages_wq(struct work_struct *work)
{
	struct pcpu_drain *drain;

	drain = container_of(work, struct pcpu_drain, work);

	/*
	 * drain_all_pages doesn't use proper cpu hotplug protection so
	 * we can race with cpu offline when the WQ can move this from
	 * a cpu pinned worker to an unbound one. We can operate on a different
	 * cpu which is allright but we also have to make sure to not move to
	 * a different one.
	 */
	preempt_disable();
	drain_local_pages(drain->zone);
	preempt_enable();
}

/*
 * Spill all the per-cpu pages from all CPUs back into the buddy allocator.
 *
 * When zone parameter is non-NULL, spill just the single zone's pages.
 *
 * Note that this can be extremely slow as the draining happens in a workqueue.
 */
void drain_all_pages(struct zone *zone)
{
	int cpu;

	/*
	 * Allocate in the BSS so we wont require allocation in
	 * direct reclaim path for CONFIG_CPUMASK_OFFSTACK=y
	 */
	static cpumask_t cpus_with_pcps;

	/*
	 * Make sure nobody triggers this path before mm_percpu_wq is fully
	 * initialized.
	 */
	if (WARN_ON_ONCE(!mm_percpu_wq))
		return;

	/*
	 * Do not drain if one is already in progress unless it's specific to
	 * a zone. Such callers are primarily CMA and memory hotplug and need
	 * the drain to be complete when the call returns.
	 */
	if (unlikely(!mutex_trylock(&pcpu_drain_mutex))) {
		if (!zone)
			return;
		mutex_lock(&pcpu_drain_mutex);
	}

	/*
	 * We don't care about racing with CPU hotplug event
	 * as offline notification will cause the notified
	 * cpu to drain that CPU pcps and on_each_cpu_mask
	 * disables preemption as part of its processing
	 */
	for_each_online_cpu(cpu) {
		struct per_cpu_pageset *pcp;
		struct zone *z;
		bool has_pcps = false;

		if (zone) {
			pcp = per_cpu_ptr(zone->pageset, cpu);
			if (pcp->pcp.count)
				has_pcps = true;
		} else {
			for_each_populated_zone(z) {
				pcp = per_cpu_ptr(z->pageset, cpu);
				if (pcp->pcp.count) {
					has_pcps = true;
					break;
				}
			}
		}

		if (has_pcps)
			cpumask_set_cpu(cpu, &cpus_with_pcps);
		else
			cpumask_clear_cpu(cpu, &cpus_with_pcps);
	}

	for_each_cpu(cpu, &cpus_with_pcps) {
		struct pcpu_drain *drain = per_cpu_ptr(&pcpu_drain, cpu);

		drain->zone = zone;
		INIT_WORK(&drain->work, drain_local_pages_wq);
		queue_work_on(cpu, mm_percpu_wq, &drain->work);
	}
	for_each_cpu(cpu, &cpus_with_pcps)
		flush_work(&per_cpu_ptr(&pcpu_drain, cpu)->work);

	mutex_unlock(&pcpu_drain_mutex);
}

#ifdef CONFIG_HIBERNATION

/*
 * Touch the watchdog for every WD_PAGE_COUNT pages.
 */
#define WD_PAGE_COUNT	(128*1024)

void mark_free_pages(struct zone *zone)
{
	unsigned long pfn, max_zone_pfn, page_count = WD_PAGE_COUNT;
	unsigned long flags;
	unsigned int order, t;
	struct page *page;

	if (zone_is_empty(zone))
		return;

	spin_lock_irqsave(&zone->lock, flags);

	max_zone_pfn = zone_end_pfn(zone);
	for (pfn = zone->zone_start_pfn; pfn < max_zone_pfn; pfn++)
		if (pfn_valid(pfn)) {
			page = pfn_to_page(pfn);

			if (!--page_count) {
				touch_nmi_watchdog();
				page_count = WD_PAGE_COUNT;
			}

			if (page_zone(page) != zone)
				continue;

			if (!swsusp_page_is_forbidden(page))
				swsusp_unset_page_free(page);
		}

	for_each_migratetype_order(order, t) {
		list_for_each_entry(page,
				&zone->free_area[order].free_list[t], lru) {
			unsigned long i;

			pfn = page_to_pfn(page);
			for (i = 0; i < (1UL << order); i++) {
				if (!--page_count) {
					touch_nmi_watchdog();
					page_count = WD_PAGE_COUNT;
				}
				swsusp_set_page_free(pfn_to_page(pfn + i));
			}
		}
	}
	spin_unlock_irqrestore(&zone->lock, flags);
}
#endif /* CONFIG_PM */

static bool free_unref_page_prepare(struct page *page, unsigned long pfn)
{
	int migratetype;

	if (!free_pcp_prepare(page))
		return false;

	migratetype = get_pfnblock_migratetype(page, pfn);
	set_pcppage_migratetype(page, migratetype);
	return true;
}

static void free_unref_page_commit(struct page *page, unsigned long pfn)
{
	struct zone *zone = page_zone(page);
	struct per_cpu_pages *pcp;
	int migratetype;
	bool pcp_skip_cma_pages = false;

	migratetype = get_pcppage_migratetype(page);
	__count_vm_event(PGFREE);

	/*
	 * We only track unmovable, reclaimable and movable on pcp lists.
	 * Free ISOLATE pages back to the allocator because they are being
	 * offlined but treat HIGHATOMIC as movable pages so we can get those
	 * areas back if necessary. Otherwise, we may have to free
	 * excessively into the page allocator
	 */
	if (migratetype >= MIGRATE_PCPTYPES) {
		trace_android_vh_pcplist_add_cma_pages_bypass(migratetype,
			&pcp_skip_cma_pages);
		if (unlikely(is_migrate_isolate(migratetype)) ||
				pcp_skip_cma_pages) {
			free_one_page(zone, page, pfn, 0, migratetype,
				      FPI_NONE);
			return;
		}
		migratetype = MIGRATE_MOVABLE;
	}

	pcp = &this_cpu_ptr(zone->pageset)->pcp;
	list_add(&page->lru, &pcp->lists[migratetype]);
	pcp->count++;
	if (pcp->count >= pcp->high) {
		unsigned long batch = READ_ONCE(pcp->batch);
		free_pcppages_bulk(zone, batch, pcp);
	}
}

/*
 * Free a 0-order page
 */
void free_unref_page(struct page *page)
{
	unsigned long flags;
	unsigned long pfn = page_to_pfn(page);

	if (!free_unref_page_prepare(page, pfn))
		return;

	local_irq_save(flags);
	free_unref_page_commit(page, pfn);
	local_irq_restore(flags);
}

/*
 * Free a list of 0-order pages
 */
void free_unref_page_list(struct list_head *list)
{
	struct page *page, *next;
	unsigned long flags, pfn;
	int batch_count = 0;

	/* Prepare pages for freeing */
	list_for_each_entry_safe(page, next, list, lru) {
		pfn = page_to_pfn(page);
		if (!free_unref_page_prepare(page, pfn))
			list_del(&page->lru);
		set_page_private(page, pfn);
	}

	local_irq_save(flags);
	list_for_each_entry_safe(page, next, list, lru) {
		unsigned long pfn = page_private(page);

		set_page_private(page, 0);
		trace_mm_page_free_batched(page);
		free_unref_page_commit(page, pfn);

		/*
		 * Guard against excessive IRQ disabled times when we get
		 * a large list of pages to free.
		 */
		if (++batch_count == SWAP_CLUSTER_MAX) {
			local_irq_restore(flags);
			batch_count = 0;
			local_irq_save(flags);
		}
	}
	local_irq_restore(flags);
}

/*
 * split_page takes a non-compound higher-order page, and splits it into
 * n (1<<order) sub-pages: page[0..n]
 * Each sub-page must be freed individually.
 *
 * Note: this is probably too low level an operation for use in drivers.
 * Please consult with lkml before using this in your driver.
 */
void split_page(struct page *page, unsigned int order)
{
	int i;

	VM_BUG_ON_PAGE(PageCompound(page), page);
	VM_BUG_ON_PAGE(!page_count(page), page);

	for (i = 1; i < (1 << order); i++)
		set_page_refcounted(page + i);
	split_page_owner(page, 1 << order);
	split_page_memcg(page, 1 << order);
}
EXPORT_SYMBOL_GPL(split_page);

int __isolate_free_page(struct page *page, unsigned int order)
{
	unsigned long watermark;
	struct zone *zone;
	int mt;

	BUG_ON(!PageBuddy(page));

	zone = page_zone(page);
	mt = get_pageblock_migratetype(page);

	if (!is_migrate_isolate(mt)) {
		/*
		 * Obey watermarks as if the page was being allocated. We can
		 * emulate a high-order watermark check with a raised order-0
		 * watermark, because we already know our high-order page
		 * exists.
		 */
		watermark = zone->_watermark[WMARK_MIN] + (1UL << order);
		if (!zone_watermark_ok(zone, 0, watermark, 0, ALLOC_CMA))
			return 0;

		__mod_zone_freepage_state(zone, -(1UL << order), mt);
	}

	/* Remove page from free list */

	del_page_from_free_list(page, zone, order);

	/*
	 * Set the pageblock if the isolated page is at least half of a
	 * pageblock
	 */
	if (order >= pageblock_order - 1) {
		struct page *endpage = page + (1 << order) - 1;
		for (; page < endpage; page += pageblock_nr_pages) {
			int mt = get_pageblock_migratetype(page);
			if (!is_migrate_isolate(mt) && !is_migrate_cma(mt)
			    && !is_migrate_highatomic(mt))
				set_pageblock_migratetype(page,
							  MIGRATE_MOVABLE);
		}
	}


	return 1UL << order;
}

/**
 * __putback_isolated_page - Return a now-isolated page back where we got it
 * @page: Page that was isolated
 * @order: Order of the isolated page
 * @mt: The page's pageblock's migratetype
 *
 * This function is meant to return a page pulled from the free lists via
 * __isolate_free_page back to the free lists they were pulled from.
 */
void __putback_isolated_page(struct page *page, unsigned int order, int mt)
{
	struct zone *zone = page_zone(page);

	/* zone lock should be held when this function is called */
	lockdep_assert_held(&zone->lock);

	/* Return isolated page to tail of freelist. */
	__free_one_page(page, page_to_pfn(page), zone, order, mt,
			FPI_SKIP_REPORT_NOTIFY | FPI_TO_TAIL);
}

/*
 * Update NUMA hit/miss statistics
 *
 * Must be called with interrupts disabled.
 */
static inline void zone_statistics(struct zone *preferred_zone, struct zone *z)
{
#ifdef CONFIG_NUMA
	enum numa_stat_item local_stat = NUMA_LOCAL;

	/* skip numa counters update if numa stats is disabled */
	if (!static_branch_likely(&vm_numa_stat_key))
		return;

	if (zone_to_nid(z) != numa_node_id())
		local_stat = NUMA_OTHER;

	if (zone_to_nid(z) == zone_to_nid(preferred_zone))
		__inc_numa_state(z, NUMA_HIT);
	else {
		__inc_numa_state(z, NUMA_MISS);
		__inc_numa_state(preferred_zone, NUMA_FOREIGN);
	}
	__inc_numa_state(z, local_stat);
#endif
}

/* Remove page from the per-cpu list, caller must protect the list */
static struct page *__rmqueue_pcplist(struct zone *zone, int migratetype,
			unsigned int alloc_flags,
			struct per_cpu_pages *pcp,
			gfp_t gfp_flags)
{
	struct page *page = NULL;
	struct list_head *list = NULL;

	do {
		/* First try to get CMA pages */
		if (migratetype == MIGRATE_MOVABLE &&
				alloc_flags & ALLOC_CMA) {
			list = get_populated_pcp_list(zone, 0, pcp,
					get_cma_migrate_type(), alloc_flags);
		}

		if (list == NULL) {
			/*
			 * Either CMA is not suitable or there are no
			 * free CMA pages.
			 */
			list = get_populated_pcp_list(zone, 0, pcp,
					migratetype, alloc_flags);
			if (unlikely(list == NULL) ||
					unlikely(list_empty(list)))
				return NULL;
		}

		page = list_first_entry(list, struct page, lru);
		list_del(&page->lru);
		pcp->count--;
	} while (check_new_pcp(page));

	return page;
}

/* Lock and remove page from the per-cpu list */
static struct page *rmqueue_pcplist(struct zone *preferred_zone,
			struct zone *zone, gfp_t gfp_flags,
			int migratetype, unsigned int alloc_flags)
{
	struct per_cpu_pages *pcp;
	struct page *page;
	unsigned long flags;

	local_irq_save(flags);
	pcp = &this_cpu_ptr(zone->pageset)->pcp;
	page = __rmqueue_pcplist(zone,  migratetype, alloc_flags, pcp,
				 gfp_flags);
	if (page) {
		__count_zid_vm_events(PGALLOC, page_zonenum(page), 1);
		zone_statistics(preferred_zone, zone);
	}
	local_irq_restore(flags);
	return page;
}

/*
 * Allocate a page from the given zone. Use pcplists for order-0 allocations.
 */
static inline
struct page *rmqueue(struct zone *preferred_zone,
			struct zone *zone, unsigned int order,
			gfp_t gfp_flags, unsigned int alloc_flags,
			int migratetype)
{
	unsigned long flags;
	struct page *page;

	if (likely(order == 0)) {
		page = rmqueue_pcplist(preferred_zone, zone, gfp_flags,
				       migratetype, alloc_flags);
		goto out;
	}

	/*
	 * We most definitely don't want callers attempting to
	 * allocate greater than order-1 page units with __GFP_NOFAIL.
	 */
	WARN_ON_ONCE((gfp_flags & __GFP_NOFAIL) && (order > 1));
	spin_lock_irqsave(&zone->lock, flags);

	do {
		page = NULL;
		/*
		 * order-0 request can reach here when the pcplist is skipped
		 * due to non-CMA allocation context. HIGHATOMIC area is
		 * reserved for high-order atomic allocation, so order-0
		 * request should skip it.
		 */
		if (order > 0 && alloc_flags & ALLOC_HARDER) {
			page = __rmqueue_smallest(zone, order, MIGRATE_HIGHATOMIC);
			if (page)
				trace_mm_page_alloc_zone_locked(page, order, migratetype);
		}
		if (!page) {
			if (migratetype == MIGRATE_MOVABLE &&
					alloc_flags & ALLOC_CMA)
				page = __rmqueue_cma(zone, order, migratetype,
						     alloc_flags);
			if (!page)
				page = __rmqueue(zone, order, migratetype,
						 alloc_flags);
		}
	} while (page && check_new_pages(page, order));
	spin_unlock(&zone->lock);
	if (!page)
		goto failed;
	__mod_zone_freepage_state(zone, -(1 << order),
				  get_pcppage_migratetype(page));

	__count_zid_vm_events(PGALLOC, page_zonenum(page), 1 << order);
	zone_statistics(preferred_zone, zone);
	trace_android_vh_rmqueue(preferred_zone, zone, order,
			gfp_flags, alloc_flags, migratetype);
	local_irq_restore(flags);

out:
	/* Separate test+clear to avoid unnecessary atomics */
	if (test_bit(ZONE_BOOSTED_WATERMARK, &zone->flags)) {
		clear_bit(ZONE_BOOSTED_WATERMARK, &zone->flags);
		wakeup_kswapd(zone, 0, 0, zone_idx(zone));
	}

	VM_BUG_ON_PAGE(page && bad_range(zone, page), page);
	return page;

failed:
	local_irq_restore(flags);
	return NULL;
}

#ifdef CONFIG_FAIL_PAGE_ALLOC

static struct {
	struct fault_attr attr;

	bool ignore_gfp_highmem;
	bool ignore_gfp_reclaim;
	u32 min_order;
} fail_page_alloc = {
	.attr = FAULT_ATTR_INITIALIZER,
	.ignore_gfp_reclaim = true,
	.ignore_gfp_highmem = true,
	.min_order = 1,
};

static int __init setup_fail_page_alloc(char *str)
{
	return setup_fault_attr(&fail_page_alloc.attr, str);
}
__setup("fail_page_alloc=", setup_fail_page_alloc);

static bool __should_fail_alloc_page(gfp_t gfp_mask, unsigned int order)
{
	if (order < fail_page_alloc.min_order)
		return false;
	if (gfp_mask & __GFP_NOFAIL)
		return false;
	if (fail_page_alloc.ignore_gfp_highmem && (gfp_mask & __GFP_HIGHMEM))
		return false;
	if (fail_page_alloc.ignore_gfp_reclaim &&
			(gfp_mask & __GFP_DIRECT_RECLAIM))
		return false;

	return should_fail(&fail_page_alloc.attr, 1 << order);
}

#ifdef CONFIG_FAULT_INJECTION_DEBUG_FS

static int __init fail_page_alloc_debugfs(void)
{
	umode_t mode = S_IFREG | 0600;
	struct dentry *dir;

	dir = fault_create_debugfs_attr("fail_page_alloc", NULL,
					&fail_page_alloc.attr);

	debugfs_create_bool("ignore-gfp-wait", mode, dir,
			    &fail_page_alloc.ignore_gfp_reclaim);
	debugfs_create_bool("ignore-gfp-highmem", mode, dir,
			    &fail_page_alloc.ignore_gfp_highmem);
	debugfs_create_u32("min-order", mode, dir, &fail_page_alloc.min_order);

	return 0;
}

late_initcall(fail_page_alloc_debugfs);

#endif /* CONFIG_FAULT_INJECTION_DEBUG_FS */

#else /* CONFIG_FAIL_PAGE_ALLOC */

static inline bool __should_fail_alloc_page(gfp_t gfp_mask, unsigned int order)
{
	return false;
}

#endif /* CONFIG_FAIL_PAGE_ALLOC */

noinline bool should_fail_alloc_page(gfp_t gfp_mask, unsigned int order)
{
	return __should_fail_alloc_page(gfp_mask, order);
}
ALLOW_ERROR_INJECTION(should_fail_alloc_page, TRUE);

static inline long __zone_watermark_unusable_free(struct zone *z,
				unsigned int order, unsigned int alloc_flags)
{
	const bool alloc_harder = (alloc_flags & (ALLOC_HARDER|ALLOC_OOM));
	long unusable_free = (1 << order) - 1;

	/*
	 * If the caller does not have rights to ALLOC_HARDER then subtract
	 * the high-atomic reserves. This will over-estimate the size of the
	 * atomic reserve but it avoids a search.
	 */
	if (likely(!alloc_harder))
		unusable_free += z->nr_reserved_highatomic;

#ifdef CONFIG_CMA
	/* If allocation can't use CMA areas don't use free CMA pages */
	if (!(alloc_flags & ALLOC_CMA))
		unusable_free += zone_page_state(z, NR_FREE_CMA_PAGES);
#endif

	return unusable_free;
}

/*
 * Return true if free base pages are above 'mark'. For high-order checks it
 * will return true of the order-0 watermark is reached and there is at least
 * one free page of a suitable size. Checking now avoids taking the zone lock
 * to check in the allocation paths if no pages are free.
 */
bool __zone_watermark_ok(struct zone *z, unsigned int order, unsigned long mark,
			 int highest_zoneidx, unsigned int alloc_flags,
			 long free_pages)
{
	long min = mark;
	int o;
	const bool alloc_harder = (alloc_flags & (ALLOC_HARDER|ALLOC_OOM));

	/* free_pages may go negative - that's OK */
	free_pages -= __zone_watermark_unusable_free(z, order, alloc_flags);

	if (alloc_flags & ALLOC_HIGH)
		min -= min / 2;

	if (unlikely(alloc_harder)) {
		/*
		 * OOM victims can try even harder than normal ALLOC_HARDER
		 * users on the grounds that it's definitely going to be in
		 * the exit path shortly and free memory. Any allocation it
		 * makes during the free path will be small and short-lived.
		 */
		if (alloc_flags & ALLOC_OOM)
			min -= min / 2;
		else
			min -= min / 4;
	}

	/*
	 * Check watermarks for an order-0 allocation request. If these
	 * are not met, then a high-order request also cannot go ahead
	 * even if a suitable page happened to be free.
	 */
	if (free_pages <= min + z->lowmem_reserve[highest_zoneidx])
		return false;

	/* If this is an order-0 request then the watermark is fine */
	if (!order)
		return true;

	/* For a high-order request, check at least one suitable page is free */
	for (o = order; o < MAX_ORDER; o++) {
		struct free_area *area = &z->free_area[o];
		int mt;

		if (!area->nr_free)
			continue;

		for (mt = 0; mt < MIGRATE_PCPTYPES; mt++) {
#ifdef CONFIG_CMA
			/*
			 * Note that this check is needed only
			 * when MIGRATE_CMA < MIGRATE_PCPTYPES.
			 */
			if (mt == MIGRATE_CMA)
				continue;
#endif
			if (!free_area_empty(area, mt))
				return true;
		}

#ifdef CONFIG_CMA
		if ((alloc_flags & ALLOC_CMA) &&
		    !free_area_empty(area, MIGRATE_CMA)) {
			return true;
		}
#endif
		if (alloc_harder && !free_area_empty(area, MIGRATE_HIGHATOMIC))
			return true;
	}
	return false;
}

bool zone_watermark_ok(struct zone *z, unsigned int order, unsigned long mark,
		      int highest_zoneidx, unsigned int alloc_flags)
{
	return __zone_watermark_ok(z, order, mark, highest_zoneidx, alloc_flags,
					zone_page_state(z, NR_FREE_PAGES));
}
EXPORT_SYMBOL_GPL(zone_watermark_ok);

static inline bool zone_watermark_fast(struct zone *z, unsigned int order,
				unsigned long mark, int highest_zoneidx,
				unsigned int alloc_flags, gfp_t gfp_mask)
{
	long free_pages;

	free_pages = zone_page_state(z, NR_FREE_PAGES);

	/*
	 * Fast check for order-0 only. If this fails then the reserves
	 * need to be calculated.
	 */
	if (!order) {
		long usable_free;
		long reserved;

		usable_free = free_pages;
		reserved = __zone_watermark_unusable_free(z, 0, alloc_flags);

		/* reserved may over estimate high-atomic reserves. */
		usable_free -= min(usable_free, reserved);
		if (usable_free > mark + z->lowmem_reserve[highest_zoneidx])
			return true;
	}

	if (__zone_watermark_ok(z, order, mark, highest_zoneidx, alloc_flags,
					free_pages))
		return true;
	/*
	 * Ignore watermark boosting for GFP_ATOMIC order-0 allocations
	 * when checking the min watermark. The min watermark is the
	 * point where boosting is ignored so that kswapd is woken up
	 * when below the low watermark.
	 */
	if (unlikely(!order && (gfp_mask & __GFP_ATOMIC) && z->watermark_boost
		&& ((alloc_flags & ALLOC_WMARK_MASK) == WMARK_MIN))) {
		mark = z->_watermark[WMARK_MIN];
		return __zone_watermark_ok(z, order, mark, highest_zoneidx,
					alloc_flags, free_pages);
	}

	return false;
}

bool zone_watermark_ok_safe(struct zone *z, unsigned int order,
			unsigned long mark, int highest_zoneidx)
{
	long free_pages = zone_page_state(z, NR_FREE_PAGES);

	if (z->percpu_drift_mark && free_pages < z->percpu_drift_mark)
		free_pages = zone_page_state_snapshot(z, NR_FREE_PAGES);

	return __zone_watermark_ok(z, order, mark, highest_zoneidx, 0,
								free_pages);
}
EXPORT_SYMBOL_GPL(zone_watermark_ok_safe);

#ifdef CONFIG_NUMA
static bool zone_allows_reclaim(struct zone *local_zone, struct zone *zone)
{
	return node_distance(zone_to_nid(local_zone), zone_to_nid(zone)) <=
				node_reclaim_distance;
}
#else	/* CONFIG_NUMA */
static bool zone_allows_reclaim(struct zone *local_zone, struct zone *zone)
{
	return true;
}
#endif	/* CONFIG_NUMA */

/*
 * The restriction on ZONE_DMA32 as being a suitable zone to use to avoid
 * fragmentation is subtle. If the preferred zone was HIGHMEM then
 * premature use of a lower zone may cause lowmem pressure problems that
 * are worse than fragmentation. If the next zone is ZONE_DMA then it is
 * probably too small. It only makes sense to spread allocations to avoid
 * fragmentation between the Normal and DMA32 zones.
 */
static inline unsigned int
alloc_flags_nofragment(struct zone *zone, gfp_t gfp_mask)
{
	unsigned int alloc_flags;

	/*
	 * __GFP_KSWAPD_RECLAIM is assumed to be the same as ALLOC_KSWAPD
	 * to save a branch.
	 */
	alloc_flags = (__force int) (gfp_mask & __GFP_KSWAPD_RECLAIM);

#ifdef CONFIG_ZONE_DMA32
	if (!zone)
		return alloc_flags;

	if (zone_idx(zone) != ZONE_NORMAL)
		return alloc_flags;

	/*
	 * If ZONE_DMA32 exists, assume it is the one after ZONE_NORMAL and
	 * the pointer is within zone->zone_pgdat->node_zones[]. Also assume
	 * on UMA that if Normal is populated then so is DMA32.
	 */
	BUILD_BUG_ON(ZONE_NORMAL - ZONE_DMA32 != 1);
	if (nr_online_nodes > 1 && !populated_zone(--zone))
		return alloc_flags;

	alloc_flags |= ALLOC_NOFRAGMENT;
#endif /* CONFIG_ZONE_DMA32 */
	return alloc_flags;
}

static inline unsigned int current_alloc_flags(gfp_t gfp_mask,
					unsigned int alloc_flags)
{
#ifdef CONFIG_CMA
	unsigned int pflags = current->flags;

	if (!(pflags & PF_MEMALLOC_NOCMA) &&
			gfp_migratetype(gfp_mask) == MIGRATE_MOVABLE &&
			gfp_mask & __GFP_CMA)
		alloc_flags |= ALLOC_CMA;

#endif
	return alloc_flags;
}

/*
 * get_page_from_freelist goes through the zonelist trying to allocate
 * a page.
 */
static struct page *
get_page_from_freelist(gfp_t gfp_mask, unsigned int order, int alloc_flags,
						const struct alloc_context *ac)
{
	struct zoneref *z;
	struct zone *zone;
	struct pglist_data *last_pgdat_dirty_limit = NULL;
	bool no_fallback;

retry:
	/*
	 * Scan zonelist, looking for a zone with enough free.
	 * See also __cpuset_node_allowed() comment in kernel/cpuset.c.
	 */
	no_fallback = alloc_flags & ALLOC_NOFRAGMENT;
	z = ac->preferred_zoneref;
	for_next_zone_zonelist_nodemask(zone, z, ac->highest_zoneidx,
					ac->nodemask) {
		struct page *page;
		unsigned long mark;

		if (cpusets_enabled() &&
			(alloc_flags & ALLOC_CPUSET) &&
			!__cpuset_zone_allowed(zone, gfp_mask))
				continue;
		/*
		 * When allocating a page cache page for writing, we
		 * want to get it from a node that is within its dirty
		 * limit, such that no single node holds more than its
		 * proportional share of globally allowed dirty pages.
		 * The dirty limits take into account the node's
		 * lowmem reserves and high watermark so that kswapd
		 * should be able to balance it without having to
		 * write pages from its LRU list.
		 *
		 * XXX: For now, allow allocations to potentially
		 * exceed the per-node dirty limit in the slowpath
		 * (spread_dirty_pages unset) before going into reclaim,
		 * which is important when on a NUMA setup the allowed
		 * nodes are together not big enough to reach the
		 * global limit.  The proper fix for these situations
		 * will require awareness of nodes in the
		 * dirty-throttling and the flusher threads.
		 */
		if (ac->spread_dirty_pages) {
			if (last_pgdat_dirty_limit == zone->zone_pgdat)
				continue;

			if (!node_dirty_ok(zone->zone_pgdat)) {
				last_pgdat_dirty_limit = zone->zone_pgdat;
				continue;
			}
		}

		if (no_fallback && nr_online_nodes > 1 &&
		    zone != ac->preferred_zoneref->zone) {
			int local_nid;

			/*
			 * If moving to a remote node, retry but allow
			 * fragmenting fallbacks. Locality is more important
			 * than fragmentation avoidance.
			 */
			local_nid = zone_to_nid(ac->preferred_zoneref->zone);
			if (zone_to_nid(zone) != local_nid) {
				alloc_flags &= ~ALLOC_NOFRAGMENT;
				goto retry;
			}
		}

		mark = wmark_pages(zone, alloc_flags & ALLOC_WMARK_MASK);
		if (!zone_watermark_fast(zone, order, mark,
				       ac->highest_zoneidx, alloc_flags,
				       gfp_mask)) {
			int ret;

#ifdef CONFIG_DEFERRED_STRUCT_PAGE_INIT
			/*
			 * Watermark failed for this zone, but see if we can
			 * grow this zone if it contains deferred pages.
			 */
			if (static_branch_unlikely(&deferred_pages)) {
				if (_deferred_grow_zone(zone, order))
					goto try_this_zone;
			}
#endif
			/* Checked here to keep the fast path fast */
			BUILD_BUG_ON(ALLOC_NO_WATERMARKS < NR_WMARK);
			if (alloc_flags & ALLOC_NO_WATERMARKS)
				goto try_this_zone;

			if (node_reclaim_mode == 0 ||
			    !zone_allows_reclaim(ac->preferred_zoneref->zone, zone))
				continue;

			ret = node_reclaim(zone->zone_pgdat, gfp_mask, order);
			switch (ret) {
			case NODE_RECLAIM_NOSCAN:
				/* did not scan */
				continue;
			case NODE_RECLAIM_FULL:
				/* scanned but unreclaimable */
				continue;
			default:
				/* did we reclaim enough */
				if (zone_watermark_ok(zone, order, mark,
					ac->highest_zoneidx, alloc_flags))
					goto try_this_zone;

				continue;
			}
		}

try_this_zone:
		page = rmqueue(ac->preferred_zoneref->zone, zone, order,
				gfp_mask, alloc_flags, ac->migratetype);
		if (page) {
			prep_new_page(page, order, gfp_mask, alloc_flags);

			/*
			 * If this is a high-order atomic allocation then check
			 * if the pageblock should be reserved for the future
			 */
			if (unlikely(order && (alloc_flags & ALLOC_HARDER)))
				reserve_highatomic_pageblock(page, zone, order);

			return page;
		} else {
#ifdef CONFIG_DEFERRED_STRUCT_PAGE_INIT
			/* Try again if zone has deferred pages */
			if (static_branch_unlikely(&deferred_pages)) {
				if (_deferred_grow_zone(zone, order))
					goto try_this_zone;
			}
#endif
		}
	}

	/*
	 * It's possible on a UMA machine to get through all zones that are
	 * fragmented. If avoiding fragmentation, reset and try again.
	 */
	if (no_fallback) {
		alloc_flags &= ~ALLOC_NOFRAGMENT;
		goto retry;
	}

	return NULL;
}

static void warn_alloc_show_mem(gfp_t gfp_mask, nodemask_t *nodemask)
{
	unsigned int filter = SHOW_MEM_FILTER_NODES;

	/*
	 * This documents exceptions given to allocations in certain
	 * contexts that are allowed to allocate outside current's set
	 * of allowed nodes.
	 */
	if (!(gfp_mask & __GFP_NOMEMALLOC))
		if (tsk_is_oom_victim(current) ||
		    (current->flags & (PF_MEMALLOC | PF_EXITING)))
			filter &= ~SHOW_MEM_FILTER_NODES;
	if (in_interrupt() || !(gfp_mask & __GFP_DIRECT_RECLAIM))
		filter &= ~SHOW_MEM_FILTER_NODES;

	show_mem(filter, nodemask);
}

void warn_alloc(gfp_t gfp_mask, nodemask_t *nodemask, const char *fmt, ...)
{
	struct va_format vaf;
	va_list args;
	static DEFINE_RATELIMIT_STATE(nopage_rs, 10*HZ, 1);

	if ((gfp_mask & __GFP_NOWARN) ||
	     !__ratelimit(&nopage_rs) ||
	     ((gfp_mask & __GFP_DMA) && !has_managed_dma()))
		return;

	va_start(args, fmt);
	vaf.fmt = fmt;
	vaf.va = &args;
	pr_warn("%s: %pV, mode:%#x(%pGg), nodemask=%*pbl",
			current->comm, &vaf, gfp_mask, &gfp_mask,
			nodemask_pr_args(nodemask));
	va_end(args);

	cpuset_print_current_mems_allowed();
	pr_cont("\n");
	dump_stack();
	warn_alloc_show_mem(gfp_mask, nodemask);
}

static inline struct page *
__alloc_pages_cpuset_fallback(gfp_t gfp_mask, unsigned int order,
			      unsigned int alloc_flags,
			      const struct alloc_context *ac)
{
	struct page *page;

	page = get_page_from_freelist(gfp_mask, order,
			alloc_flags|ALLOC_CPUSET, ac);
	/*
	 * fallback to ignore cpuset restriction if our nodes
	 * are depleted
	 */
	if (!page)
		page = get_page_from_freelist(gfp_mask, order,
				alloc_flags, ac);

	return page;
}

static inline struct page *
__alloc_pages_may_oom(gfp_t gfp_mask, unsigned int order,
	const struct alloc_context *ac, unsigned long *did_some_progress)
{
	struct oom_control oc = {
		.zonelist = ac->zonelist,
		.nodemask = ac->nodemask,
		.memcg = NULL,
		.gfp_mask = gfp_mask,
		.order = order,
	};
	struct page *page;

	*did_some_progress = 0;

	/*
	 * Acquire the oom lock.  If that fails, somebody else is
	 * making progress for us.
	 */
	if (!mutex_trylock(&oom_lock)) {
		*did_some_progress = 1;
		schedule_timeout_uninterruptible(1);
		return NULL;
	}

	/*
	 * Go through the zonelist yet one more time, keep very high watermark
	 * here, this is only to catch a parallel oom killing, we must fail if
	 * we're still under heavy pressure. But make sure that this reclaim
	 * attempt shall not depend on __GFP_DIRECT_RECLAIM && !__GFP_NORETRY
	 * allocation which will never fail due to oom_lock already held.
	 */
	page = get_page_from_freelist((gfp_mask | __GFP_HARDWALL) &
				      ~__GFP_DIRECT_RECLAIM, order,
				      ALLOC_WMARK_HIGH|ALLOC_CPUSET, ac);
	if (page)
		goto out;

	/* Coredumps can quickly deplete all memory reserves */
	if (current->flags & PF_DUMPCORE)
		goto out;
	/* The OOM killer will not help higher order allocs */
	if (order > PAGE_ALLOC_COSTLY_ORDER)
		goto out;
	/*
	 * We have already exhausted all our reclaim opportunities without any
	 * success so it is time to admit defeat. We will skip the OOM killer
	 * because it is very likely that the caller has a more reasonable
	 * fallback than shooting a random task.
	 *
	 * The OOM killer may not free memory on a specific node.
	 */
	if (gfp_mask & (__GFP_RETRY_MAYFAIL | __GFP_THISNODE))
		goto out;
	/* The OOM killer does not needlessly kill tasks for lowmem */
	if (ac->highest_zoneidx < ZONE_NORMAL)
		goto out;
	if (pm_suspended_storage())
		goto out;
	/*
	 * XXX: GFP_NOFS allocations should rather fail than rely on
	 * other request to make a forward progress.
	 * We are in an unfortunate situation where out_of_memory cannot
	 * do much for this context but let's try it to at least get
	 * access to memory reserved if the current task is killed (see
	 * out_of_memory). Once filesystems are ready to handle allocation
	 * failures more gracefully we should just bail out here.
	 */

	/* Exhausted what can be done so it's blame time */
	if (out_of_memory(&oc) || WARN_ON_ONCE(gfp_mask & __GFP_NOFAIL)) {
		*did_some_progress = 1;

		/*
		 * Help non-failing allocations by giving them access to memory
		 * reserves
		 */
		if (gfp_mask & __GFP_NOFAIL)
			page = __alloc_pages_cpuset_fallback(gfp_mask, order,
					ALLOC_NO_WATERMARKS, ac);
	}
out:
	mutex_unlock(&oom_lock);
	return page;
}

/*
 * Maximum number of compaction retries wit a progress before OOM
 * killer is consider as the only way to move forward.
 */
#define MAX_COMPACT_RETRIES 16

#ifdef CONFIG_COMPACTION
/* Try memory compaction for high-order allocations before reclaim */
static struct page *
__alloc_pages_direct_compact(gfp_t gfp_mask, unsigned int order,
		unsigned int alloc_flags, const struct alloc_context *ac,
		enum compact_priority prio, enum compact_result *compact_result)
{
	struct page *page = NULL;
	unsigned long pflags;
	unsigned int noreclaim_flag;

	if (!order)
		return NULL;

	psi_memstall_enter(&pflags);
	noreclaim_flag = memalloc_noreclaim_save();

	*compact_result = try_to_compact_pages(gfp_mask, order, alloc_flags, ac,
								prio, &page);

	memalloc_noreclaim_restore(noreclaim_flag);
	psi_memstall_leave(&pflags);

	/*
	 * At least in one zone compaction wasn't deferred or skipped, so let's
	 * count a compaction stall
	 */
	count_vm_event(COMPACTSTALL);

	/* Prep a captured page if available */
	if (page)
		prep_new_page(page, order, gfp_mask, alloc_flags);

	/* Try get a page from the freelist if available */
	if (!page)
		page = get_page_from_freelist(gfp_mask, order, alloc_flags, ac);

	if (page) {
		struct zone *zone = page_zone(page);

		zone->compact_blockskip_flush = false;
		compaction_defer_reset(zone, order, true);
		count_vm_event(COMPACTSUCCESS);
		return page;
	}

	/*
	 * It's bad if compaction run occurs and fails. The most likely reason
	 * is that pages exist, but not enough to satisfy watermarks.
	 */
	count_vm_event(COMPACTFAIL);

	cond_resched();

	return NULL;
}

static inline bool
should_compact_retry(struct alloc_context *ac, int order, int alloc_flags,
		     enum compact_result compact_result,
		     enum compact_priority *compact_priority,
		     int *compaction_retries)
{
	int max_retries = MAX_COMPACT_RETRIES;
	int min_priority;
	bool ret = false;
	int retries = *compaction_retries;
	enum compact_priority priority = *compact_priority;

	if (!order)
		return false;

	if (compaction_made_progress(compact_result))
		(*compaction_retries)++;

	/*
	 * compaction considers all the zone as desperately out of memory
	 * so it doesn't really make much sense to retry except when the
	 * failure could be caused by insufficient priority
	 */
	if (compaction_failed(compact_result))
		goto check_priority;

	/*
	 * compaction was skipped because there are not enough order-0 pages
	 * to work with, so we retry only if it looks like reclaim can help.
	 */
	if (compaction_needs_reclaim(compact_result)) {
		ret = compaction_zonelist_suitable(ac, order, alloc_flags);
		goto out;
	}

	/*
	 * make sure the compaction wasn't deferred or didn't bail out early
	 * due to locks contention before we declare that we should give up.
	 * But the next retry should use a higher priority if allowed, so
	 * we don't just keep bailing out endlessly.
	 */
	if (compaction_withdrawn(compact_result)) {
		goto check_priority;
	}

	/*
	 * !costly requests are much more important than __GFP_RETRY_MAYFAIL
	 * costly ones because they are de facto nofail and invoke OOM
	 * killer to move on while costly can fail and users are ready
	 * to cope with that. 1/4 retries is rather arbitrary but we
	 * would need much more detailed feedback from compaction to
	 * make a better decision.
	 */
	if (order > PAGE_ALLOC_COSTLY_ORDER)
		max_retries /= 4;
	if (*compaction_retries <= max_retries) {
		ret = true;
		goto out;
	}

	/*
	 * Make sure there are attempts at the highest priority if we exhausted
	 * all retries or failed at the lower priorities.
	 */
check_priority:
	min_priority = (order > PAGE_ALLOC_COSTLY_ORDER) ?
			MIN_COMPACT_COSTLY_PRIORITY : MIN_COMPACT_PRIORITY;

	if (*compact_priority > min_priority) {
		(*compact_priority)--;
		*compaction_retries = 0;
		ret = true;
	}
out:
	trace_compact_retry(order, priority, compact_result, retries, max_retries, ret);
	return ret;
}
#else
static inline struct page *
__alloc_pages_direct_compact(gfp_t gfp_mask, unsigned int order,
		unsigned int alloc_flags, const struct alloc_context *ac,
		enum compact_priority prio, enum compact_result *compact_result)
{
	*compact_result = COMPACT_SKIPPED;
	return NULL;
}

static inline bool
should_compact_retry(struct alloc_context *ac, unsigned int order, int alloc_flags,
		     enum compact_result compact_result,
		     enum compact_priority *compact_priority,
		     int *compaction_retries)
{
	struct zone *zone;
	struct zoneref *z;

	if (!order || order > PAGE_ALLOC_COSTLY_ORDER)
		return false;

	/*
	 * There are setups with compaction disabled which would prefer to loop
	 * inside the allocator rather than hit the oom killer prematurely.
	 * Let's give them a good hope and keep retrying while the order-0
	 * watermarks are OK.
	 */
	for_each_zone_zonelist_nodemask(zone, z, ac->zonelist,
				ac->highest_zoneidx, ac->nodemask) {
		if (zone_watermark_ok(zone, 0, min_wmark_pages(zone),
					ac->highest_zoneidx, alloc_flags))
			return true;
	}
	return false;
}
#endif /* CONFIG_COMPACTION */

#ifdef CONFIG_LOCKDEP
static struct lockdep_map __fs_reclaim_map =
	STATIC_LOCKDEP_MAP_INIT("fs_reclaim", &__fs_reclaim_map);

static bool __need_fs_reclaim(gfp_t gfp_mask)
{
	gfp_mask = current_gfp_context(gfp_mask);

	/* no reclaim without waiting on it */
	if (!(gfp_mask & __GFP_DIRECT_RECLAIM))
		return false;

	/* this guy won't enter reclaim */
	if (current->flags & PF_MEMALLOC)
		return false;

	/* We're only interested __GFP_FS allocations for now */
	if (!(gfp_mask & __GFP_FS))
		return false;

	if (gfp_mask & __GFP_NOLOCKDEP)
		return false;

	return true;
}

void __fs_reclaim_acquire(void)
{
	lock_map_acquire(&__fs_reclaim_map);
}

void __fs_reclaim_release(void)
{
	lock_map_release(&__fs_reclaim_map);
}

void fs_reclaim_acquire(gfp_t gfp_mask)
{
	if (__need_fs_reclaim(gfp_mask))
		__fs_reclaim_acquire();
}
EXPORT_SYMBOL_GPL(fs_reclaim_acquire);

void fs_reclaim_release(gfp_t gfp_mask)
{
	if (__need_fs_reclaim(gfp_mask))
		__fs_reclaim_release();
}
EXPORT_SYMBOL_GPL(fs_reclaim_release);
#endif

/*
 * Zonelists may change due to hotplug during allocation. Detect when zonelists
 * have been rebuilt so allocation retries. Reader side does not lock and
 * retries the allocation if zonelist changes. Writer side is protected by the
 * embedded spin_lock.
 */
static DEFINE_SEQLOCK(zonelist_update_seq);

static unsigned int zonelist_iter_begin(void)
{
	if (IS_ENABLED(CONFIG_MEMORY_HOTREMOVE))
		return read_seqbegin(&zonelist_update_seq);

	return 0;
}

static unsigned int check_retry_zonelist(unsigned int seq)
{
	if (IS_ENABLED(CONFIG_MEMORY_HOTREMOVE))
		return read_seqretry(&zonelist_update_seq, seq);

	return seq;
}

/* Perform direct synchronous page reclaim */
static unsigned long
__perform_reclaim(gfp_t gfp_mask, unsigned int order,
					const struct alloc_context *ac)
{
	unsigned int noreclaim_flag;
	unsigned long progress;

	cond_resched();

	/* We now go into synchronous reclaim */
	cpuset_memory_pressure_bump();
	fs_reclaim_acquire(gfp_mask);
	noreclaim_flag = memalloc_noreclaim_save();

	progress = try_to_free_pages(ac->zonelist, order, gfp_mask,
								ac->nodemask);

	memalloc_noreclaim_restore(noreclaim_flag);
	fs_reclaim_release(gfp_mask);

	cond_resched();

	return progress;
}

/* The really slow allocator path where we enter direct reclaim */
static inline struct page *
__alloc_pages_direct_reclaim(gfp_t gfp_mask, unsigned int order,
		unsigned int alloc_flags, const struct alloc_context *ac,
		unsigned long *did_some_progress)
{
	struct page *page = NULL;
	unsigned long pflags;
	bool drained = false;
	bool skip_pcp_drain = false;

	psi_memstall_enter(&pflags);
	*did_some_progress = __perform_reclaim(gfp_mask, order, ac);
	if (unlikely(!(*did_some_progress)))
		goto out;

retry:
	page = get_page_from_freelist(gfp_mask, order, alloc_flags, ac);

	/*
	 * If an allocation failed after direct reclaim, it could be because
	 * pages are pinned on the per-cpu lists or in high alloc reserves.
	 * Shrink them and try again
	 */
	if (!page && !drained) {
		unreserve_highatomic_pageblock(ac, false);
		trace_android_vh_drain_all_pages_bypass(gfp_mask, order,
			alloc_flags, ac->migratetype, *did_some_progress, &skip_pcp_drain);
		if (!skip_pcp_drain)
			drain_all_pages(NULL);
		drained = true;
		goto retry;
	}
out:
	psi_memstall_leave(&pflags);

	return page;
}

static void wake_all_kswapds(unsigned int order, gfp_t gfp_mask,
			     const struct alloc_context *ac)
{
	struct zoneref *z;
	struct zone *zone;
	pg_data_t *last_pgdat = NULL;
	enum zone_type highest_zoneidx = ac->highest_zoneidx;

	for_each_zone_zonelist_nodemask(zone, z, ac->zonelist, highest_zoneidx,
					ac->nodemask) {
		if (last_pgdat != zone->zone_pgdat)
			wakeup_kswapd(zone, gfp_mask, order, highest_zoneidx);
		last_pgdat = zone->zone_pgdat;
	}
}

static inline unsigned int
gfp_to_alloc_flags(gfp_t gfp_mask)
{
	unsigned int alloc_flags = ALLOC_WMARK_MIN | ALLOC_CPUSET;

	/*
	 * __GFP_HIGH is assumed to be the same as ALLOC_HIGH
	 * and __GFP_KSWAPD_RECLAIM is assumed to be the same as ALLOC_KSWAPD
	 * to save two branches.
	 */
	BUILD_BUG_ON(__GFP_HIGH != (__force gfp_t) ALLOC_HIGH);
	BUILD_BUG_ON(__GFP_KSWAPD_RECLAIM != (__force gfp_t) ALLOC_KSWAPD);

	/*
	 * The caller may dip into page reserves a bit more if the caller
	 * cannot run direct reclaim, or if the caller has realtime scheduling
	 * policy or is asking for __GFP_HIGH memory.  GFP_ATOMIC requests will
	 * set both ALLOC_HARDER (__GFP_ATOMIC) and ALLOC_HIGH (__GFP_HIGH).
	 */
	alloc_flags |= (__force int)
		(gfp_mask & (__GFP_HIGH | __GFP_KSWAPD_RECLAIM));

	if (gfp_mask & __GFP_ATOMIC) {
		/*
		 * Not worth trying to allocate harder for __GFP_NOMEMALLOC even
		 * if it can't schedule.
		 */
		if (!(gfp_mask & __GFP_NOMEMALLOC))
			alloc_flags |= ALLOC_HARDER;
		/*
		 * Ignore cpuset mems for GFP_ATOMIC rather than fail, see the
		 * comment for __cpuset_node_allowed().
		 */
		alloc_flags &= ~ALLOC_CPUSET;
	} else if (unlikely(rt_task(current)) && !in_interrupt())
		alloc_flags |= ALLOC_HARDER;

	alloc_flags = current_alloc_flags(gfp_mask, alloc_flags);

	return alloc_flags;
}

static bool oom_reserves_allowed(struct task_struct *tsk)
{
	if (!tsk_is_oom_victim(tsk))
		return false;

	/*
	 * !MMU doesn't have oom reaper so give access to memory reserves
	 * only to the thread with TIF_MEMDIE set
	 */
	if (!IS_ENABLED(CONFIG_MMU) && !test_thread_flag(TIF_MEMDIE))
		return false;

	return true;
}

/*
 * Distinguish requests which really need access to full memory
 * reserves from oom victims which can live with a portion of it
 */
static inline int __gfp_pfmemalloc_flags(gfp_t gfp_mask)
{
	if (unlikely(gfp_mask & __GFP_NOMEMALLOC))
		return 0;
	if (gfp_mask & __GFP_MEMALLOC)
		return ALLOC_NO_WATERMARKS;
	if (in_serving_softirq() && (current->flags & PF_MEMALLOC))
		return ALLOC_NO_WATERMARKS;
	if (!in_interrupt()) {
		if (current->flags & PF_MEMALLOC)
			return ALLOC_NO_WATERMARKS;
		else if (oom_reserves_allowed(current))
			return ALLOC_OOM;
	}

	return 0;
}

bool gfp_pfmemalloc_allowed(gfp_t gfp_mask)
{
	return !!__gfp_pfmemalloc_flags(gfp_mask);
}

/*
 * Checks whether it makes sense to retry the reclaim to make a forward progress
 * for the given allocation request.
 *
 * We give up when we either have tried MAX_RECLAIM_RETRIES in a row
 * without success, or when we couldn't even meet the watermark if we
 * reclaimed all remaining pages on the LRU lists.
 *
 * Returns true if a retry is viable or false to enter the oom path.
 */
static inline bool
should_reclaim_retry(gfp_t gfp_mask, unsigned order,
		     struct alloc_context *ac, int alloc_flags,
		     bool did_some_progress, int *no_progress_loops)
{
	struct zone *zone;
	struct zoneref *z;
	bool ret = false;

	/*
	 * Costly allocations might have made a progress but this doesn't mean
	 * their order will become available due to high fragmentation so
	 * always increment the no progress counter for them
	 */
	if (did_some_progress && order <= PAGE_ALLOC_COSTLY_ORDER)
		*no_progress_loops = 0;
	else
		(*no_progress_loops)++;

	/*
	 * Make sure we converge to OOM if we cannot make any progress
	 * several times in the row.
	 */
	if (*no_progress_loops > MAX_RECLAIM_RETRIES) {
		/* Before OOM, exhaust highatomic_reserve */
		return unreserve_highatomic_pageblock(ac, true);
	}

	/*
	 * Keep reclaiming pages while there is a chance this will lead
	 * somewhere.  If none of the target zones can satisfy our allocation
	 * request even if all reclaimable pages are considered then we are
	 * screwed and have to go OOM.
	 */
	for_each_zone_zonelist_nodemask(zone, z, ac->zonelist,
				ac->highest_zoneidx, ac->nodemask) {
		unsigned long available;
		unsigned long reclaimable;
		unsigned long min_wmark = min_wmark_pages(zone);
		bool wmark;

		available = reclaimable = zone_reclaimable_pages(zone);
		available += zone_page_state_snapshot(zone, NR_FREE_PAGES);

		/*
		 * Would the allocation succeed if we reclaimed all
		 * reclaimable pages?
		 */
		wmark = __zone_watermark_ok(zone, order, min_wmark,
				ac->highest_zoneidx, alloc_flags, available);
		trace_reclaim_retry_zone(z, order, reclaimable,
				available, min_wmark, *no_progress_loops, wmark);
		if (wmark) {
			/*
			 * If we didn't make any progress and have a lot of
			 * dirty + writeback pages then we should wait for
			 * an IO to complete to slow down the reclaim and
			 * prevent from pre mature OOM
			 */
			if (!did_some_progress) {
				unsigned long write_pending;

				write_pending = zone_page_state_snapshot(zone,
							NR_ZONE_WRITE_PENDING);

				if (2 * write_pending > reclaimable) {
					congestion_wait(BLK_RW_ASYNC, HZ/10);
					return true;
				}
			}

			ret = true;
			goto out;
		}
	}

out:
	/*
	 * Memory allocation/reclaim might be called from a WQ context and the
	 * current implementation of the WQ concurrency control doesn't
	 * recognize that a particular WQ is congested if the worker thread is
	 * looping without ever sleeping. Therefore we have to do a short sleep
	 * here rather than calling cond_resched().
	 */
	if (current->flags & PF_WQ_WORKER)
		schedule_timeout_uninterruptible(1);
	else
		cond_resched();
	return ret;
}

static inline bool
check_retry_cpuset(int cpuset_mems_cookie, struct alloc_context *ac)
{
	/*
	 * It's possible that cpuset's mems_allowed and the nodemask from
	 * mempolicy don't intersect. This should be normally dealt with by
	 * policy_nodemask(), but it's possible to race with cpuset update in
	 * such a way the check therein was true, and then it became false
	 * before we got our cpuset_mems_cookie here.
	 * This assumes that for all allocations, ac->nodemask can come only
	 * from MPOL_BIND mempolicy (whose documented semantics is to be ignored
	 * when it does not intersect with the cpuset restrictions) or the
	 * caller can deal with a violated nodemask.
	 */
	if (cpusets_enabled() && ac->nodemask &&
			!cpuset_nodemask_valid_mems_allowed(ac->nodemask)) {
		ac->nodemask = NULL;
		return true;
	}

	/*
	 * When updating a task's mems_allowed or mempolicy nodemask, it is
	 * possible to race with parallel threads in such a way that our
	 * allocation can fail while the mask is being updated. If we are about
	 * to fail, check if the cpuset changed during allocation and if so,
	 * retry.
	 */
	if (read_mems_allowed_retry(cpuset_mems_cookie))
		return true;

	return false;
}

static inline struct page *
__alloc_pages_slowpath(gfp_t gfp_mask, unsigned int order,
						struct alloc_context *ac)
{
	bool can_direct_reclaim = gfp_mask & __GFP_DIRECT_RECLAIM;
	const bool costly_order = order > PAGE_ALLOC_COSTLY_ORDER;
	struct page *page = NULL;
	unsigned int alloc_flags;
	unsigned long did_some_progress;
	enum compact_priority compact_priority;
	enum compact_result compact_result;
	int compaction_retries;
	int no_progress_loops;
	unsigned int cpuset_mems_cookie;
	unsigned int zonelist_iter_cookie;
	int reserve_flags;
	unsigned long vh_record;

	trace_android_vh_alloc_pages_slowpath_begin(gfp_mask, order, &vh_record);
	/*
	 * We also sanity check to catch abuse of atomic reserves being used by
	 * callers that are not in atomic context.
	 */
	if (WARN_ON_ONCE((gfp_mask & (__GFP_ATOMIC|__GFP_DIRECT_RECLAIM)) ==
				(__GFP_ATOMIC|__GFP_DIRECT_RECLAIM)))
		gfp_mask &= ~__GFP_ATOMIC;

restart:
	compaction_retries = 0;
	no_progress_loops = 0;
	compact_priority = DEF_COMPACT_PRIORITY;
	cpuset_mems_cookie = read_mems_allowed_begin();
	zonelist_iter_cookie = zonelist_iter_begin();

	/*
	 * The fast path uses conservative alloc_flags to succeed only until
	 * kswapd needs to be woken up, and to avoid the cost of setting up
	 * alloc_flags precisely. So we do that now.
	 */
	alloc_flags = gfp_to_alloc_flags(gfp_mask);

	/*
	 * We need to recalculate the starting point for the zonelist iterator
	 * because we might have used different nodemask in the fast path, or
	 * there was a cpuset modification and we are retrying - otherwise we
	 * could end up iterating over non-eligible zones endlessly.
	 */
	ac->preferred_zoneref = first_zones_zonelist(ac->zonelist,
					ac->highest_zoneidx, ac->nodemask);
	if (!ac->preferred_zoneref->zone)
		goto nopage;

	if (alloc_flags & ALLOC_KSWAPD)
		wake_all_kswapds(order, gfp_mask, ac);

	/*
	 * The adjusted alloc_flags might result in immediate success, so try
	 * that first
	 */
	page = get_page_from_freelist(gfp_mask, order, alloc_flags, ac);
	if (page)
		goto got_pg;

	/*
	 * For costly allocations, try direct compaction first, as it's likely
	 * that we have enough base pages and don't need to reclaim. For non-
	 * movable high-order allocations, do that as well, as compaction will
	 * try prevent permanent fragmentation by migrating from blocks of the
	 * same migratetype.
	 * Don't try this for allocations that are allowed to ignore
	 * watermarks, as the ALLOC_NO_WATERMARKS attempt didn't yet happen.
	 */
	if (can_direct_reclaim &&
			(costly_order ||
			   (order > 0 && ac->migratetype != MIGRATE_MOVABLE))
			&& !gfp_pfmemalloc_allowed(gfp_mask)) {
		page = __alloc_pages_direct_compact(gfp_mask, order,
						alloc_flags, ac,
						INIT_COMPACT_PRIORITY,
						&compact_result);
		if (page)
			goto got_pg;

		/*
		 * Checks for costly allocations with __GFP_NORETRY, which
		 * includes some THP page fault allocations
		 */
		if (costly_order && (gfp_mask & __GFP_NORETRY)) {
			/*
			 * If allocating entire pageblock(s) and compaction
			 * failed because all zones are below low watermarks
			 * or is prohibited because it recently failed at this
			 * order, fail immediately unless the allocator has
			 * requested compaction and reclaim retry.
			 *
			 * Reclaim is
			 *  - potentially very expensive because zones are far
			 *    below their low watermarks or this is part of very
			 *    bursty high order allocations,
			 *  - not guaranteed to help because isolate_freepages()
			 *    may not iterate over freed pages as part of its
			 *    linear scan, and
			 *  - unlikely to make entire pageblocks free on its
			 *    own.
			 */
			if (compact_result == COMPACT_SKIPPED ||
			    compact_result == COMPACT_DEFERRED)
				goto nopage;

			/*
			 * Looks like reclaim/compaction is worth trying, but
			 * sync compaction could be very expensive, so keep
			 * using async compaction.
			 */
			compact_priority = INIT_COMPACT_PRIORITY;
		}
	}

retry:
	/* Ensure kswapd doesn't accidentally go to sleep as long as we loop */
	if (alloc_flags & ALLOC_KSWAPD)
		wake_all_kswapds(order, gfp_mask, ac);

	reserve_flags = __gfp_pfmemalloc_flags(gfp_mask);
	if (reserve_flags)
		alloc_flags = current_alloc_flags(gfp_mask, reserve_flags);

	/*
	 * Reset the nodemask and zonelist iterators if memory policies can be
	 * ignored. These allocations are high priority and system rather than
	 * user oriented.
	 */
	if (!(alloc_flags & ALLOC_CPUSET) || reserve_flags) {
		ac->nodemask = NULL;
		ac->preferred_zoneref = first_zones_zonelist(ac->zonelist,
					ac->highest_zoneidx, ac->nodemask);
	}

	/* Attempt with potentially adjusted zonelist and alloc_flags */
	page = get_page_from_freelist(gfp_mask, order, alloc_flags, ac);
	if (page)
		goto got_pg;

	/* Caller is not willing to reclaim, we can't balance anything */
	if (!can_direct_reclaim)
		goto nopage;

	/* Avoid recursion of direct reclaim */
	if (current->flags & PF_MEMALLOC)
		goto nopage;

	trace_android_vh_alloc_pages_reclaim_bypass(gfp_mask, order,
		alloc_flags, ac->migratetype, &page);

	if (page)
		goto got_pg;

	/* Try direct reclaim and then allocating */
	page = __alloc_pages_direct_reclaim(gfp_mask, order, alloc_flags, ac,
							&did_some_progress);
	if (page)
		goto got_pg;

	/* Try direct compaction and then allocating */
	page = __alloc_pages_direct_compact(gfp_mask, order, alloc_flags, ac,
					compact_priority, &compact_result);
	if (page)
		goto got_pg;

	/* Do not loop if specifically requested */
	if (gfp_mask & __GFP_NORETRY)
		goto nopage;

	/*
	 * Do not retry costly high order allocations unless they are
	 * __GFP_RETRY_MAYFAIL
	 */
	if (costly_order && !(gfp_mask & __GFP_RETRY_MAYFAIL))
		goto nopage;

	if (should_reclaim_retry(gfp_mask, order, ac, alloc_flags,
				 did_some_progress > 0, &no_progress_loops))
		goto retry;

	/*
	 * It doesn't make any sense to retry for the compaction if the order-0
	 * reclaim is not able to make any progress because the current
	 * implementation of the compaction depends on the sufficient amount
	 * of free memory (see __compaction_suitable)
	 */
	if (did_some_progress > 0 &&
			should_compact_retry(ac, order, alloc_flags,
				compact_result, &compact_priority,
				&compaction_retries))
		goto retry;


	/*
	 * Deal with possible cpuset update races or zonelist updates to avoid
	 * a unnecessary OOM kill.
	 */
	if (check_retry_cpuset(cpuset_mems_cookie, ac) ||
	    check_retry_zonelist(zonelist_iter_cookie))
		goto restart;

	/* Reclaim has failed us, start killing things */
	page = __alloc_pages_may_oom(gfp_mask, order, ac, &did_some_progress);
	if (page)
		goto got_pg;

	/* Avoid allocations with no watermarks from looping endlessly */
	if (tsk_is_oom_victim(current) &&
	    (alloc_flags & ALLOC_OOM ||
	     (gfp_mask & __GFP_NOMEMALLOC)))
		goto nopage;

	/* Retry as long as the OOM killer is making progress */
	if (did_some_progress) {
		no_progress_loops = 0;
		goto retry;
	}

nopage:
	/*
	 * Deal with possible cpuset update races or zonelist updates to avoid
	 * a unnecessary OOM kill.
	 */
	if (check_retry_cpuset(cpuset_mems_cookie, ac) ||
	    check_retry_zonelist(zonelist_iter_cookie))
		goto restart;

	/*
	 * Make sure that __GFP_NOFAIL request doesn't leak out and make sure
	 * we always retry
	 */
	if (gfp_mask & __GFP_NOFAIL) {
		/*
		 * All existing users of the __GFP_NOFAIL are blockable, so warn
		 * of any new users that actually require GFP_NOWAIT
		 */
		if (WARN_ON_ONCE(!can_direct_reclaim))
			goto fail;

		/*
		 * PF_MEMALLOC request from this context is rather bizarre
		 * because we cannot reclaim anything and only can loop waiting
		 * for somebody to do a work for us
		 */
		WARN_ON_ONCE(current->flags & PF_MEMALLOC);

		/*
		 * non failing costly orders are a hard requirement which we
		 * are not prepared for much so let's warn about these users
		 * so that we can identify them and convert them to something
		 * else.
		 */
		WARN_ON_ONCE(order > PAGE_ALLOC_COSTLY_ORDER);

		/*
		 * Help non-failing allocations by giving them access to memory
		 * reserves but do not use ALLOC_NO_WATERMARKS because this
		 * could deplete whole memory reserves which would just make
		 * the situation worse
		 */
		page = __alloc_pages_cpuset_fallback(gfp_mask, order, ALLOC_HARDER, ac);
		if (page)
			goto got_pg;

		cond_resched();
		goto retry;
	}
fail:
	trace_android_vh_alloc_pages_failure_bypass(gfp_mask, order,
		alloc_flags, ac->migratetype, &page);
	if (page)
		goto got_pg;

	warn_alloc(gfp_mask, ac->nodemask,
			"page allocation failure: order:%u", order);
got_pg:
	trace_android_vh_alloc_pages_slowpath_end(gfp_mask, order, vh_record);
	return page;
}

static inline bool prepare_alloc_pages(gfp_t gfp_mask, unsigned int order,
		int preferred_nid, nodemask_t *nodemask,
		struct alloc_context *ac, gfp_t *alloc_mask,
		unsigned int *alloc_flags)
{
	ac->highest_zoneidx = gfp_zone(gfp_mask);
	ac->zonelist = node_zonelist(preferred_nid, gfp_mask);
	ac->nodemask = nodemask;
	ac->migratetype = gfp_migratetype(gfp_mask);

	if (cpusets_enabled()) {
		*alloc_mask |= __GFP_HARDWALL;
		/*
		 * When we are in the interrupt context, it is irrelevant
		 * to the current task context. It means that any node ok.
		 */
		if (!in_interrupt() && !ac->nodemask)
			ac->nodemask = &cpuset_current_mems_allowed;
		else
			*alloc_flags |= ALLOC_CPUSET;
	}

	fs_reclaim_acquire(gfp_mask);
	fs_reclaim_release(gfp_mask);

	might_sleep_if(gfp_mask & __GFP_DIRECT_RECLAIM);

	if (should_fail_alloc_page(gfp_mask, order))
		return false;

	*alloc_flags = current_alloc_flags(gfp_mask, *alloc_flags);

	/* Dirty zone balancing only done in the fast path */
	ac->spread_dirty_pages = (gfp_mask & __GFP_WRITE);

	/*
	 * The preferred zone is used for statistics but crucially it is
	 * also used as the starting point for the zonelist iterator. It
	 * may get reset for allocations that ignore memory policies.
	 */
	ac->preferred_zoneref = first_zones_zonelist(ac->zonelist,
					ac->highest_zoneidx, ac->nodemask);

	return true;
}

/*
 * This is the 'heart' of the zoned buddy allocator.
 */
struct page *
__alloc_pages_nodemask(gfp_t gfp_mask, unsigned int order, int preferred_nid,
							nodemask_t *nodemask)
{
	struct page *page;
	unsigned int alloc_flags = ALLOC_WMARK_LOW;
	gfp_t alloc_mask; /* The gfp_t that was actually used for allocation */
	struct alloc_context ac = { };

	/*
	 * There are several places where we assume that the order value is sane
	 * so bail out early if the request is out of bound.
	 */
	if (unlikely(order >= MAX_ORDER)) {
		WARN_ON_ONCE(!(gfp_mask & __GFP_NOWARN));
		return NULL;
	}

	gfp_mask &= gfp_allowed_mask;
	alloc_mask = gfp_mask;
	if (!prepare_alloc_pages(gfp_mask, order, preferred_nid, nodemask, &ac, &alloc_mask, &alloc_flags))
		return NULL;

	/*
	 * Forbid the first pass from falling back to types that fragment
	 * memory until all local zones are considered.
	 */
	alloc_flags |= alloc_flags_nofragment(ac.preferred_zoneref->zone, gfp_mask);

	/* First allocation attempt */
	page = get_page_from_freelist(alloc_mask, order, alloc_flags, &ac);
	if (likely(page))
		goto out;

	/*
	 * Apply scoped allocation constraints. This is mainly about GFP_NOFS
	 * resp. GFP_NOIO which has to be inherited for all allocation requests
	 * from a particular context which has been marked by
	 * memalloc_no{fs,io}_{save,restore}.
	 */
	alloc_mask = current_gfp_context(gfp_mask);
	ac.spread_dirty_pages = false;

	/*
	 * Restore the original nodemask if it was potentially replaced with
	 * &cpuset_current_mems_allowed to optimize the fast-path attempt.
	 */
	ac.nodemask = nodemask;

	page = __alloc_pages_slowpath(alloc_mask, order, &ac);

out:
	if (memcg_kmem_enabled() && (gfp_mask & __GFP_ACCOUNT) && page &&
	    unlikely(__memcg_kmem_charge_page(page, gfp_mask, order) != 0)) {
		__free_pages(page, order);
		page = NULL;
	}

	trace_mm_page_alloc(page, order, alloc_mask, ac.migratetype);

	return page;
}
EXPORT_SYMBOL(__alloc_pages_nodemask);

/*
 * Common helper functions. Never use with __GFP_HIGHMEM because the returned
 * address cannot represent highmem pages. Use alloc_pages and then kmap if
 * you need to access high mem.
 */
unsigned long __get_free_pages(gfp_t gfp_mask, unsigned int order)
{
	struct page *page;

	page = alloc_pages(gfp_mask & ~__GFP_HIGHMEM, order);
	if (!page)
		return 0;
	return (unsigned long) page_address(page);
}
EXPORT_SYMBOL(__get_free_pages);

unsigned long get_zeroed_page(gfp_t gfp_mask)
{
	return __get_free_pages(gfp_mask | __GFP_ZERO, 0);
}
EXPORT_SYMBOL(get_zeroed_page);

static inline void free_the_page(struct page *page, unsigned int order)
{
	if (order == 0)		/* Via pcp? */
		free_unref_page(page);
	else
		__free_pages_ok(page, order, FPI_NONE);
}

void __free_pages(struct page *page, unsigned int order)
{
<<<<<<< HEAD
	trace_android_vh_free_pages(page, order);
=======
	/* get PageHead before we drop reference */
	int head = PageHead(page);

>>>>>>> 707c4821
	if (put_page_testzero(page))
		free_the_page(page, order);
	else if (!head)
		while (order-- > 0)
			free_the_page(page + (1 << order), order);
}
EXPORT_SYMBOL(__free_pages);

void free_pages(unsigned long addr, unsigned int order)
{
	if (addr != 0) {
		VM_BUG_ON(!virt_addr_valid((void *)addr));
		__free_pages(virt_to_page((void *)addr), order);
	}
}

EXPORT_SYMBOL(free_pages);

/*
 * Page Fragment:
 *  An arbitrary-length arbitrary-offset area of memory which resides
 *  within a 0 or higher order page.  Multiple fragments within that page
 *  are individually refcounted, in the page's reference counter.
 *
 * The page_frag functions below provide a simple allocation framework for
 * page fragments.  This is used by the network stack and network device
 * drivers to provide a backing region of memory for use as either an
 * sk_buff->head, or to be used in the "frags" portion of skb_shared_info.
 */
static struct page *__page_frag_cache_refill(struct page_frag_cache *nc,
					     gfp_t gfp_mask)
{
	struct page *page = NULL;
	gfp_t gfp = gfp_mask;

#if (PAGE_SIZE < PAGE_FRAG_CACHE_MAX_SIZE)
	gfp_mask |= __GFP_COMP | __GFP_NOWARN | __GFP_NORETRY |
		    __GFP_NOMEMALLOC;
	page = alloc_pages_node(NUMA_NO_NODE, gfp_mask,
				PAGE_FRAG_CACHE_MAX_ORDER);
	nc->size = page ? PAGE_FRAG_CACHE_MAX_SIZE : PAGE_SIZE;
#endif
	if (unlikely(!page))
		page = alloc_pages_node(NUMA_NO_NODE, gfp, 0);

	nc->va = page ? page_address(page) : NULL;

	return page;
}

void __page_frag_cache_drain(struct page *page, unsigned int count)
{
	VM_BUG_ON_PAGE(page_ref_count(page) == 0, page);

	if (page_ref_sub_and_test(page, count))
		free_the_page(page, compound_order(page));
}
EXPORT_SYMBOL(__page_frag_cache_drain);

void *page_frag_alloc(struct page_frag_cache *nc,
		      unsigned int fragsz, gfp_t gfp_mask)
{
	unsigned int size = PAGE_SIZE;
	struct page *page;
	int offset;

	if (unlikely(!nc->va)) {
refill:
		page = __page_frag_cache_refill(nc, gfp_mask);
		if (!page)
			return NULL;

#if (PAGE_SIZE < PAGE_FRAG_CACHE_MAX_SIZE)
		/* if size can vary use size else just use PAGE_SIZE */
		size = nc->size;
#endif
		/* Even if we own the page, we do not use atomic_set().
		 * This would break get_page_unless_zero() users.
		 */
		page_ref_add(page, PAGE_FRAG_CACHE_MAX_SIZE);

		/* reset page count bias and offset to start of new frag */
		nc->pfmemalloc = page_is_pfmemalloc(page);
		nc->pagecnt_bias = PAGE_FRAG_CACHE_MAX_SIZE + 1;
		nc->offset = size;
	}

	offset = nc->offset - fragsz;
	if (unlikely(offset < 0)) {
		page = virt_to_page(nc->va);

		if (!page_ref_sub_and_test(page, nc->pagecnt_bias))
			goto refill;

		if (unlikely(nc->pfmemalloc)) {
			free_the_page(page, compound_order(page));
			goto refill;
		}

#if (PAGE_SIZE < PAGE_FRAG_CACHE_MAX_SIZE)
		/* if size can vary use size else just use PAGE_SIZE */
		size = nc->size;
#endif
		/* OK, page count is 0, we can safely set it */
		set_page_count(page, PAGE_FRAG_CACHE_MAX_SIZE + 1);

		/* reset page count bias and offset to start of new frag */
		nc->pagecnt_bias = PAGE_FRAG_CACHE_MAX_SIZE + 1;
		offset = size - fragsz;
		if (unlikely(offset < 0)) {
			/*
			 * The caller is trying to allocate a fragment
			 * with fragsz > PAGE_SIZE but the cache isn't big
			 * enough to satisfy the request, this may
			 * happen in low memory conditions.
			 * We don't release the cache page because
			 * it could make memory pressure worse
			 * so we simply return NULL here.
			 */
			return NULL;
		}
	}

	nc->pagecnt_bias--;
	nc->offset = offset;

	return nc->va + offset;
}
EXPORT_SYMBOL(page_frag_alloc);

/*
 * Frees a page fragment allocated out of either a compound or order 0 page.
 */
void page_frag_free(void *addr)
{
	struct page *page = virt_to_head_page(addr);

	if (unlikely(put_page_testzero(page)))
		free_the_page(page, compound_order(page));
}
EXPORT_SYMBOL(page_frag_free);

static void *make_alloc_exact(unsigned long addr, unsigned int order,
		size_t size)
{
	if (addr) {
		unsigned long alloc_end = addr + (PAGE_SIZE << order);
		unsigned long used = addr + PAGE_ALIGN(size);

		split_page(virt_to_page((void *)addr), order);
		while (used < alloc_end) {
			free_page(used);
			used += PAGE_SIZE;
		}
	}
	return (void *)addr;
}

/**
 * alloc_pages_exact - allocate an exact number physically-contiguous pages.
 * @size: the number of bytes to allocate
 * @gfp_mask: GFP flags for the allocation, must not contain __GFP_COMP
 *
 * This function is similar to alloc_pages(), except that it allocates the
 * minimum number of pages to satisfy the request.  alloc_pages() can only
 * allocate memory in power-of-two pages.
 *
 * This function is also limited by MAX_ORDER.
 *
 * Memory allocated by this function must be released by free_pages_exact().
 *
 * Return: pointer to the allocated area or %NULL in case of error.
 */
void *alloc_pages_exact(size_t size, gfp_t gfp_mask)
{
	unsigned int order = get_order(size);
	unsigned long addr;

	if (WARN_ON_ONCE(gfp_mask & __GFP_COMP))
		gfp_mask &= ~__GFP_COMP;

	addr = __get_free_pages(gfp_mask, order);
	return make_alloc_exact(addr, order, size);
}
EXPORT_SYMBOL(alloc_pages_exact);

/**
 * alloc_pages_exact_nid - allocate an exact number of physically-contiguous
 *			   pages on a node.
 * @nid: the preferred node ID where memory should be allocated
 * @size: the number of bytes to allocate
 * @gfp_mask: GFP flags for the allocation, must not contain __GFP_COMP
 *
 * Like alloc_pages_exact(), but try to allocate on node nid first before falling
 * back.
 *
 * Return: pointer to the allocated area or %NULL in case of error.
 */
void * __meminit alloc_pages_exact_nid(int nid, size_t size, gfp_t gfp_mask)
{
	unsigned int order = get_order(size);
	struct page *p;

	if (WARN_ON_ONCE(gfp_mask & __GFP_COMP))
		gfp_mask &= ~__GFP_COMP;

	p = alloc_pages_node(nid, gfp_mask, order);
	if (!p)
		return NULL;
	return make_alloc_exact((unsigned long)page_address(p), order, size);
}

/**
 * free_pages_exact - release memory allocated via alloc_pages_exact()
 * @virt: the value returned by alloc_pages_exact.
 * @size: size of allocation, same value as passed to alloc_pages_exact().
 *
 * Release the memory allocated by a previous call to alloc_pages_exact.
 */
void free_pages_exact(void *virt, size_t size)
{
	unsigned long addr = (unsigned long)virt;
	unsigned long end = addr + PAGE_ALIGN(size);

	while (addr < end) {
		free_page(addr);
		addr += PAGE_SIZE;
	}
}
EXPORT_SYMBOL(free_pages_exact);

/**
 * nr_free_zone_pages - count number of pages beyond high watermark
 * @offset: The zone index of the highest zone
 *
 * nr_free_zone_pages() counts the number of pages which are beyond the
 * high watermark within all zones at or below a given zone index.  For each
 * zone, the number of pages is calculated as:
 *
 *     nr_free_zone_pages = managed_pages - high_pages
 *
 * Return: number of pages beyond high watermark.
 */
static unsigned long nr_free_zone_pages(int offset)
{
	struct zoneref *z;
	struct zone *zone;

	/* Just pick one node, since fallback list is circular */
	unsigned long sum = 0;

	struct zonelist *zonelist = node_zonelist(numa_node_id(), GFP_KERNEL);

	for_each_zone_zonelist(zone, z, zonelist, offset) {
		unsigned long size = zone_managed_pages(zone);
		unsigned long high = high_wmark_pages(zone);
		if (size > high)
			sum += size - high;
	}

	return sum;
}

/**
 * nr_free_buffer_pages - count number of pages beyond high watermark
 *
 * nr_free_buffer_pages() counts the number of pages which are beyond the high
 * watermark within ZONE_DMA and ZONE_NORMAL.
 *
 * Return: number of pages beyond high watermark within ZONE_DMA and
 * ZONE_NORMAL.
 */
unsigned long nr_free_buffer_pages(void)
{
	return nr_free_zone_pages(gfp_zone(GFP_USER));
}
EXPORT_SYMBOL_GPL(nr_free_buffer_pages);

static inline void show_node(struct zone *zone)
{
	if (IS_ENABLED(CONFIG_NUMA))
		printk("Node %d ", zone_to_nid(zone));
}

long si_mem_available(void)
{
	long available;
	unsigned long pagecache;
	unsigned long wmark_low = 0;
	unsigned long pages[NR_LRU_LISTS];
	unsigned long reclaimable;
	struct zone *zone;
	int lru;

	for (lru = LRU_BASE; lru < NR_LRU_LISTS; lru++)
		pages[lru] = global_node_page_state(NR_LRU_BASE + lru);

	for_each_zone(zone)
		wmark_low += low_wmark_pages(zone);

	/*
	 * Estimate the amount of memory available for userspace allocations,
	 * without causing swapping.
	 */
	available = global_zone_page_state(NR_FREE_PAGES) - totalreserve_pages;

	/*
	 * Not all the page cache can be freed, otherwise the system will
	 * start swapping. Assume at least half of the page cache, or the
	 * low watermark worth of cache, needs to stay.
	 */
	pagecache = pages[LRU_ACTIVE_FILE] + pages[LRU_INACTIVE_FILE];
	pagecache -= min(pagecache / 2, wmark_low);
	available += pagecache;

	/*
	 * Part of the reclaimable slab and other kernel memory consists of
	 * items that are in use, and cannot be freed. Cap this estimate at the
	 * low watermark.
	 */
	reclaimable = global_node_page_state_pages(NR_SLAB_RECLAIMABLE_B) +
		global_node_page_state(NR_KERNEL_MISC_RECLAIMABLE);
	available += reclaimable - min(reclaimable / 2, wmark_low);

	if (available < 0)
		available = 0;
	return available;
}
EXPORT_SYMBOL_GPL(si_mem_available);

void si_meminfo(struct sysinfo *val)
{
	val->totalram = totalram_pages();
	val->sharedram = global_node_page_state(NR_SHMEM);
	val->freeram = global_zone_page_state(NR_FREE_PAGES);
	val->bufferram = nr_blockdev_pages();
	val->totalhigh = totalhigh_pages();
	val->freehigh = nr_free_highpages();
	val->mem_unit = PAGE_SIZE;
}

EXPORT_SYMBOL(si_meminfo);

#ifdef CONFIG_NUMA
void si_meminfo_node(struct sysinfo *val, int nid)
{
	int zone_type;		/* needs to be signed */
	unsigned long managed_pages = 0;
	unsigned long managed_highpages = 0;
	unsigned long free_highpages = 0;
	pg_data_t *pgdat = NODE_DATA(nid);

	for (zone_type = 0; zone_type < MAX_NR_ZONES; zone_type++)
		managed_pages += zone_managed_pages(&pgdat->node_zones[zone_type]);
	val->totalram = managed_pages;
	val->sharedram = node_page_state(pgdat, NR_SHMEM);
	val->freeram = sum_zone_node_page_state(nid, NR_FREE_PAGES);
#ifdef CONFIG_HIGHMEM
	for (zone_type = 0; zone_type < MAX_NR_ZONES; zone_type++) {
		struct zone *zone = &pgdat->node_zones[zone_type];

		if (is_highmem(zone)) {
			managed_highpages += zone_managed_pages(zone);
			free_highpages += zone_page_state(zone, NR_FREE_PAGES);
		}
	}
	val->totalhigh = managed_highpages;
	val->freehigh = free_highpages;
#else
	val->totalhigh = managed_highpages;
	val->freehigh = free_highpages;
#endif
	val->mem_unit = PAGE_SIZE;
}
#endif

/*
 * Determine whether the node should be displayed or not, depending on whether
 * SHOW_MEM_FILTER_NODES was passed to show_free_areas().
 */
static bool show_mem_node_skip(unsigned int flags, int nid, nodemask_t *nodemask)
{
	if (!(flags & SHOW_MEM_FILTER_NODES))
		return false;

	/*
	 * no node mask - aka implicit memory numa policy. Do not bother with
	 * the synchronization - read_mems_allowed_begin - because we do not
	 * have to be precise here.
	 */
	if (!nodemask)
		nodemask = &cpuset_current_mems_allowed;

	return !node_isset(nid, *nodemask);
}

#define K(x) ((x) << (PAGE_SHIFT-10))

static void show_migration_types(unsigned char type)
{
	static const char types[MIGRATE_TYPES] = {
		[MIGRATE_UNMOVABLE]	= 'U',
		[MIGRATE_MOVABLE]	= 'M',
		[MIGRATE_RECLAIMABLE]	= 'E',
		[MIGRATE_HIGHATOMIC]	= 'H',
#ifdef CONFIG_CMA
		[MIGRATE_CMA]		= 'C',
#endif
#ifdef CONFIG_MEMORY_ISOLATION
		[MIGRATE_ISOLATE]	= 'I',
#endif
	};
	char tmp[MIGRATE_TYPES + 1];
	char *p = tmp;
	int i;

	for (i = 0; i < MIGRATE_TYPES; i++) {
		if (type & (1 << i))
			*p++ = types[i];
	}

	*p = '\0';
	printk(KERN_CONT "(%s) ", tmp);
}

/*
 * Show free area list (used inside shift_scroll-lock stuff)
 * We also calculate the percentage fragmentation. We do this by counting the
 * memory on each free list with the exception of the first item on the list.
 *
 * Bits in @filter:
 * SHOW_MEM_FILTER_NODES: suppress nodes that are not allowed by current's
 *   cpuset.
 */
void show_free_areas(unsigned int filter, nodemask_t *nodemask)
{
	unsigned long free_pcp = 0;
	int cpu;
	struct zone *zone;
	pg_data_t *pgdat;

	for_each_populated_zone(zone) {
		if (show_mem_node_skip(filter, zone_to_nid(zone), nodemask))
			continue;

		for_each_online_cpu(cpu)
			free_pcp += per_cpu_ptr(zone->pageset, cpu)->pcp.count;
	}

	printk("active_anon:%lu inactive_anon:%lu isolated_anon:%lu\n"
		" active_file:%lu inactive_file:%lu isolated_file:%lu\n"
		" unevictable:%lu dirty:%lu writeback:%lu\n"
		" slab_reclaimable:%lu slab_unreclaimable:%lu\n"
		" mapped:%lu shmem:%lu pagetables:%lu bounce:%lu\n"
		" free:%lu free_pcp:%lu free_cma:%lu\n",
		global_node_page_state(NR_ACTIVE_ANON),
		global_node_page_state(NR_INACTIVE_ANON),
		global_node_page_state(NR_ISOLATED_ANON),
		global_node_page_state(NR_ACTIVE_FILE),
		global_node_page_state(NR_INACTIVE_FILE),
		global_node_page_state(NR_ISOLATED_FILE),
		global_node_page_state(NR_UNEVICTABLE),
		global_node_page_state(NR_FILE_DIRTY),
		global_node_page_state(NR_WRITEBACK),
		global_node_page_state_pages(NR_SLAB_RECLAIMABLE_B),
		global_node_page_state_pages(NR_SLAB_UNRECLAIMABLE_B),
		global_node_page_state(NR_FILE_MAPPED),
		global_node_page_state(NR_SHMEM),
		global_zone_page_state(NR_PAGETABLE),
		global_zone_page_state(NR_BOUNCE),
		global_zone_page_state(NR_FREE_PAGES),
		free_pcp,
		global_zone_page_state(NR_FREE_CMA_PAGES));

	trace_android_vh_show_mapcount_pages(NULL);
	for_each_online_pgdat(pgdat) {
		if (show_mem_node_skip(filter, pgdat->node_id, nodemask))
			continue;

		printk("Node %d"
			" active_anon:%lukB"
			" inactive_anon:%lukB"
			" active_file:%lukB"
			" inactive_file:%lukB"
			" unevictable:%lukB"
			" isolated(anon):%lukB"
			" isolated(file):%lukB"
			" mapped:%lukB"
			" dirty:%lukB"
			" writeback:%lukB"
			" shmem:%lukB"
#ifdef CONFIG_TRANSPARENT_HUGEPAGE
			" shmem_thp: %lukB"
			" shmem_pmdmapped: %lukB"
			" anon_thp: %lukB"
#endif
			" writeback_tmp:%lukB"
			" kernel_stack:%lukB"
#ifdef CONFIG_SHADOW_CALL_STACK
			" shadow_call_stack:%lukB"
#endif
			" all_unreclaimable? %s"
			"\n",
			pgdat->node_id,
			K(node_page_state(pgdat, NR_ACTIVE_ANON)),
			K(node_page_state(pgdat, NR_INACTIVE_ANON)),
			K(node_page_state(pgdat, NR_ACTIVE_FILE)),
			K(node_page_state(pgdat, NR_INACTIVE_FILE)),
			K(node_page_state(pgdat, NR_UNEVICTABLE)),
			K(node_page_state(pgdat, NR_ISOLATED_ANON)),
			K(node_page_state(pgdat, NR_ISOLATED_FILE)),
			K(node_page_state(pgdat, NR_FILE_MAPPED)),
			K(node_page_state(pgdat, NR_FILE_DIRTY)),
			K(node_page_state(pgdat, NR_WRITEBACK)),
			K(node_page_state(pgdat, NR_SHMEM)),
#ifdef CONFIG_TRANSPARENT_HUGEPAGE
			K(node_page_state(pgdat, NR_SHMEM_THPS) * HPAGE_PMD_NR),
			K(node_page_state(pgdat, NR_SHMEM_PMDMAPPED)
					* HPAGE_PMD_NR),
			K(node_page_state(pgdat, NR_ANON_THPS) * HPAGE_PMD_NR),
#endif
			K(node_page_state(pgdat, NR_WRITEBACK_TEMP)),
			node_page_state(pgdat, NR_KERNEL_STACK_KB),
#ifdef CONFIG_SHADOW_CALL_STACK
			node_page_state(pgdat, NR_KERNEL_SCS_KB),
#endif
			pgdat->kswapd_failures >= MAX_RECLAIM_RETRIES ?
				"yes" : "no");
	}

	for_each_populated_zone(zone) {
		int i;

		if (show_mem_node_skip(filter, zone_to_nid(zone), nodemask))
			continue;

		free_pcp = 0;
		for_each_online_cpu(cpu)
			free_pcp += per_cpu_ptr(zone->pageset, cpu)->pcp.count;

		show_node(zone);
		printk(KERN_CONT
			"%s"
			" free:%lukB"
			" min:%lukB"
			" low:%lukB"
			" high:%lukB"
			" reserved_highatomic:%luKB"
			" active_anon:%lukB"
			" inactive_anon:%lukB"
			" active_file:%lukB"
			" inactive_file:%lukB"
			" unevictable:%lukB"
			" writepending:%lukB"
			" present:%lukB"
			" managed:%lukB"
			" mlocked:%lukB"
			" pagetables:%lukB"
			" bounce:%lukB"
			" free_pcp:%lukB"
			" local_pcp:%ukB"
			" free_cma:%lukB"
			"\n",
			zone->name,
			K(zone_page_state(zone, NR_FREE_PAGES)),
			K(min_wmark_pages(zone)),
			K(low_wmark_pages(zone)),
			K(high_wmark_pages(zone)),
			K(zone->nr_reserved_highatomic),
			K(zone_page_state(zone, NR_ZONE_ACTIVE_ANON)),
			K(zone_page_state(zone, NR_ZONE_INACTIVE_ANON)),
			K(zone_page_state(zone, NR_ZONE_ACTIVE_FILE)),
			K(zone_page_state(zone, NR_ZONE_INACTIVE_FILE)),
			K(zone_page_state(zone, NR_ZONE_UNEVICTABLE)),
			K(zone_page_state(zone, NR_ZONE_WRITE_PENDING)),
			K(zone->present_pages),
			K(zone_managed_pages(zone)),
			K(zone_page_state(zone, NR_MLOCK)),
			K(zone_page_state(zone, NR_PAGETABLE)),
			K(zone_page_state(zone, NR_BOUNCE)),
			K(free_pcp),
			K(this_cpu_read(zone->pageset->pcp.count)),
			K(zone_page_state(zone, NR_FREE_CMA_PAGES)));
		printk("lowmem_reserve[]:");
		for (i = 0; i < MAX_NR_ZONES; i++)
			printk(KERN_CONT " %ld", zone->lowmem_reserve[i]);
		printk(KERN_CONT "\n");
	}

	for_each_populated_zone(zone) {
		unsigned int order;
		unsigned long nr[MAX_ORDER], flags, total = 0;
		unsigned char types[MAX_ORDER];

		if (show_mem_node_skip(filter, zone_to_nid(zone), nodemask))
			continue;
		show_node(zone);
		printk(KERN_CONT "%s: ", zone->name);

		spin_lock_irqsave(&zone->lock, flags);
		for (order = 0; order < MAX_ORDER; order++) {
			struct free_area *area = &zone->free_area[order];
			int type;

			nr[order] = area->nr_free;
			total += nr[order] << order;

			types[order] = 0;
			for (type = 0; type < MIGRATE_TYPES; type++) {
				if (!free_area_empty(area, type))
					types[order] |= 1 << type;
			}
		}
		spin_unlock_irqrestore(&zone->lock, flags);
		for (order = 0; order < MAX_ORDER; order++) {
			printk(KERN_CONT "%lu*%lukB ",
			       nr[order], K(1UL) << order);
			if (nr[order])
				show_migration_types(types[order]);
		}
		printk(KERN_CONT "= %lukB\n", K(total));
	}

	hugetlb_show_meminfo();

	printk("%ld total pagecache pages\n", global_node_page_state(NR_FILE_PAGES));

	show_swap_cache_info();
}

static void zoneref_set_zone(struct zone *zone, struct zoneref *zoneref)
{
	zoneref->zone = zone;
	zoneref->zone_idx = zone_idx(zone);
}

/*
 * Builds allocation fallback zone lists.
 *
 * Add all populated zones of a node to the zonelist.
 */
static int build_zonerefs_node(pg_data_t *pgdat, struct zoneref *zonerefs)
{
	struct zone *zone;
	enum zone_type zone_type = MAX_NR_ZONES;
	int nr_zones = 0;

	do {
		zone_type--;
		zone = pgdat->node_zones + zone_type;
		if (populated_zone(zone)) {
			zoneref_set_zone(zone, &zonerefs[nr_zones++]);
			check_highest_zone(zone_type);
		}
	} while (zone_type);

	return nr_zones;
}

#ifdef CONFIG_NUMA

static int __parse_numa_zonelist_order(char *s)
{
	/*
	 * We used to support different zonlists modes but they turned
	 * out to be just not useful. Let's keep the warning in place
	 * if somebody still use the cmd line parameter so that we do
	 * not fail it silently
	 */
	if (!(*s == 'd' || *s == 'D' || *s == 'n' || *s == 'N')) {
		pr_warn("Ignoring unsupported numa_zonelist_order value:  %s\n", s);
		return -EINVAL;
	}
	return 0;
}

char numa_zonelist_order[] = "Node";

/*
 * sysctl handler for numa_zonelist_order
 */
int numa_zonelist_order_handler(struct ctl_table *table, int write,
		void *buffer, size_t *length, loff_t *ppos)
{
	if (write)
		return __parse_numa_zonelist_order(buffer);
	return proc_dostring(table, write, buffer, length, ppos);
}


#define MAX_NODE_LOAD (nr_online_nodes)
static int node_load[MAX_NUMNODES];

/**
 * find_next_best_node - find the next node that should appear in a given node's fallback list
 * @node: node whose fallback list we're appending
 * @used_node_mask: nodemask_t of already used nodes
 *
 * We use a number of factors to determine which is the next node that should
 * appear on a given node's fallback list.  The node should not have appeared
 * already in @node's fallback list, and it should be the next closest node
 * according to the distance array (which contains arbitrary distance values
 * from each node to each node in the system), and should also prefer nodes
 * with no CPUs, since presumably they'll have very little allocation pressure
 * on them otherwise.
 *
 * Return: node id of the found node or %NUMA_NO_NODE if no node is found.
 */
static int find_next_best_node(int node, nodemask_t *used_node_mask)
{
	int n, val;
	int min_val = INT_MAX;
	int best_node = NUMA_NO_NODE;

	/* Use the local node if we haven't already */
	if (!node_isset(node, *used_node_mask)) {
		node_set(node, *used_node_mask);
		return node;
	}

	for_each_node_state(n, N_MEMORY) {

		/* Don't want a node to appear more than once */
		if (node_isset(n, *used_node_mask))
			continue;

		/* Use the distance array to find the distance */
		val = node_distance(node, n);

		/* Penalize nodes under us ("prefer the next node") */
		val += (n < node);

		/* Give preference to headless and unused nodes */
		if (!cpumask_empty(cpumask_of_node(n)))
			val += PENALTY_FOR_NODE_WITH_CPUS;

		/* Slight preference for less loaded node */
		val *= (MAX_NODE_LOAD*MAX_NUMNODES);
		val += node_load[n];

		if (val < min_val) {
			min_val = val;
			best_node = n;
		}
	}

	if (best_node >= 0)
		node_set(best_node, *used_node_mask);

	return best_node;
}


/*
 * Build zonelists ordered by node and zones within node.
 * This results in maximum locality--normal zone overflows into local
 * DMA zone, if any--but risks exhausting DMA zone.
 */
static void build_zonelists_in_node_order(pg_data_t *pgdat, int *node_order,
		unsigned nr_nodes)
{
	struct zoneref *zonerefs;
	int i;

	zonerefs = pgdat->node_zonelists[ZONELIST_FALLBACK]._zonerefs;

	for (i = 0; i < nr_nodes; i++) {
		int nr_zones;

		pg_data_t *node = NODE_DATA(node_order[i]);

		nr_zones = build_zonerefs_node(node, zonerefs);
		zonerefs += nr_zones;
	}
	zonerefs->zone = NULL;
	zonerefs->zone_idx = 0;
}

/*
 * Build gfp_thisnode zonelists
 */
static void build_thisnode_zonelists(pg_data_t *pgdat)
{
	struct zoneref *zonerefs;
	int nr_zones;

	zonerefs = pgdat->node_zonelists[ZONELIST_NOFALLBACK]._zonerefs;
	nr_zones = build_zonerefs_node(pgdat, zonerefs);
	zonerefs += nr_zones;
	zonerefs->zone = NULL;
	zonerefs->zone_idx = 0;
}

/*
 * Build zonelists ordered by zone and nodes within zones.
 * This results in conserving DMA zone[s] until all Normal memory is
 * exhausted, but results in overflowing to remote node while memory
 * may still exist in local DMA zone.
 */

static void build_zonelists(pg_data_t *pgdat)
{
	static int node_order[MAX_NUMNODES];
	int node, load, nr_nodes = 0;
	nodemask_t used_mask = NODE_MASK_NONE;
	int local_node, prev_node;

	/* NUMA-aware ordering of nodes */
	local_node = pgdat->node_id;
	load = nr_online_nodes;
	prev_node = local_node;

	memset(node_order, 0, sizeof(node_order));
	while ((node = find_next_best_node(local_node, &used_mask)) >= 0) {
		/*
		 * We don't want to pressure a particular node.
		 * So adding penalty to the first node in same
		 * distance group to make it round-robin.
		 */
		if (node_distance(local_node, node) !=
		    node_distance(local_node, prev_node))
			node_load[node] = load;

		node_order[nr_nodes++] = node;
		prev_node = node;
		load--;
	}

	build_zonelists_in_node_order(pgdat, node_order, nr_nodes);
	build_thisnode_zonelists(pgdat);
}

#ifdef CONFIG_HAVE_MEMORYLESS_NODES
/*
 * Return node id of node used for "local" allocations.
 * I.e., first node id of first zone in arg node's generic zonelist.
 * Used for initializing percpu 'numa_mem', which is used primarily
 * for kernel allocations, so use GFP_KERNEL flags to locate zonelist.
 */
int local_memory_node(int node)
{
	struct zoneref *z;

	z = first_zones_zonelist(node_zonelist(node, GFP_KERNEL),
				   gfp_zone(GFP_KERNEL),
				   NULL);
	return zone_to_nid(z->zone);
}
#endif

static void setup_min_unmapped_ratio(void);
static void setup_min_slab_ratio(void);
#else	/* CONFIG_NUMA */

static void build_zonelists(pg_data_t *pgdat)
{
	int node, local_node;
	struct zoneref *zonerefs;
	int nr_zones;

	local_node = pgdat->node_id;

	zonerefs = pgdat->node_zonelists[ZONELIST_FALLBACK]._zonerefs;
	nr_zones = build_zonerefs_node(pgdat, zonerefs);
	zonerefs += nr_zones;

	/*
	 * Now we build the zonelist so that it contains the zones
	 * of all the other nodes.
	 * We don't want to pressure a particular node, so when
	 * building the zones for node N, we make sure that the
	 * zones coming right after the local ones are those from
	 * node N+1 (modulo N)
	 */
	for (node = local_node + 1; node < MAX_NUMNODES; node++) {
		if (!node_online(node))
			continue;
		nr_zones = build_zonerefs_node(NODE_DATA(node), zonerefs);
		zonerefs += nr_zones;
	}
	for (node = 0; node < local_node; node++) {
		if (!node_online(node))
			continue;
		nr_zones = build_zonerefs_node(NODE_DATA(node), zonerefs);
		zonerefs += nr_zones;
	}

	zonerefs->zone = NULL;
	zonerefs->zone_idx = 0;
}

#endif	/* CONFIG_NUMA */

/*
 * Boot pageset table. One per cpu which is going to be used for all
 * zones and all nodes. The parameters will be set in such a way
 * that an item put on a list will immediately be handed over to
 * the buddy list. This is safe since pageset manipulation is done
 * with interrupts disabled.
 *
 * The boot_pagesets must be kept even after bootup is complete for
 * unused processors and/or zones. They do play a role for bootstrapping
 * hotplugged processors.
 *
 * zoneinfo_show() and maybe other functions do
 * not check if the processor is online before following the pageset pointer.
 * Other parts of the kernel may not check if the zone is available.
 */
static void setup_pageset(struct per_cpu_pageset *p, unsigned long batch);
static DEFINE_PER_CPU(struct per_cpu_pageset, boot_pageset);
static DEFINE_PER_CPU(struct per_cpu_nodestat, boot_nodestats);

static void __build_all_zonelists(void *data)
{
	int nid;
	int __maybe_unused cpu;
	pg_data_t *self = data;

	write_seqlock(&zonelist_update_seq);

#ifdef CONFIG_NUMA
	memset(node_load, 0, sizeof(node_load));
#endif

	/*
	 * This node is hotadded and no memory is yet present.   So just
	 * building zonelists is fine - no need to touch other nodes.
	 */
	if (self && !node_online(self->node_id)) {
		build_zonelists(self);
	} else {
		for_each_online_node(nid) {
			pg_data_t *pgdat = NODE_DATA(nid);

			build_zonelists(pgdat);
		}

#ifdef CONFIG_HAVE_MEMORYLESS_NODES
		/*
		 * We now know the "local memory node" for each node--
		 * i.e., the node of the first zone in the generic zonelist.
		 * Set up numa_mem percpu variable for on-line cpus.  During
		 * boot, only the boot cpu should be on-line;  we'll init the
		 * secondary cpus' numa_mem as they come on-line.  During
		 * node/memory hotplug, we'll fixup all on-line cpus.
		 */
		for_each_online_cpu(cpu)
			set_cpu_numa_mem(cpu, local_memory_node(cpu_to_node(cpu)));
#endif
	}

	write_sequnlock(&zonelist_update_seq);
}

static noinline void __init
build_all_zonelists_init(void)
{
	int cpu;

	__build_all_zonelists(NULL);

	/*
	 * Initialize the boot_pagesets that are going to be used
	 * for bootstrapping processors. The real pagesets for
	 * each zone will be allocated later when the per cpu
	 * allocator is available.
	 *
	 * boot_pagesets are used also for bootstrapping offline
	 * cpus if the system is already booted because the pagesets
	 * are needed to initialize allocators on a specific cpu too.
	 * F.e. the percpu allocator needs the page allocator which
	 * needs the percpu allocator in order to allocate its pagesets
	 * (a chicken-egg dilemma).
	 */
	for_each_possible_cpu(cpu)
		setup_pageset(&per_cpu(boot_pageset, cpu), 0);

	mminit_verify_zonelist();
	cpuset_init_current_mems_allowed();
}

/*
 * unless system_state == SYSTEM_BOOTING.
 *
 * __ref due to call of __init annotated helper build_all_zonelists_init
 * [protected by SYSTEM_BOOTING].
 */
void __ref build_all_zonelists(pg_data_t *pgdat)
{
	unsigned long vm_total_pages;

	if (system_state == SYSTEM_BOOTING) {
		build_all_zonelists_init();
	} else {
		__build_all_zonelists(pgdat);
		/* cpuset refresh routine should be here */
	}
	/* Get the number of free pages beyond high watermark in all zones. */
	vm_total_pages = nr_free_zone_pages(gfp_zone(GFP_HIGHUSER_MOVABLE));
	/*
	 * Disable grouping by mobility if the number of pages in the
	 * system is too low to allow the mechanism to work. It would be
	 * more accurate, but expensive to check per-zone. This check is
	 * made on memory-hotadd so a system can start with mobility
	 * disabled and enable it later
	 */
	if (vm_total_pages < (pageblock_nr_pages * MIGRATE_TYPES))
		page_group_by_mobility_disabled = 1;
	else
		page_group_by_mobility_disabled = 0;

	pr_info("Built %u zonelists, mobility grouping %s.  Total pages: %ld\n",
		nr_online_nodes,
		page_group_by_mobility_disabled ? "off" : "on",
		vm_total_pages);
#ifdef CONFIG_NUMA
	pr_info("Policy zone: %s\n", zone_names[policy_zone]);
#endif
}

/* If zone is ZONE_MOVABLE but memory is mirrored, it is an overlapped init */
static bool __meminit
overlap_memmap_init(unsigned long zone, unsigned long *pfn)
{
	static struct memblock_region *r;

	if (mirrored_kernelcore && zone == ZONE_MOVABLE) {
		if (!r || *pfn >= memblock_region_memory_end_pfn(r)) {
			for_each_mem_region(r) {
				if (*pfn < memblock_region_memory_end_pfn(r))
					break;
			}
		}
		if (*pfn >= memblock_region_memory_base_pfn(r) &&
		    memblock_is_mirror(r)) {
			*pfn = memblock_region_memory_end_pfn(r);
			return true;
		}
	}
	return false;
}

/*
 * Initially all pages are reserved - free ones are freed
 * up by memblock_free_all() once the early boot process is
 * done. Non-atomic initialization, single-pass.
 *
 * All aligned pageblocks are initialized to the specified migratetype
 * (usually MIGRATE_MOVABLE). Besides setting the migratetype, no related
 * zone stats (e.g., nr_isolate_pageblock) are touched.
 */
void __meminit memmap_init_zone(unsigned long size, int nid, unsigned long zone,
		unsigned long start_pfn, unsigned long zone_end_pfn,
		enum meminit_context context,
		struct vmem_altmap *altmap, int migratetype)
{
	unsigned long pfn, end_pfn = start_pfn + size;
	struct page *page;

	if (highest_memmap_pfn < end_pfn - 1)
		highest_memmap_pfn = end_pfn - 1;

#ifdef CONFIG_ZONE_DEVICE
	/*
	 * Honor reservation requested by the driver for this ZONE_DEVICE
	 * memory. We limit the total number of pages to initialize to just
	 * those that might contain the memory mapping. We will defer the
	 * ZONE_DEVICE page initialization until after we have released
	 * the hotplug lock.
	 */
	if (zone == ZONE_DEVICE) {
		if (!altmap)
			return;

		if (start_pfn == altmap->base_pfn)
			start_pfn += altmap->reserve;
		end_pfn = altmap->base_pfn + vmem_altmap_offset(altmap);
	}
#endif

	for (pfn = start_pfn; pfn < end_pfn; ) {
		/*
		 * There can be holes in boot-time mem_map[]s handed to this
		 * function.  They do not exist on hotplugged memory.
		 */
		if (context == MEMINIT_EARLY) {
			if (overlap_memmap_init(zone, &pfn))
				continue;
			if (defer_init(nid, pfn, zone_end_pfn))
				break;
		}

		page = pfn_to_page(pfn);
		__init_single_page(page, pfn, zone, nid);
		if (context == MEMINIT_HOTPLUG)
			__SetPageReserved(page);

		/*
		 * Usually, we want to mark the pageblock MIGRATE_MOVABLE,
		 * such that unmovable allocations won't be scattered all
		 * over the place during system boot.
		 */
		if (IS_ALIGNED(pfn, pageblock_nr_pages)) {
			set_pageblock_migratetype(page, migratetype);
			cond_resched();
		}
		pfn++;
	}
}

#ifdef CONFIG_ZONE_DEVICE
void __ref memmap_init_zone_device(struct zone *zone,
				   unsigned long start_pfn,
				   unsigned long nr_pages,
				   struct dev_pagemap *pgmap)
{
	unsigned long pfn, end_pfn = start_pfn + nr_pages;
	struct pglist_data *pgdat = zone->zone_pgdat;
	struct vmem_altmap *altmap = pgmap_altmap(pgmap);
	unsigned long zone_idx = zone_idx(zone);
	unsigned long start = jiffies;
	int nid = pgdat->node_id;

	if (WARN_ON_ONCE(!pgmap || zone_idx(zone) != ZONE_DEVICE))
		return;

	/*
	 * The call to memmap_init should have already taken care
	 * of the pages reserved for the memmap, so we can just jump to
	 * the end of that region and start processing the device pages.
	 */
	if (altmap) {
		start_pfn = altmap->base_pfn + vmem_altmap_offset(altmap);
		nr_pages = end_pfn - start_pfn;
	}

	for (pfn = start_pfn; pfn < end_pfn; pfn++) {
		struct page *page = pfn_to_page(pfn);

		__init_single_page(page, pfn, zone_idx, nid);

		/*
		 * Mark page reserved as it will need to wait for onlining
		 * phase for it to be fully associated with a zone.
		 *
		 * We can use the non-atomic __set_bit operation for setting
		 * the flag as we are still initializing the pages.
		 */
		__SetPageReserved(page);

		/*
		 * ZONE_DEVICE pages union ->lru with a ->pgmap back pointer
		 * and zone_device_data.  It is a bug if a ZONE_DEVICE page is
		 * ever freed or placed on a driver-private list.
		 */
		page->pgmap = pgmap;
		page->zone_device_data = NULL;

		/*
		 * Mark the block movable so that blocks are reserved for
		 * movable at startup. This will force kernel allocations
		 * to reserve their blocks rather than leaking throughout
		 * the address space during boot when many long-lived
		 * kernel allocations are made.
		 *
		 * Please note that MEMINIT_HOTPLUG path doesn't clear memmap
		 * because this is done early in section_activate()
		 */
		if (IS_ALIGNED(pfn, pageblock_nr_pages)) {
			set_pageblock_migratetype(page, MIGRATE_MOVABLE);
			cond_resched();
		}
	}

	pr_info("%s initialised %lu pages in %ums\n", __func__,
		nr_pages, jiffies_to_msecs(jiffies - start));
}

#endif
static void __meminit zone_init_free_lists(struct zone *zone)
{
	unsigned int order, t;
	for_each_migratetype_order(order, t) {
		INIT_LIST_HEAD(&zone->free_area[order].free_list[t]);
		zone->free_area[order].nr_free = 0;
	}
}

/*
 * Only struct pages that correspond to ranges defined by memblock.memory
 * are zeroed and initialized by going through __init_single_page() during
 * memmap_init_zone_range().
 *
 * But, there could be struct pages that correspond to holes in
 * memblock.memory. This can happen because of the following reasons:
 * - physical memory bank size is not necessarily the exact multiple of the
 *   arbitrary section size
 * - early reserved memory may not be listed in memblock.memory
 * - memory layouts defined with memmap= kernel parameter may not align
 *   nicely with memmap sections
 *
 * Explicitly initialize those struct pages so that:
 * - PG_Reserved is set
 * - zone and node links point to zone and node that span the page if the
 *   hole is in the middle of a zone
 * - zone and node links point to adjacent zone/node if the hole falls on
 *   the zone boundary; the pages in such holes will be prepended to the
 *   zone/node above the hole except for the trailing pages in the last
 *   section that will be appended to the zone/node below.
 */
static void __init init_unavailable_range(unsigned long spfn,
					  unsigned long epfn,
					  int zone, int node)
{
	unsigned long pfn;
	u64 pgcnt = 0;

	for (pfn = spfn; pfn < epfn; pfn++) {
		if (!pfn_valid(ALIGN_DOWN(pfn, pageblock_nr_pages))) {
			pfn = ALIGN_DOWN(pfn, pageblock_nr_pages)
				+ pageblock_nr_pages - 1;
			continue;
		}
		__init_single_page(pfn_to_page(pfn), pfn, zone, node);
		__SetPageReserved(pfn_to_page(pfn));
		pgcnt++;
	}

	if (pgcnt)
		pr_info("On node %d, zone %s: %lld pages in unavailable ranges",
			node, zone_names[zone], pgcnt);
}

static void __init memmap_init_zone_range(struct zone *zone,
					  unsigned long start_pfn,
					  unsigned long end_pfn,
					  unsigned long *hole_pfn)
{
	unsigned long zone_start_pfn = zone->zone_start_pfn;
	unsigned long zone_end_pfn = zone_start_pfn + zone->spanned_pages;
	int nid = zone_to_nid(zone), zone_id = zone_idx(zone);

	start_pfn = clamp(start_pfn, zone_start_pfn, zone_end_pfn);
	end_pfn = clamp(end_pfn, zone_start_pfn, zone_end_pfn);

	if (start_pfn >= end_pfn)
		return;

	memmap_init_zone(end_pfn - start_pfn, nid, zone_id, start_pfn,
			  zone_end_pfn, MEMINIT_EARLY, NULL, MIGRATE_MOVABLE);

	if (*hole_pfn < start_pfn)
		init_unavailable_range(*hole_pfn, start_pfn, zone_id, nid);

	*hole_pfn = end_pfn;
}

void __init __weak memmap_init(void)
{
	unsigned long start_pfn, end_pfn;
	unsigned long hole_pfn = 0;
	int i, j, zone_id, nid;

	for_each_mem_pfn_range(i, MAX_NUMNODES, &start_pfn, &end_pfn, &nid) {
		struct pglist_data *node = NODE_DATA(nid);

		for (j = 0; j < MAX_NR_ZONES; j++) {
			struct zone *zone = node->node_zones + j;

			if (!populated_zone(zone))
				continue;

			memmap_init_zone_range(zone, start_pfn, end_pfn,
					       &hole_pfn);
			zone_id = j;
		}
	}

#ifdef CONFIG_SPARSEMEM
	/*
	 * Initialize the memory map for hole in the range [memory_end,
	 * section_end].
	 * Append the pages in this hole to the highest zone in the last
	 * node.
	 * The call to init_unavailable_range() is outside the ifdef to
	 * silence the compiler warining about zone_id set but not used;
	 * for FLATMEM it is a nop anyway
	 */
	end_pfn = round_up(end_pfn, PAGES_PER_SECTION);
	if (hole_pfn < end_pfn)
#endif
		init_unavailable_range(hole_pfn, end_pfn, zone_id, nid);
}

/* A stub for backwards compatibility with custom implementatin on IA-64 */
void __meminit __weak arch_memmap_init(unsigned long size, int nid,
				       unsigned long zone,
				       unsigned long range_start_pfn)
{
}

static int zone_batchsize(struct zone *zone)
{
#ifdef CONFIG_MMU
	int batch;

	/*
	 * The per-cpu-pages pools are set to around 1000th of the
	 * size of the zone.
	 */
	batch = zone_managed_pages(zone) / 1024;
	/* But no more than a meg. */
	if (batch * PAGE_SIZE > 1024 * 1024)
		batch = (1024 * 1024) / PAGE_SIZE;
	batch /= 4;		/* We effectively *= 4 below */
	if (batch < 1)
		batch = 1;

	/*
	 * Clamp the batch to a 2^n - 1 value. Having a power
	 * of 2 value was found to be more likely to have
	 * suboptimal cache aliasing properties in some cases.
	 *
	 * For example if 2 tasks are alternately allocating
	 * batches of pages, one task can end up with a lot
	 * of pages of one half of the possible page colors
	 * and the other with pages of the other colors.
	 */
	batch = rounddown_pow_of_two(batch + batch/2) - 1;

	return batch;

#else
	/* The deferral and batching of frees should be suppressed under NOMMU
	 * conditions.
	 *
	 * The problem is that NOMMU needs to be able to allocate large chunks
	 * of contiguous memory as there's no hardware page translation to
	 * assemble apparent contiguous memory from discontiguous pages.
	 *
	 * Queueing large contiguous runs of pages for batching, however,
	 * causes the pages to actually be freed in smaller chunks.  As there
	 * can be a significant delay between the individual batches being
	 * recycled, this leads to the once large chunks of space being
	 * fragmented and becoming unavailable for high-order allocations.
	 */
	return 0;
#endif
}

/*
 * pcp->high and pcp->batch values are related and dependent on one another:
 * ->batch must never be higher then ->high.
 * The following function updates them in a safe manner without read side
 * locking.
 *
 * Any new users of pcp->batch and pcp->high should ensure they can cope with
 * those fields changing asynchronously (acording to the above rule).
 *
 * mutex_is_locked(&pcp_batch_high_lock) required when calling this function
 * outside of boot time (or some other assurance that no concurrent updaters
 * exist).
 */
static void pageset_update(struct per_cpu_pages *pcp, unsigned long high,
		unsigned long batch)
{
       /* start with a fail safe value for batch */
	pcp->batch = 1;
	smp_wmb();

       /* Update high, then batch, in order */
	pcp->high = high;
	smp_wmb();

	pcp->batch = batch;
}

/* a companion to pageset_set_high() */
static void pageset_set_batch(struct per_cpu_pageset *p, unsigned long batch)
{
	pageset_update(&p->pcp, 6 * batch, max(1UL, 1 * batch));
}

static void pageset_init(struct per_cpu_pageset *p)
{
	struct per_cpu_pages *pcp;
	int migratetype;

	memset(p, 0, sizeof(*p));

	pcp = &p->pcp;
	for (migratetype = 0; migratetype < MIGRATE_PCPTYPES; migratetype++)
		INIT_LIST_HEAD(&pcp->lists[migratetype]);
}

static void setup_pageset(struct per_cpu_pageset *p, unsigned long batch)
{
	pageset_init(p);
	pageset_set_batch(p, batch);
}

/*
 * pageset_set_high() sets the high water mark for hot per_cpu_pagelist
 * to the value high for the pageset p.
 */
static void pageset_set_high(struct per_cpu_pageset *p,
				unsigned long high)
{
	unsigned long batch = max(1UL, high / 4);
	if ((high / 4) > (PAGE_SHIFT * 8))
		batch = PAGE_SHIFT * 8;

	pageset_update(&p->pcp, high, batch);
}

static void pageset_set_high_and_batch(struct zone *zone,
				       struct per_cpu_pageset *pcp)
{
	if (percpu_pagelist_fraction)
		pageset_set_high(pcp,
			(zone_managed_pages(zone) /
				percpu_pagelist_fraction));
	else
		pageset_set_batch(pcp, zone_batchsize(zone));
}

static void __meminit zone_pageset_init(struct zone *zone, int cpu)
{
	struct per_cpu_pageset *pcp = per_cpu_ptr(zone->pageset, cpu);

	pageset_init(pcp);
	pageset_set_high_and_batch(zone, pcp);
}

void __meminit setup_zone_pageset(struct zone *zone)
{
	int cpu;
	zone->pageset = alloc_percpu(struct per_cpu_pageset);
	for_each_possible_cpu(cpu)
		zone_pageset_init(zone, cpu);
}

/*
 * Allocate per cpu pagesets and initialize them.
 * Before this call only boot pagesets were available.
 */
void __init setup_per_cpu_pageset(void)
{
	struct pglist_data *pgdat;
	struct zone *zone;
	int __maybe_unused cpu;

	for_each_populated_zone(zone)
		setup_zone_pageset(zone);

#ifdef CONFIG_NUMA
	/*
	 * Unpopulated zones continue using the boot pagesets.
	 * The numa stats for these pagesets need to be reset.
	 * Otherwise, they will end up skewing the stats of
	 * the nodes these zones are associated with.
	 */
	for_each_possible_cpu(cpu) {
		struct per_cpu_pageset *pcp = &per_cpu(boot_pageset, cpu);
		memset(pcp->vm_numa_stat_diff, 0,
		       sizeof(pcp->vm_numa_stat_diff));
	}
#endif

	for_each_online_pgdat(pgdat)
		pgdat->per_cpu_nodestats =
			alloc_percpu(struct per_cpu_nodestat);
}

static __meminit void zone_pcp_init(struct zone *zone)
{
	/*
	 * per cpu subsystem is not up at this point. The following code
	 * relies on the ability of the linker to provide the
	 * offset of a (static) per cpu variable into the per cpu area.
	 */
	zone->pageset = &boot_pageset;

	if (populated_zone(zone))
		printk(KERN_DEBUG "  %s zone: %lu pages, LIFO batch:%u\n",
			zone->name, zone->present_pages,
					 zone_batchsize(zone));
}

void __meminit init_currently_empty_zone(struct zone *zone,
					unsigned long zone_start_pfn,
					unsigned long size)
{
	struct pglist_data *pgdat = zone->zone_pgdat;
	int zone_idx = zone_idx(zone) + 1;

	if (zone_idx > pgdat->nr_zones)
		pgdat->nr_zones = zone_idx;

	zone->zone_start_pfn = zone_start_pfn;

	mminit_dprintk(MMINIT_TRACE, "memmap_init",
			"Initialising map node %d zone %lu pfns %lu -> %lu\n",
			pgdat->node_id,
			(unsigned long)zone_idx(zone),
			zone_start_pfn, (zone_start_pfn + size));

	zone_init_free_lists(zone);
	zone->initialized = 1;
}

/**
 * get_pfn_range_for_nid - Return the start and end page frames for a node
 * @nid: The nid to return the range for. If MAX_NUMNODES, the min and max PFN are returned.
 * @start_pfn: Passed by reference. On return, it will have the node start_pfn.
 * @end_pfn: Passed by reference. On return, it will have the node end_pfn.
 *
 * It returns the start and end page frame of a node based on information
 * provided by memblock_set_node(). If called for a node
 * with no available memory, a warning is printed and the start and end
 * PFNs will be 0.
 */
void __init get_pfn_range_for_nid(unsigned int nid,
			unsigned long *start_pfn, unsigned long *end_pfn)
{
	unsigned long this_start_pfn, this_end_pfn;
	int i;

	*start_pfn = -1UL;
	*end_pfn = 0;

	for_each_mem_pfn_range(i, nid, &this_start_pfn, &this_end_pfn, NULL) {
		*start_pfn = min(*start_pfn, this_start_pfn);
		*end_pfn = max(*end_pfn, this_end_pfn);
	}

	if (*start_pfn == -1UL)
		*start_pfn = 0;
}

/*
 * This finds a zone that can be used for ZONE_MOVABLE pages. The
 * assumption is made that zones within a node are ordered in monotonic
 * increasing memory addresses so that the "highest" populated zone is used
 */
static void __init find_usable_zone_for_movable(void)
{
	int zone_index;
	for (zone_index = MAX_NR_ZONES - 1; zone_index >= 0; zone_index--) {
		if (zone_index == ZONE_MOVABLE)
			continue;

		if (arch_zone_highest_possible_pfn[zone_index] >
				arch_zone_lowest_possible_pfn[zone_index])
			break;
	}

	VM_BUG_ON(zone_index == -1);
	movable_zone = zone_index;
}

/*
 * The zone ranges provided by the architecture do not include ZONE_MOVABLE
 * because it is sized independent of architecture. Unlike the other zones,
 * the starting point for ZONE_MOVABLE is not fixed. It may be different
 * in each node depending on the size of each node and how evenly kernelcore
 * is distributed. This helper function adjusts the zone ranges
 * provided by the architecture for a given node by using the end of the
 * highest usable zone for ZONE_MOVABLE. This preserves the assumption that
 * zones within a node are in order of monotonic increases memory addresses
 */
static void __init adjust_zone_range_for_zone_movable(int nid,
					unsigned long zone_type,
					unsigned long node_start_pfn,
					unsigned long node_end_pfn,
					unsigned long *zone_start_pfn,
					unsigned long *zone_end_pfn)
{
	/* Only adjust if ZONE_MOVABLE is on this node */
	if (zone_movable_pfn[nid]) {
		/* Size ZONE_MOVABLE */
		if (zone_type == ZONE_MOVABLE) {
			*zone_start_pfn = zone_movable_pfn[nid];
			*zone_end_pfn = min(node_end_pfn,
				arch_zone_highest_possible_pfn[movable_zone]);

		/* Adjust for ZONE_MOVABLE starting within this range */
		} else if (!mirrored_kernelcore &&
			*zone_start_pfn < zone_movable_pfn[nid] &&
			*zone_end_pfn > zone_movable_pfn[nid]) {
			*zone_end_pfn = zone_movable_pfn[nid];

		/* Check if this whole range is within ZONE_MOVABLE */
		} else if (*zone_start_pfn >= zone_movable_pfn[nid])
			*zone_start_pfn = *zone_end_pfn;
	}
}

/*
 * Return the number of pages a zone spans in a node, including holes
 * present_pages = zone_spanned_pages_in_node() - zone_absent_pages_in_node()
 */
static unsigned long __init zone_spanned_pages_in_node(int nid,
					unsigned long zone_type,
					unsigned long node_start_pfn,
					unsigned long node_end_pfn,
					unsigned long *zone_start_pfn,
					unsigned long *zone_end_pfn)
{
	unsigned long zone_low = arch_zone_lowest_possible_pfn[zone_type];
	unsigned long zone_high = arch_zone_highest_possible_pfn[zone_type];
	/* When hotadd a new node from cpu_up(), the node should be empty */
	if (!node_start_pfn && !node_end_pfn)
		return 0;

	/* Get the start and end of the zone */
	*zone_start_pfn = clamp(node_start_pfn, zone_low, zone_high);
	*zone_end_pfn = clamp(node_end_pfn, zone_low, zone_high);
	adjust_zone_range_for_zone_movable(nid, zone_type,
				node_start_pfn, node_end_pfn,
				zone_start_pfn, zone_end_pfn);

	/* Check that this node has pages within the zone's required range */
	if (*zone_end_pfn < node_start_pfn || *zone_start_pfn > node_end_pfn)
		return 0;

	/* Move the zone boundaries inside the node if necessary */
	*zone_end_pfn = min(*zone_end_pfn, node_end_pfn);
	*zone_start_pfn = max(*zone_start_pfn, node_start_pfn);

	/* Return the spanned pages */
	return *zone_end_pfn - *zone_start_pfn;
}

/*
 * Return the number of holes in a range on a node. If nid is MAX_NUMNODES,
 * then all holes in the requested range will be accounted for.
 */
unsigned long __init __absent_pages_in_range(int nid,
				unsigned long range_start_pfn,
				unsigned long range_end_pfn)
{
	unsigned long nr_absent = range_end_pfn - range_start_pfn;
	unsigned long start_pfn, end_pfn;
	int i;

	for_each_mem_pfn_range(i, nid, &start_pfn, &end_pfn, NULL) {
		start_pfn = clamp(start_pfn, range_start_pfn, range_end_pfn);
		end_pfn = clamp(end_pfn, range_start_pfn, range_end_pfn);
		nr_absent -= end_pfn - start_pfn;
	}
	return nr_absent;
}

/**
 * absent_pages_in_range - Return number of page frames in holes within a range
 * @start_pfn: The start PFN to start searching for holes
 * @end_pfn: The end PFN to stop searching for holes
 *
 * Return: the number of pages frames in memory holes within a range.
 */
unsigned long __init absent_pages_in_range(unsigned long start_pfn,
							unsigned long end_pfn)
{
	return __absent_pages_in_range(MAX_NUMNODES, start_pfn, end_pfn);
}

/* Return the number of page frames in holes in a zone on a node */
static unsigned long __init zone_absent_pages_in_node(int nid,
					unsigned long zone_type,
					unsigned long node_start_pfn,
					unsigned long node_end_pfn)
{
	unsigned long zone_low = arch_zone_lowest_possible_pfn[zone_type];
	unsigned long zone_high = arch_zone_highest_possible_pfn[zone_type];
	unsigned long zone_start_pfn, zone_end_pfn;
	unsigned long nr_absent;

	/* When hotadd a new node from cpu_up(), the node should be empty */
	if (!node_start_pfn && !node_end_pfn)
		return 0;

	zone_start_pfn = clamp(node_start_pfn, zone_low, zone_high);
	zone_end_pfn = clamp(node_end_pfn, zone_low, zone_high);

	adjust_zone_range_for_zone_movable(nid, zone_type,
			node_start_pfn, node_end_pfn,
			&zone_start_pfn, &zone_end_pfn);
	nr_absent = __absent_pages_in_range(nid, zone_start_pfn, zone_end_pfn);

	/*
	 * ZONE_MOVABLE handling.
	 * Treat pages to be ZONE_MOVABLE in ZONE_NORMAL as absent pages
	 * and vice versa.
	 */
	if (mirrored_kernelcore && zone_movable_pfn[nid]) {
		unsigned long start_pfn, end_pfn;
		struct memblock_region *r;

		for_each_mem_region(r) {
			start_pfn = clamp(memblock_region_memory_base_pfn(r),
					  zone_start_pfn, zone_end_pfn);
			end_pfn = clamp(memblock_region_memory_end_pfn(r),
					zone_start_pfn, zone_end_pfn);

			if (zone_type == ZONE_MOVABLE &&
			    memblock_is_mirror(r))
				nr_absent += end_pfn - start_pfn;

			if (zone_type == ZONE_NORMAL &&
			    !memblock_is_mirror(r))
				nr_absent += end_pfn - start_pfn;
		}
	}

	return nr_absent;
}

static void __init calculate_node_totalpages(struct pglist_data *pgdat,
						unsigned long node_start_pfn,
						unsigned long node_end_pfn)
{
	unsigned long realtotalpages = 0, totalpages = 0;
	enum zone_type i;

	for (i = 0; i < MAX_NR_ZONES; i++) {
		struct zone *zone = pgdat->node_zones + i;
		unsigned long zone_start_pfn, zone_end_pfn;
		unsigned long spanned, absent;
		unsigned long size, real_size;

		spanned = zone_spanned_pages_in_node(pgdat->node_id, i,
						     node_start_pfn,
						     node_end_pfn,
						     &zone_start_pfn,
						     &zone_end_pfn);
		absent = zone_absent_pages_in_node(pgdat->node_id, i,
						   node_start_pfn,
						   node_end_pfn);

		size = spanned;
		real_size = size - absent;

		if (size)
			zone->zone_start_pfn = zone_start_pfn;
		else
			zone->zone_start_pfn = 0;
		zone->spanned_pages = size;
		zone->present_pages = real_size;

		totalpages += size;
		realtotalpages += real_size;
	}

	pgdat->node_spanned_pages = totalpages;
	pgdat->node_present_pages = realtotalpages;
	printk(KERN_DEBUG "On node %d totalpages: %lu\n", pgdat->node_id,
							realtotalpages);
}

#ifndef CONFIG_SPARSEMEM
/*
 * Calculate the size of the zone->blockflags rounded to an unsigned long
 * Start by making sure zonesize is a multiple of pageblock_order by rounding
 * up. Then use 1 NR_PAGEBLOCK_BITS worth of bits per pageblock, finally
 * round what is now in bits to nearest long in bits, then return it in
 * bytes.
 */
static unsigned long __init usemap_size(unsigned long zone_start_pfn, unsigned long zonesize)
{
	unsigned long usemapsize;

	zonesize += zone_start_pfn & (pageblock_nr_pages-1);
	usemapsize = roundup(zonesize, pageblock_nr_pages);
	usemapsize = usemapsize >> pageblock_order;
	usemapsize *= NR_PAGEBLOCK_BITS;
	usemapsize = roundup(usemapsize, 8 * sizeof(unsigned long));

	return usemapsize / 8;
}

static void __ref setup_usemap(struct pglist_data *pgdat,
				struct zone *zone,
				unsigned long zone_start_pfn,
				unsigned long zonesize)
{
	unsigned long usemapsize = usemap_size(zone_start_pfn, zonesize);
	zone->pageblock_flags = NULL;
	if (usemapsize) {
		zone->pageblock_flags =
			memblock_alloc_node(usemapsize, SMP_CACHE_BYTES,
					    pgdat->node_id);
		if (!zone->pageblock_flags)
			panic("Failed to allocate %ld bytes for zone %s pageblock flags on node %d\n",
			      usemapsize, zone->name, pgdat->node_id);
	}
}
#else
static inline void setup_usemap(struct pglist_data *pgdat, struct zone *zone,
				unsigned long zone_start_pfn, unsigned long zonesize) {}
#endif /* CONFIG_SPARSEMEM */

#ifdef CONFIG_HUGETLB_PAGE_SIZE_VARIABLE

/* Initialise the number of pages represented by NR_PAGEBLOCK_BITS */
void __init set_pageblock_order(void)
{
	unsigned int order;

	/* Check that pageblock_nr_pages has not already been setup */
	if (pageblock_order)
		return;

	if (HPAGE_SHIFT > PAGE_SHIFT)
		order = HUGETLB_PAGE_ORDER;
	else
		order = MAX_ORDER - 1;

	/*
	 * Assume the largest contiguous order of interest is a huge page.
	 * This value may be variable depending on boot parameters on IA64 and
	 * powerpc.
	 */
	pageblock_order = order;
}
#else /* CONFIG_HUGETLB_PAGE_SIZE_VARIABLE */

/*
 * When CONFIG_HUGETLB_PAGE_SIZE_VARIABLE is not set, set_pageblock_order()
 * is unused as pageblock_order is set at compile-time. See
 * include/linux/pageblock-flags.h for the values of pageblock_order based on
 * the kernel config
 */
void __init set_pageblock_order(void)
{
}

#endif /* CONFIG_HUGETLB_PAGE_SIZE_VARIABLE */

static unsigned long __init calc_memmap_size(unsigned long spanned_pages,
						unsigned long present_pages)
{
	unsigned long pages = spanned_pages;

	/*
	 * Provide a more accurate estimation if there are holes within
	 * the zone and SPARSEMEM is in use. If there are holes within the
	 * zone, each populated memory region may cost us one or two extra
	 * memmap pages due to alignment because memmap pages for each
	 * populated regions may not be naturally aligned on page boundary.
	 * So the (present_pages >> 4) heuristic is a tradeoff for that.
	 */
	if (spanned_pages > present_pages + (present_pages >> 4) &&
	    IS_ENABLED(CONFIG_SPARSEMEM))
		pages = present_pages;

	return PAGE_ALIGN(pages * sizeof(struct page)) >> PAGE_SHIFT;
}

#ifdef CONFIG_TRANSPARENT_HUGEPAGE
static void pgdat_init_split_queue(struct pglist_data *pgdat)
{
	struct deferred_split *ds_queue = &pgdat->deferred_split_queue;

	spin_lock_init(&ds_queue->split_queue_lock);
	INIT_LIST_HEAD(&ds_queue->split_queue);
	ds_queue->split_queue_len = 0;
}
#else
static void pgdat_init_split_queue(struct pglist_data *pgdat) {}
#endif

#ifdef CONFIG_COMPACTION
static void pgdat_init_kcompactd(struct pglist_data *pgdat)
{
	init_waitqueue_head(&pgdat->kcompactd_wait);
}
#else
static void pgdat_init_kcompactd(struct pglist_data *pgdat) {}
#endif

static void __meminit pgdat_init_internals(struct pglist_data *pgdat)
{
	pgdat_resize_init(pgdat);

	pgdat_init_split_queue(pgdat);
	pgdat_init_kcompactd(pgdat);

	init_waitqueue_head(&pgdat->kswapd_wait);
	init_waitqueue_head(&pgdat->pfmemalloc_wait);

	pgdat_page_ext_init(pgdat);
	spin_lock_init(&pgdat->lru_lock);
	lruvec_init(&pgdat->__lruvec);
}

static void __meminit zone_init_internals(struct zone *zone, enum zone_type idx, int nid,
							unsigned long remaining_pages)
{
	atomic_long_set(&zone->managed_pages, remaining_pages);
	zone_set_nid(zone, nid);
	zone->name = zone_names[idx];
	zone->zone_pgdat = NODE_DATA(nid);
	spin_lock_init(&zone->lock);
	zone_seqlock_init(zone);
	zone_pcp_init(zone);
}

/*
 * Set up the zone data structures
 * - init pgdat internals
 * - init all zones belonging to this node
 *
 * NOTE: this function is only called during memory hotplug
 */
#ifdef CONFIG_MEMORY_HOTPLUG
void __ref free_area_init_core_hotplug(int nid)
{
	enum zone_type z;
	pg_data_t *pgdat = NODE_DATA(nid);

	pgdat_init_internals(pgdat);
	for (z = 0; z < MAX_NR_ZONES; z++)
		zone_init_internals(&pgdat->node_zones[z], z, nid, 0);
}
#endif

/*
 * Set up the zone data structures:
 *   - mark all pages reserved
 *   - mark all memory queues empty
 *   - clear the memory bitmaps
 *
 * NOTE: pgdat should get zeroed by caller.
 * NOTE: this function is only called during early init.
 */
static void __init free_area_init_core(struct pglist_data *pgdat)
{
	enum zone_type j;
	int nid = pgdat->node_id;

	pgdat_init_internals(pgdat);
	pgdat->per_cpu_nodestats = &boot_nodestats;

	for (j = 0; j < MAX_NR_ZONES; j++) {
		struct zone *zone = pgdat->node_zones + j;
		unsigned long size, freesize, memmap_pages;
		unsigned long zone_start_pfn = zone->zone_start_pfn;

		size = zone->spanned_pages;
		freesize = zone->present_pages;

		/*
		 * Adjust freesize so that it accounts for how much memory
		 * is used by this zone for memmap. This affects the watermark
		 * and per-cpu initialisations
		 */
		memmap_pages = calc_memmap_size(size, freesize);
		if (!is_highmem_idx(j)) {
			if (freesize >= memmap_pages) {
				freesize -= memmap_pages;
				if (memmap_pages)
					printk(KERN_DEBUG
					       "  %s zone: %lu pages used for memmap\n",
					       zone_names[j], memmap_pages);
			} else
				pr_warn("  %s zone: %lu pages exceeds freesize %lu\n",
					zone_names[j], memmap_pages, freesize);
		}

		/* Account for reserved pages */
		if (j == 0 && freesize > dma_reserve) {
			freesize -= dma_reserve;
			printk(KERN_DEBUG "  %s zone: %lu pages reserved\n",
					zone_names[0], dma_reserve);
		}

		if (!is_highmem_idx(j))
			nr_kernel_pages += freesize;
		/* Charge for highmem memmap if there are enough kernel pages */
		else if (nr_kernel_pages > memmap_pages * 2)
			nr_kernel_pages -= memmap_pages;
		nr_all_pages += freesize;

		/*
		 * Set an approximate value for lowmem here, it will be adjusted
		 * when the bootmem allocator frees pages into the buddy system.
		 * And all highmem pages will be managed by the buddy system.
		 */
		zone_init_internals(zone, j, nid, freesize);

		if (!size)
			continue;

		set_pageblock_order();
		setup_usemap(pgdat, zone, zone_start_pfn, size);
		init_currently_empty_zone(zone, zone_start_pfn, size);
		arch_memmap_init(size, nid, j, zone_start_pfn);
	}
}

#ifdef CONFIG_FLAT_NODE_MEM_MAP
static void __ref alloc_node_mem_map(struct pglist_data *pgdat)
{
	unsigned long __maybe_unused start = 0;
	unsigned long __maybe_unused offset = 0;

	/* Skip empty nodes */
	if (!pgdat->node_spanned_pages)
		return;

	start = pgdat->node_start_pfn & ~(MAX_ORDER_NR_PAGES - 1);
	offset = pgdat->node_start_pfn - start;
	/* ia64 gets its own node_mem_map, before this, without bootmem */
	if (!pgdat->node_mem_map) {
		unsigned long size, end;
		struct page *map;

		/*
		 * The zone's endpoints aren't required to be MAX_ORDER
		 * aligned but the node_mem_map endpoints must be in order
		 * for the buddy allocator to function correctly.
		 */
		end = pgdat_end_pfn(pgdat);
		end = ALIGN(end, MAX_ORDER_NR_PAGES);
		size =  (end - start) * sizeof(struct page);
		map = memblock_alloc_node(size, SMP_CACHE_BYTES,
					  pgdat->node_id);
		if (!map)
			panic("Failed to allocate %ld bytes for node %d memory map\n",
			      size, pgdat->node_id);
		pgdat->node_mem_map = map + offset;
	}
	pr_debug("%s: node %d, pgdat %08lx, node_mem_map %08lx\n",
				__func__, pgdat->node_id, (unsigned long)pgdat,
				(unsigned long)pgdat->node_mem_map);
#ifndef CONFIG_NEED_MULTIPLE_NODES
	/*
	 * With no DISCONTIG, the global mem_map is just set as node 0's
	 */
	if (pgdat == NODE_DATA(0)) {
		mem_map = NODE_DATA(0)->node_mem_map;
		if (page_to_pfn(mem_map) != pgdat->node_start_pfn)
			mem_map -= offset;
	}
#endif
}
#else
static void __ref alloc_node_mem_map(struct pglist_data *pgdat) { }
#endif /* CONFIG_FLAT_NODE_MEM_MAP */

#ifdef CONFIG_DEFERRED_STRUCT_PAGE_INIT
static inline void pgdat_set_deferred_range(pg_data_t *pgdat)
{
	pgdat->first_deferred_pfn = ULONG_MAX;
}
#else
static inline void pgdat_set_deferred_range(pg_data_t *pgdat) {}
#endif

static void __init free_area_init_node(int nid)
{
	pg_data_t *pgdat = NODE_DATA(nid);
	unsigned long start_pfn = 0;
	unsigned long end_pfn = 0;

	/* pg_data_t should be reset to zero when it's allocated */
	WARN_ON(pgdat->nr_zones || pgdat->kswapd_highest_zoneidx);

	get_pfn_range_for_nid(nid, &start_pfn, &end_pfn);

	pgdat->node_id = nid;
	pgdat->node_start_pfn = start_pfn;
	pgdat->per_cpu_nodestats = NULL;

	pr_info("Initmem setup node %d [mem %#018Lx-%#018Lx]\n", nid,
		(u64)start_pfn << PAGE_SHIFT,
		end_pfn ? ((u64)end_pfn << PAGE_SHIFT) - 1 : 0);
	calculate_node_totalpages(pgdat, start_pfn, end_pfn);

	alloc_node_mem_map(pgdat);
	pgdat_set_deferred_range(pgdat);

	free_area_init_core(pgdat);
}

void __init free_area_init_memoryless_node(int nid)
{
	free_area_init_node(nid);
}

#if MAX_NUMNODES > 1
/*
 * Figure out the number of possible node ids.
 */
void __init setup_nr_node_ids(void)
{
	unsigned int highest;

	highest = find_last_bit(node_possible_map.bits, MAX_NUMNODES);
	nr_node_ids = highest + 1;
}
#endif

/**
 * node_map_pfn_alignment - determine the maximum internode alignment
 *
 * This function should be called after node map is populated and sorted.
 * It calculates the maximum power of two alignment which can distinguish
 * all the nodes.
 *
 * For example, if all nodes are 1GiB and aligned to 1GiB, the return value
 * would indicate 1GiB alignment with (1 << (30 - PAGE_SHIFT)).  If the
 * nodes are shifted by 256MiB, 256MiB.  Note that if only the last node is
 * shifted, 1GiB is enough and this function will indicate so.
 *
 * This is used to test whether pfn -> nid mapping of the chosen memory
 * model has fine enough granularity to avoid incorrect mapping for the
 * populated node map.
 *
 * Return: the determined alignment in pfn's.  0 if there is no alignment
 * requirement (single node).
 */
unsigned long __init node_map_pfn_alignment(void)
{
	unsigned long accl_mask = 0, last_end = 0;
	unsigned long start, end, mask;
	int last_nid = NUMA_NO_NODE;
	int i, nid;

	for_each_mem_pfn_range(i, MAX_NUMNODES, &start, &end, &nid) {
		if (!start || last_nid < 0 || last_nid == nid) {
			last_nid = nid;
			last_end = end;
			continue;
		}

		/*
		 * Start with a mask granular enough to pin-point to the
		 * start pfn and tick off bits one-by-one until it becomes
		 * too coarse to separate the current node from the last.
		 */
		mask = ~((1 << __ffs(start)) - 1);
		while (mask && last_end <= (start & (mask << 1)))
			mask <<= 1;

		/* accumulate all internode masks */
		accl_mask |= mask;
	}

	/* convert mask to number of pages */
	return ~accl_mask + 1;
}

/**
 * find_min_pfn_with_active_regions - Find the minimum PFN registered
 *
 * Return: the minimum PFN based on information provided via
 * memblock_set_node().
 */
unsigned long __init find_min_pfn_with_active_regions(void)
{
	return PHYS_PFN(memblock_start_of_DRAM());
}

/*
 * early_calculate_totalpages()
 * Sum pages in active regions for movable zone.
 * Populate N_MEMORY for calculating usable_nodes.
 */
static unsigned long __init early_calculate_totalpages(void)
{
	unsigned long totalpages = 0;
	unsigned long start_pfn, end_pfn;
	int i, nid;

	for_each_mem_pfn_range(i, MAX_NUMNODES, &start_pfn, &end_pfn, &nid) {
		unsigned long pages = end_pfn - start_pfn;

		totalpages += pages;
		if (pages)
			node_set_state(nid, N_MEMORY);
	}
	return totalpages;
}

/*
 * Find the PFN the Movable zone begins in each node. Kernel memory
 * is spread evenly between nodes as long as the nodes have enough
 * memory. When they don't, some nodes will have more kernelcore than
 * others
 */
static void __init find_zone_movable_pfns_for_nodes(void)
{
	int i, nid;
	unsigned long usable_startpfn;
	unsigned long kernelcore_node, kernelcore_remaining;
	/* save the state before borrow the nodemask */
	nodemask_t saved_node_state = node_states[N_MEMORY];
	unsigned long totalpages = early_calculate_totalpages();
	int usable_nodes = nodes_weight(node_states[N_MEMORY]);
	struct memblock_region *r;

	/* Need to find movable_zone earlier when movable_node is specified. */
	find_usable_zone_for_movable();

	/*
	 * If movable_node is specified, ignore kernelcore and movablecore
	 * options.
	 */
	if (movable_node_is_enabled()) {
		for_each_mem_region(r) {
			if (!memblock_is_hotpluggable(r))
				continue;

			nid = memblock_get_region_node(r);

			usable_startpfn = PFN_DOWN(r->base);
			zone_movable_pfn[nid] = zone_movable_pfn[nid] ?
				min(usable_startpfn, zone_movable_pfn[nid]) :
				usable_startpfn;
		}

		goto out2;
	}

	/*
	 * If kernelcore=mirror is specified, ignore movablecore option
	 */
	if (mirrored_kernelcore) {
		bool mem_below_4gb_not_mirrored = false;

		for_each_mem_region(r) {
			if (memblock_is_mirror(r))
				continue;

			nid = memblock_get_region_node(r);

			usable_startpfn = memblock_region_memory_base_pfn(r);

			if (usable_startpfn < 0x100000) {
				mem_below_4gb_not_mirrored = true;
				continue;
			}

			zone_movable_pfn[nid] = zone_movable_pfn[nid] ?
				min(usable_startpfn, zone_movable_pfn[nid]) :
				usable_startpfn;
		}

		if (mem_below_4gb_not_mirrored)
			pr_warn("This configuration results in unmirrored kernel memory.\n");

		goto out2;
	}

	/*
	 * If kernelcore=nn% or movablecore=nn% was specified, calculate the
	 * amount of necessary memory.
	 */
	if (required_kernelcore_percent)
		required_kernelcore = (totalpages * 100 * required_kernelcore_percent) /
				       10000UL;
	if (required_movablecore_percent)
		required_movablecore = (totalpages * 100 * required_movablecore_percent) /
					10000UL;

	/*
	 * If movablecore= was specified, calculate what size of
	 * kernelcore that corresponds so that memory usable for
	 * any allocation type is evenly spread. If both kernelcore
	 * and movablecore are specified, then the value of kernelcore
	 * will be used for required_kernelcore if it's greater than
	 * what movablecore would have allowed.
	 */
	if (required_movablecore) {
		unsigned long corepages;

		/*
		 * Round-up so that ZONE_MOVABLE is at least as large as what
		 * was requested by the user
		 */
		required_movablecore =
			roundup(required_movablecore, MAX_ORDER_NR_PAGES);
		required_movablecore = min(totalpages, required_movablecore);
		corepages = totalpages - required_movablecore;

		required_kernelcore = max(required_kernelcore, corepages);
	}

	/*
	 * If kernelcore was not specified or kernelcore size is larger
	 * than totalpages, there is no ZONE_MOVABLE.
	 */
	if (!required_kernelcore || required_kernelcore >= totalpages)
		goto out;

	/* usable_startpfn is the lowest possible pfn ZONE_MOVABLE can be at */
	usable_startpfn = arch_zone_lowest_possible_pfn[movable_zone];

restart:
	/* Spread kernelcore memory as evenly as possible throughout nodes */
	kernelcore_node = required_kernelcore / usable_nodes;
	for_each_node_state(nid, N_MEMORY) {
		unsigned long start_pfn, end_pfn;

		/*
		 * Recalculate kernelcore_node if the division per node
		 * now exceeds what is necessary to satisfy the requested
		 * amount of memory for the kernel
		 */
		if (required_kernelcore < kernelcore_node)
			kernelcore_node = required_kernelcore / usable_nodes;

		/*
		 * As the map is walked, we track how much memory is usable
		 * by the kernel using kernelcore_remaining. When it is
		 * 0, the rest of the node is usable by ZONE_MOVABLE
		 */
		kernelcore_remaining = kernelcore_node;

		/* Go through each range of PFNs within this node */
		for_each_mem_pfn_range(i, nid, &start_pfn, &end_pfn, NULL) {
			unsigned long size_pages;

			start_pfn = max(start_pfn, zone_movable_pfn[nid]);
			if (start_pfn >= end_pfn)
				continue;

			/* Account for what is only usable for kernelcore */
			if (start_pfn < usable_startpfn) {
				unsigned long kernel_pages;
				kernel_pages = min(end_pfn, usable_startpfn)
								- start_pfn;

				kernelcore_remaining -= min(kernel_pages,
							kernelcore_remaining);
				required_kernelcore -= min(kernel_pages,
							required_kernelcore);

				/* Continue if range is now fully accounted */
				if (end_pfn <= usable_startpfn) {

					/*
					 * Push zone_movable_pfn to the end so
					 * that if we have to rebalance
					 * kernelcore across nodes, we will
					 * not double account here
					 */
					zone_movable_pfn[nid] = end_pfn;
					continue;
				}
				start_pfn = usable_startpfn;
			}

			/*
			 * The usable PFN range for ZONE_MOVABLE is from
			 * start_pfn->end_pfn. Calculate size_pages as the
			 * number of pages used as kernelcore
			 */
			size_pages = end_pfn - start_pfn;
			if (size_pages > kernelcore_remaining)
				size_pages = kernelcore_remaining;
			zone_movable_pfn[nid] = start_pfn + size_pages;

			/*
			 * Some kernelcore has been met, update counts and
			 * break if the kernelcore for this node has been
			 * satisfied
			 */
			required_kernelcore -= min(required_kernelcore,
								size_pages);
			kernelcore_remaining -= size_pages;
			if (!kernelcore_remaining)
				break;
		}
	}

	/*
	 * If there is still required_kernelcore, we do another pass with one
	 * less node in the count. This will push zone_movable_pfn[nid] further
	 * along on the nodes that still have memory until kernelcore is
	 * satisfied
	 */
	usable_nodes--;
	if (usable_nodes && required_kernelcore > usable_nodes)
		goto restart;

out2:
	/* Align start of ZONE_MOVABLE on all nids to MAX_ORDER_NR_PAGES */
	for (nid = 0; nid < MAX_NUMNODES; nid++) {
		unsigned long start_pfn, end_pfn;

		zone_movable_pfn[nid] =
			roundup(zone_movable_pfn[nid], MAX_ORDER_NR_PAGES);

		get_pfn_range_for_nid(nid, &start_pfn, &end_pfn);
		if (zone_movable_pfn[nid] >= end_pfn)
			zone_movable_pfn[nid] = 0;
	}

out:
	/* restore the node_state */
	node_states[N_MEMORY] = saved_node_state;
}

/* Any regular or high memory on that node ? */
static void check_for_memory(pg_data_t *pgdat, int nid)
{
	enum zone_type zone_type;

	for (zone_type = 0; zone_type <= ZONE_MOVABLE - 1; zone_type++) {
		struct zone *zone = &pgdat->node_zones[zone_type];
		if (populated_zone(zone)) {
			if (IS_ENABLED(CONFIG_HIGHMEM))
				node_set_state(nid, N_HIGH_MEMORY);
			if (zone_type <= ZONE_NORMAL)
				node_set_state(nid, N_NORMAL_MEMORY);
			break;
		}
	}
}

/*
 * Some architecturs, e.g. ARC may have ZONE_HIGHMEM below ZONE_NORMAL. For
 * such cases we allow max_zone_pfn sorted in the descending order
 */
bool __weak arch_has_descending_max_zone_pfns(void)
{
	return false;
}

/**
 * free_area_init - Initialise all pg_data_t and zone data
 * @max_zone_pfn: an array of max PFNs for each zone
 *
 * This will call free_area_init_node() for each active node in the system.
 * Using the page ranges provided by memblock_set_node(), the size of each
 * zone in each node and their holes is calculated. If the maximum PFN
 * between two adjacent zones match, it is assumed that the zone is empty.
 * For example, if arch_max_dma_pfn == arch_max_dma32_pfn, it is assumed
 * that arch_max_dma32_pfn has no pages. It is also assumed that a zone
 * starts where the previous one ended. For example, ZONE_DMA32 starts
 * at arch_max_dma_pfn.
 */
void __init free_area_init(unsigned long *max_zone_pfn)
{
	unsigned long start_pfn, end_pfn;
	int i, nid, zone;
	bool descending;

	/* Record where the zone boundaries are */
	memset(arch_zone_lowest_possible_pfn, 0,
				sizeof(arch_zone_lowest_possible_pfn));
	memset(arch_zone_highest_possible_pfn, 0,
				sizeof(arch_zone_highest_possible_pfn));

	start_pfn = find_min_pfn_with_active_regions();
	descending = arch_has_descending_max_zone_pfns();

	for (i = 0; i < MAX_NR_ZONES; i++) {
		if (descending)
			zone = MAX_NR_ZONES - i - 1;
		else
			zone = i;

		if (zone == ZONE_MOVABLE)
			continue;

		end_pfn = max(max_zone_pfn[zone], start_pfn);
		arch_zone_lowest_possible_pfn[zone] = start_pfn;
		arch_zone_highest_possible_pfn[zone] = end_pfn;

		start_pfn = end_pfn;
	}

	/* Find the PFNs that ZONE_MOVABLE begins at in each node */
	memset(zone_movable_pfn, 0, sizeof(zone_movable_pfn));
	find_zone_movable_pfns_for_nodes();

	/* Print out the zone ranges */
	pr_info("Zone ranges:\n");
	for (i = 0; i < MAX_NR_ZONES; i++) {
		if (i == ZONE_MOVABLE)
			continue;
		pr_info("  %-8s ", zone_names[i]);
		if (arch_zone_lowest_possible_pfn[i] ==
				arch_zone_highest_possible_pfn[i])
			pr_cont("empty\n");
		else
			pr_cont("[mem %#018Lx-%#018Lx]\n",
				(u64)arch_zone_lowest_possible_pfn[i]
					<< PAGE_SHIFT,
				((u64)arch_zone_highest_possible_pfn[i]
					<< PAGE_SHIFT) - 1);
	}

	/* Print out the PFNs ZONE_MOVABLE begins at in each node */
	pr_info("Movable zone start for each node\n");
	for (i = 0; i < MAX_NUMNODES; i++) {
		if (zone_movable_pfn[i])
			pr_info("  Node %d: %#018Lx\n", i,
			       (u64)zone_movable_pfn[i] << PAGE_SHIFT);
	}

	/*
	 * Print out the early node map, and initialize the
	 * subsection-map relative to active online memory ranges to
	 * enable future "sub-section" extensions of the memory map.
	 */
	pr_info("Early memory node ranges\n");
	for_each_mem_pfn_range(i, MAX_NUMNODES, &start_pfn, &end_pfn, &nid) {
		pr_info("  node %3d: [mem %#018Lx-%#018Lx]\n", nid,
			(u64)start_pfn << PAGE_SHIFT,
			((u64)end_pfn << PAGE_SHIFT) - 1);
		subsection_map_init(start_pfn, end_pfn - start_pfn);
	}

	/* Initialise every node */
	mminit_verify_pageflags_layout();
	setup_nr_node_ids();
	for_each_online_node(nid) {
		pg_data_t *pgdat = NODE_DATA(nid);
		free_area_init_node(nid);

		/* Any memory on that node */
		if (pgdat->node_present_pages)
			node_set_state(nid, N_MEMORY);
		check_for_memory(pgdat, nid);
	}

	memmap_init();
}

static int __init cmdline_parse_core(char *p, unsigned long *core,
				     unsigned long *percent)
{
	unsigned long long coremem;
	char *endptr;

	if (!p)
		return -EINVAL;

	/* Value may be a percentage of total memory, otherwise bytes */
	coremem = simple_strtoull(p, &endptr, 0);
	if (*endptr == '%') {
		/* Paranoid check for percent values greater than 100 */
		WARN_ON(coremem > 100);

		*percent = coremem;
	} else {
		coremem = memparse(p, &p);
		/* Paranoid check that UL is enough for the coremem value */
		WARN_ON((coremem >> PAGE_SHIFT) > ULONG_MAX);

		*core = coremem >> PAGE_SHIFT;
		*percent = 0UL;
	}
	return 0;
}

/*
 * kernelcore=size sets the amount of memory for use for allocations that
 * cannot be reclaimed or migrated.
 */
static int __init cmdline_parse_kernelcore(char *p)
{
	/* parse kernelcore=mirror */
	if (parse_option_str(p, "mirror")) {
		mirrored_kernelcore = true;
		return 0;
	}

	return cmdline_parse_core(p, &required_kernelcore,
				  &required_kernelcore_percent);
}

/*
 * movablecore=size sets the amount of memory for use for allocations that
 * can be reclaimed or migrated.
 */
static int __init cmdline_parse_movablecore(char *p)
{
	return cmdline_parse_core(p, &required_movablecore,
				  &required_movablecore_percent);
}

early_param("kernelcore", cmdline_parse_kernelcore);
early_param("movablecore", cmdline_parse_movablecore);

void adjust_managed_page_count(struct page *page, long count)
{
	atomic_long_add(count, &page_zone(page)->managed_pages);
	totalram_pages_add(count);
#ifdef CONFIG_HIGHMEM
	if (PageHighMem(page))
		totalhigh_pages_add(count);
#endif
}
EXPORT_SYMBOL(adjust_managed_page_count);

unsigned long free_reserved_area(void *start, void *end, int poison, const char *s)
{
	void *pos;
	unsigned long pages = 0;

	start = (void *)PAGE_ALIGN((unsigned long)start);
	end = (void *)((unsigned long)end & PAGE_MASK);
	for (pos = start; pos < end; pos += PAGE_SIZE, pages++) {
		struct page *page = virt_to_page(pos);
		void *direct_map_addr;

		/*
		 * 'direct_map_addr' might be different from 'pos'
		 * because some architectures' virt_to_page()
		 * work with aliases.  Getting the direct map
		 * address ensures that we get a _writeable_
		 * alias for the memset().
		 */
		direct_map_addr = page_address(page);
		/*
		 * Perform a kasan-unchecked memset() since this memory
		 * has not been initialized.
		 */
		direct_map_addr = kasan_reset_tag(direct_map_addr);
		if ((unsigned int)poison <= 0xFF)
			memset(direct_map_addr, poison, PAGE_SIZE);

		free_reserved_page(page);
	}

	if (pages && s)
		pr_info("Freeing %s memory: %ldK\n",
			s, pages << (PAGE_SHIFT - 10));

	return pages;
}

#ifdef	CONFIG_HIGHMEM
void free_highmem_page(struct page *page)
{
	__free_reserved_page(page);
	totalram_pages_inc();
	atomic_long_inc(&page_zone(page)->managed_pages);
	totalhigh_pages_inc();
}
#endif


void __init mem_init_print_info(const char *str)
{
	unsigned long physpages, codesize, datasize, rosize, bss_size;
	unsigned long init_code_size, init_data_size;

	physpages = get_num_physpages();
	codesize = _etext - _stext;
	datasize = _edata - _sdata;
	rosize = __end_rodata - __start_rodata;
	bss_size = __bss_stop - __bss_start;
	init_data_size = __init_end - __init_begin;
	init_code_size = _einittext - _sinittext;

	/*
	 * Detect special cases and adjust section sizes accordingly:
	 * 1) .init.* may be embedded into .data sections
	 * 2) .init.text.* may be out of [__init_begin, __init_end],
	 *    please refer to arch/tile/kernel/vmlinux.lds.S.
	 * 3) .rodata.* may be embedded into .text or .data sections.
	 */
#define adj_init_size(start, end, size, pos, adj) \
	do { \
		if (&start[0] <= &pos[0] && &pos[0] < &end[0] && size > adj) \
			size -= adj; \
	} while (0)

	adj_init_size(__init_begin, __init_end, init_data_size,
		     _sinittext, init_code_size);
	adj_init_size(_stext, _etext, codesize, _sinittext, init_code_size);
	adj_init_size(_sdata, _edata, datasize, __init_begin, init_data_size);
	adj_init_size(_stext, _etext, codesize, __start_rodata, rosize);
	adj_init_size(_sdata, _edata, datasize, __start_rodata, rosize);

#undef	adj_init_size

	pr_info("Memory: %luK/%luK available (%luK kernel code, %luK rwdata, %luK rodata, %luK init, %luK bss, %luK reserved, %luK cma-reserved"
#ifdef	CONFIG_HIGHMEM
		", %luK highmem"
#endif
		"%s%s)\n",
		nr_free_pages() << (PAGE_SHIFT - 10),
		physpages << (PAGE_SHIFT - 10),
		codesize >> 10, datasize >> 10, rosize >> 10,
		(init_data_size + init_code_size) >> 10, bss_size >> 10,
		(physpages - totalram_pages() - totalcma_pages) << (PAGE_SHIFT - 10),
		totalcma_pages << (PAGE_SHIFT - 10),
#ifdef	CONFIG_HIGHMEM
		totalhigh_pages() << (PAGE_SHIFT - 10),
#endif
		str ? ", " : "", str ? str : "");
}

/**
 * set_dma_reserve - set the specified number of pages reserved in the first zone
 * @new_dma_reserve: The number of pages to mark reserved
 *
 * The per-cpu batchsize and zone watermarks are determined by managed_pages.
 * In the DMA zone, a significant percentage may be consumed by kernel image
 * and other unfreeable allocations which can skew the watermarks badly. This
 * function may optionally be used to account for unfreeable pages in the
 * first zone (e.g., ZONE_DMA). The effect will be lower watermarks and
 * smaller per-cpu batchsize.
 */
void __init set_dma_reserve(unsigned long new_dma_reserve)
{
	dma_reserve = new_dma_reserve;
}

static int page_alloc_cpu_dead(unsigned int cpu)
{

	lru_add_drain_cpu(cpu);
	drain_pages(cpu);

	/*
	 * Spill the event counters of the dead processor
	 * into the current processors event counters.
	 * This artificially elevates the count of the current
	 * processor.
	 */
	vm_events_fold_cpu(cpu);

	/*
	 * Zero the differential counters of the dead processor
	 * so that the vm statistics are consistent.
	 *
	 * This is only okay since the processor is dead and cannot
	 * race with what we are doing.
	 */
	cpu_vm_stats_fold(cpu);
	return 0;
}

#ifdef CONFIG_NUMA
int hashdist = HASHDIST_DEFAULT;

static int __init set_hashdist(char *str)
{
	if (!str)
		return 0;
	hashdist = simple_strtoul(str, &str, 0);
	return 1;
}
__setup("hashdist=", set_hashdist);
#endif

void __init page_alloc_init(void)
{
	int ret;

#ifdef CONFIG_NUMA
	if (num_node_state(N_MEMORY) == 1)
		hashdist = 0;
#endif

	ret = cpuhp_setup_state_nocalls(CPUHP_PAGE_ALLOC_DEAD,
					"mm/page_alloc:dead", NULL,
					page_alloc_cpu_dead);
	WARN_ON(ret < 0);
}

/*
 * calculate_totalreserve_pages - called when sysctl_lowmem_reserve_ratio
 *	or min_free_kbytes changes.
 */
static void calculate_totalreserve_pages(void)
{
	struct pglist_data *pgdat;
	unsigned long reserve_pages = 0;
	enum zone_type i, j;

	for_each_online_pgdat(pgdat) {

		pgdat->totalreserve_pages = 0;

		for (i = 0; i < MAX_NR_ZONES; i++) {
			struct zone *zone = pgdat->node_zones + i;
			long max = 0;
			unsigned long managed_pages = zone_managed_pages(zone);

			/* Find valid and maximum lowmem_reserve in the zone */
			for (j = i; j < MAX_NR_ZONES; j++) {
				if (zone->lowmem_reserve[j] > max)
					max = zone->lowmem_reserve[j];
			}

			/* we treat the high watermark as reserved pages. */
			max += high_wmark_pages(zone);

			if (max > managed_pages)
				max = managed_pages;

			pgdat->totalreserve_pages += max;

			reserve_pages += max;
		}
	}
	totalreserve_pages = reserve_pages;
}

/*
 * setup_per_zone_lowmem_reserve - called whenever
 *	sysctl_lowmem_reserve_ratio changes.  Ensures that each zone
 *	has a correct pages reserved value, so an adequate number of
 *	pages are left in the zone after a successful __alloc_pages().
 */
static void setup_per_zone_lowmem_reserve(void)
{
	struct pglist_data *pgdat;
	enum zone_type i, j;

	for_each_online_pgdat(pgdat) {
		for (i = 0; i < MAX_NR_ZONES - 1; i++) {
			struct zone *zone = &pgdat->node_zones[i];
			int ratio = sysctl_lowmem_reserve_ratio[i];
			bool clear = !ratio || !zone_managed_pages(zone);
			unsigned long managed_pages = 0;

			for (j = i + 1; j < MAX_NR_ZONES; j++) {
				struct zone *upper_zone = &pgdat->node_zones[j];

				managed_pages += zone_managed_pages(upper_zone);

				if (clear)
					zone->lowmem_reserve[j] = 0;
				else
					zone->lowmem_reserve[j] = managed_pages / ratio;
			}
		}
	}

	/* update totalreserve_pages */
	calculate_totalreserve_pages();
}

static void __setup_per_zone_wmarks(void)
{
	unsigned long pages_min = min_free_kbytes >> (PAGE_SHIFT - 10);
	unsigned long pages_low = extra_free_kbytes >> (PAGE_SHIFT - 10);
	unsigned long lowmem_pages = 0;
	struct zone *zone;
	unsigned long flags;

	/* Calculate total number of !ZONE_HIGHMEM pages */
	for_each_zone(zone) {
		if (!is_highmem(zone))
			lowmem_pages += zone_managed_pages(zone);
	}

	for_each_zone(zone) {
		u64 tmp, low;

		spin_lock_irqsave(&zone->lock, flags);
		tmp = (u64)pages_min * zone_managed_pages(zone);
		do_div(tmp, lowmem_pages);
		low = (u64)pages_low * zone_managed_pages(zone);
		do_div(low, nr_free_zone_pages(gfp_zone(GFP_HIGHUSER_MOVABLE)));
		if (is_highmem(zone)) {
			/*
			 * __GFP_HIGH and PF_MEMALLOC allocations usually don't
			 * need highmem pages, so cap pages_min to a small
			 * value here.
			 *
			 * The WMARK_HIGH-WMARK_LOW and (WMARK_LOW-WMARK_MIN)
			 * deltas control async page reclaim, and so should
			 * not be capped for highmem.
			 */
			unsigned long min_pages;

			min_pages = zone_managed_pages(zone) / 1024;
			min_pages = clamp(min_pages, SWAP_CLUSTER_MAX, 128UL);
			zone->_watermark[WMARK_MIN] = min_pages;
		} else {
			/*
			 * If it's a lowmem zone, reserve a number of pages
			 * proportionate to the zone's size.
			 */
			zone->_watermark[WMARK_MIN] = tmp;
		}

		/*
		 * Set the kswapd watermarks distance according to the
		 * scale factor in proportion to available memory, but
		 * ensure a minimum size on small systems.
		 */
		tmp = max_t(u64, tmp >> 2,
			    mult_frac(zone_managed_pages(zone),
				      watermark_scale_factor, 10000));

		zone->watermark_boost = 0;
		zone->_watermark[WMARK_LOW]  = min_wmark_pages(zone) + low + tmp;
		zone->_watermark[WMARK_HIGH] = min_wmark_pages(zone) + low + tmp * 2;

		spin_unlock_irqrestore(&zone->lock, flags);
	}

	/* update totalreserve_pages */
	calculate_totalreserve_pages();
}

/**
 * setup_per_zone_wmarks - called when min_free_kbytes changes
 * or when memory is hot-{added|removed}
 *
 * Ensures that the watermark[min,low,high] values for each zone are set
 * correctly with respect to min_free_kbytes.
 */
void setup_per_zone_wmarks(void)
{
	static DEFINE_SPINLOCK(lock);

	spin_lock(&lock);
	__setup_per_zone_wmarks();
	spin_unlock(&lock);
}

/*
 * Initialise min_free_kbytes.
 *
 * For small machines we want it small (128k min).  For large machines
 * we want it large (256MB max).  But it is not linear, because network
 * bandwidth does not increase linearly with machine size.  We use
 *
 *	min_free_kbytes = 4 * sqrt(lowmem_kbytes), for better accuracy:
 *	min_free_kbytes = sqrt(lowmem_kbytes * 16)
 *
 * which yields
 *
 * 16MB:	512k
 * 32MB:	724k
 * 64MB:	1024k
 * 128MB:	1448k
 * 256MB:	2048k
 * 512MB:	2896k
 * 1024MB:	4096k
 * 2048MB:	5792k
 * 4096MB:	8192k
 * 8192MB:	11584k
 * 16384MB:	16384k
 */
int __meminit init_per_zone_wmark_min(void)
{
	unsigned long lowmem_kbytes;
	int new_min_free_kbytes;

	lowmem_kbytes = nr_free_buffer_pages() * (PAGE_SIZE >> 10);
	new_min_free_kbytes = int_sqrt(lowmem_kbytes * 16);

	if (new_min_free_kbytes > user_min_free_kbytes) {
		min_free_kbytes = new_min_free_kbytes;
		if (min_free_kbytes < 128)
			min_free_kbytes = 128;
		if (min_free_kbytes > 262144)
			min_free_kbytes = 262144;
	} else {
		pr_warn("min_free_kbytes is not updated to %d because user defined value %d is preferred\n",
				new_min_free_kbytes, user_min_free_kbytes);
	}
	setup_per_zone_wmarks();
	refresh_zone_stat_thresholds();
	setup_per_zone_lowmem_reserve();

#ifdef CONFIG_NUMA
	setup_min_unmapped_ratio();
	setup_min_slab_ratio();
#endif

	khugepaged_min_free_kbytes_update();

	return 0;
}
postcore_initcall(init_per_zone_wmark_min)

/*
 * min_free_kbytes_sysctl_handler - just a wrapper around proc_dointvec() so
 *	that we can call two helper functions whenever min_free_kbytes
 *	or extra_free_kbytes changes.
 */
int min_free_kbytes_sysctl_handler(struct ctl_table *table, int write,
		void *buffer, size_t *length, loff_t *ppos)
{
	int rc;

	rc = proc_dointvec_minmax(table, write, buffer, length, ppos);
	if (rc)
		return rc;

	if (write) {
		user_min_free_kbytes = min_free_kbytes;
		setup_per_zone_wmarks();
	}
	return 0;
}

int watermark_scale_factor_sysctl_handler(struct ctl_table *table, int write,
		void *buffer, size_t *length, loff_t *ppos)
{
	int rc;

	rc = proc_dointvec_minmax(table, write, buffer, length, ppos);
	if (rc)
		return rc;

	if (write)
		setup_per_zone_wmarks();

	return 0;
}

#ifdef CONFIG_NUMA
static void setup_min_unmapped_ratio(void)
{
	pg_data_t *pgdat;
	struct zone *zone;

	for_each_online_pgdat(pgdat)
		pgdat->min_unmapped_pages = 0;

	for_each_zone(zone)
		zone->zone_pgdat->min_unmapped_pages += (zone_managed_pages(zone) *
						         sysctl_min_unmapped_ratio) / 100;
}


int sysctl_min_unmapped_ratio_sysctl_handler(struct ctl_table *table, int write,
		void *buffer, size_t *length, loff_t *ppos)
{
	int rc;

	rc = proc_dointvec_minmax(table, write, buffer, length, ppos);
	if (rc)
		return rc;

	setup_min_unmapped_ratio();

	return 0;
}

static void setup_min_slab_ratio(void)
{
	pg_data_t *pgdat;
	struct zone *zone;

	for_each_online_pgdat(pgdat)
		pgdat->min_slab_pages = 0;

	for_each_zone(zone)
		zone->zone_pgdat->min_slab_pages += (zone_managed_pages(zone) *
						     sysctl_min_slab_ratio) / 100;
}

int sysctl_min_slab_ratio_sysctl_handler(struct ctl_table *table, int write,
		void *buffer, size_t *length, loff_t *ppos)
{
	int rc;

	rc = proc_dointvec_minmax(table, write, buffer, length, ppos);
	if (rc)
		return rc;

	setup_min_slab_ratio();

	return 0;
}
#endif

/*
 * lowmem_reserve_ratio_sysctl_handler - just a wrapper around
 *	proc_dointvec() so that we can call setup_per_zone_lowmem_reserve()
 *	whenever sysctl_lowmem_reserve_ratio changes.
 *
 * The reserve ratio obviously has absolutely no relation with the
 * minimum watermarks. The lowmem reserve ratio can only make sense
 * if in function of the boot time zone sizes.
 */
int lowmem_reserve_ratio_sysctl_handler(struct ctl_table *table, int write,
		void *buffer, size_t *length, loff_t *ppos)
{
	int i;

	proc_dointvec_minmax(table, write, buffer, length, ppos);

	for (i = 0; i < MAX_NR_ZONES; i++) {
		if (sysctl_lowmem_reserve_ratio[i] < 1)
			sysctl_lowmem_reserve_ratio[i] = 0;
	}

	setup_per_zone_lowmem_reserve();
	return 0;
}

static void __zone_pcp_update(struct zone *zone)
{
	unsigned int cpu;

	for_each_possible_cpu(cpu)
		pageset_set_high_and_batch(zone,
				per_cpu_ptr(zone->pageset, cpu));
}

/*
 * percpu_pagelist_fraction - changes the pcp->high for each zone on each
 * cpu.  It is the fraction of total pages in each zone that a hot per cpu
 * pagelist can have before it gets flushed back to buddy allocator.
 */
int percpu_pagelist_fraction_sysctl_handler(struct ctl_table *table, int write,
		void *buffer, size_t *length, loff_t *ppos)
{
	struct zone *zone;
	int old_percpu_pagelist_fraction;
	int ret;

	mutex_lock(&pcp_batch_high_lock);
	old_percpu_pagelist_fraction = percpu_pagelist_fraction;

	ret = proc_dointvec_minmax(table, write, buffer, length, ppos);
	if (!write || ret < 0)
		goto out;

	/* Sanity checking to avoid pcp imbalance */
	if (percpu_pagelist_fraction &&
	    percpu_pagelist_fraction < MIN_PERCPU_PAGELIST_FRACTION) {
		percpu_pagelist_fraction = old_percpu_pagelist_fraction;
		ret = -EINVAL;
		goto out;
	}

	/* No change? */
	if (percpu_pagelist_fraction == old_percpu_pagelist_fraction)
		goto out;

	for_each_populated_zone(zone)
		__zone_pcp_update(zone);
out:
	mutex_unlock(&pcp_batch_high_lock);
	return ret;
}

#ifndef __HAVE_ARCH_RESERVED_KERNEL_PAGES
/*
 * Returns the number of pages that arch has reserved but
 * is not known to alloc_large_system_hash().
 */
static unsigned long __init arch_reserved_kernel_pages(void)
{
	return 0;
}
#endif

/*
 * Adaptive scale is meant to reduce sizes of hash tables on large memory
 * machines. As memory size is increased the scale is also increased but at
 * slower pace.  Starting from ADAPT_SCALE_BASE (64G), every time memory
 * quadruples the scale is increased by one, which means the size of hash table
 * only doubles, instead of quadrupling as well.
 * Because 32-bit systems cannot have large physical memory, where this scaling
 * makes sense, it is disabled on such platforms.
 */
#if __BITS_PER_LONG > 32
#define ADAPT_SCALE_BASE	(64ul << 30)
#define ADAPT_SCALE_SHIFT	2
#define ADAPT_SCALE_NPAGES	(ADAPT_SCALE_BASE >> PAGE_SHIFT)
#endif

/*
 * allocate a large system hash table from bootmem
 * - it is assumed that the hash table must contain an exact power-of-2
 *   quantity of entries
 * - limit is the number of hash buckets, not the total allocation size
 */
void *__init alloc_large_system_hash(const char *tablename,
				     unsigned long bucketsize,
				     unsigned long numentries,
				     int scale,
				     int flags,
				     unsigned int *_hash_shift,
				     unsigned int *_hash_mask,
				     unsigned long low_limit,
				     unsigned long high_limit)
{
	unsigned long long max = high_limit;
	unsigned long log2qty, size;
	void *table = NULL;
	gfp_t gfp_flags;
	bool virt;

	/* allow the kernel cmdline to have a say */
	if (!numentries) {
		/* round applicable memory size up to nearest megabyte */
		numentries = nr_kernel_pages;
		numentries -= arch_reserved_kernel_pages();

		/* It isn't necessary when PAGE_SIZE >= 1MB */
		if (PAGE_SHIFT < 20)
			numentries = round_up(numentries, (1<<20)/PAGE_SIZE);

#if __BITS_PER_LONG > 32
		if (!high_limit) {
			unsigned long adapt;

			for (adapt = ADAPT_SCALE_NPAGES; adapt < numentries;
			     adapt <<= ADAPT_SCALE_SHIFT)
				scale++;
		}
#endif

		/* limit to 1 bucket per 2^scale bytes of low memory */
		if (scale > PAGE_SHIFT)
			numentries >>= (scale - PAGE_SHIFT);
		else
			numentries <<= (PAGE_SHIFT - scale);

		/* Make sure we've got at least a 0-order allocation.. */
		if (unlikely(flags & HASH_SMALL)) {
			/* Makes no sense without HASH_EARLY */
			WARN_ON(!(flags & HASH_EARLY));
			if (!(numentries >> *_hash_shift)) {
				numentries = 1UL << *_hash_shift;
				BUG_ON(!numentries);
			}
		} else if (unlikely((numentries * bucketsize) < PAGE_SIZE))
			numentries = PAGE_SIZE / bucketsize;
	}
	numentries = roundup_pow_of_two(numentries);

	/* limit allocation size to 1/16 total memory by default */
	if (max == 0) {
		max = ((unsigned long long)nr_all_pages << PAGE_SHIFT) >> 4;
		do_div(max, bucketsize);
	}
	max = min(max, 0x80000000ULL);

	if (numentries < low_limit)
		numentries = low_limit;
	if (numentries > max)
		numentries = max;

	log2qty = ilog2(numentries);

	gfp_flags = (flags & HASH_ZERO) ? GFP_ATOMIC | __GFP_ZERO : GFP_ATOMIC;
	do {
		virt = false;
		size = bucketsize << log2qty;
		if (flags & HASH_EARLY) {
			if (flags & HASH_ZERO)
				table = memblock_alloc(size, SMP_CACHE_BYTES);
			else
				table = memblock_alloc_raw(size,
							   SMP_CACHE_BYTES);
		} else if (get_order(size) >= MAX_ORDER || hashdist) {
			table = __vmalloc(size, gfp_flags);
			virt = true;
		} else {
			/*
			 * If bucketsize is not a power-of-two, we may free
			 * some pages at the end of hash table which
			 * alloc_pages_exact() automatically does
			 */
			table = alloc_pages_exact(size, gfp_flags);
			kmemleak_alloc(table, size, 1, gfp_flags);
		}
	} while (!table && size > PAGE_SIZE && --log2qty);

	if (!table)
		panic("Failed to allocate %s hash table\n", tablename);

	pr_info("%s hash table entries: %ld (order: %d, %lu bytes, %s)\n",
		tablename, 1UL << log2qty, ilog2(size) - PAGE_SHIFT, size,
		virt ? "vmalloc" : "linear");

	if (_hash_shift)
		*_hash_shift = log2qty;
	if (_hash_mask)
		*_hash_mask = (1 << log2qty) - 1;

	return table;
}

/*
 * This function checks whether pageblock includes unmovable pages or not.
 *
 * PageLRU check without isolation or lru_lock could race so that
 * MIGRATE_MOVABLE block might include unmovable pages. And __PageMovable
 * check without lock_page also may miss some movable non-lru pages at
 * race condition. So you can't expect this function should be exact.
 *
 * Returns a page without holding a reference. If the caller wants to
 * dereference that page (e.g., dumping), it has to make sure that it
 * cannot get removed (e.g., via memory unplug) concurrently.
 *
 */
struct page *has_unmovable_pages(struct zone *zone, struct page *page,
				 int migratetype, int flags)
{
	unsigned long iter = 0;
	unsigned long pfn = page_to_pfn(page);
	unsigned long offset = pfn % pageblock_nr_pages;

	if (is_migrate_cma_page(page)) {
		/*
		 * CMA allocations (alloc_contig_range) really need to mark
		 * isolate CMA pageblocks even when they are not movable in fact
		 * so consider them movable here.
		 */
		if (is_migrate_cma(migratetype))
			return NULL;

		return page;
	}

	for (; iter < pageblock_nr_pages - offset; iter++) {
		if (!pfn_valid_within(pfn + iter))
			continue;

		page = pfn_to_page(pfn + iter);

		/*
		 * Both, bootmem allocations and memory holes are marked
		 * PG_reserved and are unmovable. We can even have unmovable
		 * allocations inside ZONE_MOVABLE, for example when
		 * specifying "movablecore".
		 */
		if (PageReserved(page))
			return page;

		/*
		 * If the zone is movable and we have ruled out all reserved
		 * pages then it should be reasonably safe to assume the rest
		 * is movable.
		 */
		if (zone_idx(zone) == ZONE_MOVABLE)
			continue;

		/*
		 * Hugepages are not in LRU lists, but they're movable.
		 * THPs are on the LRU, but need to be counted as #small pages.
		 * We need not scan over tail pages because we don't
		 * handle each tail page individually in migration.
		 */
		if (PageHuge(page) || PageTransCompound(page)) {
			struct page *head = compound_head(page);
			unsigned int skip_pages;

			if (PageHuge(page)) {
				if (!hugepage_migration_supported(page_hstate(head)))
					return page;
			} else if (!PageLRU(head) && !__PageMovable(head)) {
				return page;
			}

			skip_pages = compound_nr(head) - (page - head);
			iter += skip_pages - 1;
			continue;
		}

		/*
		 * We can't use page_count without pin a page
		 * because another CPU can free compound page.
		 * This check already skips compound tails of THP
		 * because their page->_refcount is zero at all time.
		 */
		if (!page_ref_count(page)) {
			if (PageBuddy(page))
				iter += (1 << buddy_order(page)) - 1;
			continue;
		}

		/*
		 * The HWPoisoned page may be not in buddy system, and
		 * page_count() is not 0.
		 */
		if ((flags & MEMORY_OFFLINE) && PageHWPoison(page))
			continue;

		/*
		 * We treat all PageOffline() pages as movable when offlining
		 * to give drivers a chance to decrement their reference count
		 * in MEM_GOING_OFFLINE in order to indicate that these pages
		 * can be offlined as there are no direct references anymore.
		 * For actually unmovable PageOffline() where the driver does
		 * not support this, we will fail later when trying to actually
		 * move these pages that still have a reference count > 0.
		 * (false negatives in this function only)
		 */
		if ((flags & MEMORY_OFFLINE) && PageOffline(page))
			continue;

		if (__PageMovable(page) || PageLRU(page))
			continue;

		/*
		 * If there are RECLAIMABLE pages, we need to check
		 * it.  But now, memory offline itself doesn't call
		 * shrink_node_slabs() and it still to be fixed.
		 */
		return page;
	}
	return NULL;
}

#ifdef CONFIG_CONTIG_ALLOC
static unsigned long pfn_max_align_down(unsigned long pfn)
{
	return pfn & ~(max_t(unsigned long, MAX_ORDER_NR_PAGES,
			     pageblock_nr_pages) - 1);
}

unsigned long pfn_max_align_up(unsigned long pfn)
{
	return ALIGN(pfn, max_t(unsigned long, MAX_ORDER_NR_PAGES,
				pageblock_nr_pages));
}

#if defined(CONFIG_DYNAMIC_DEBUG) || \
	(defined(CONFIG_DYNAMIC_DEBUG_CORE) && defined(DYNAMIC_DEBUG_MODULE))
/* Usage: See admin-guide/dynamic-debug-howto.rst */
static void alloc_contig_dump_pages(struct list_head *page_list)
{
	DEFINE_DYNAMIC_DEBUG_METADATA(descriptor, "migrate failure");

	if (DYNAMIC_DEBUG_BRANCH(descriptor)) {
		struct page *page;
		unsigned long nr_skip = 0;
		unsigned long nr_pages = 0;

		dump_stack();
		list_for_each_entry(page, page_list, lru) {
			nr_pages++;
			/* The page will be freed by putback_movable_pages soon */
			if (page_count(page) == 1) {
				nr_skip++;
				continue;
			}
			dump_page(page, "migration failure");
		}
		pr_warn("total dump_pages %lu skipping %lu\n", nr_pages, nr_skip);
	}
}
#else
static inline void alloc_contig_dump_pages(struct list_head *page_list)
{
}
#endif

/* [start, end) must belong to a single zone. */
static int __alloc_contig_migrate_range(struct compact_control *cc,
					unsigned long start, unsigned long end,
					struct acr_info *info)
{
	/* This function is based on compact_zone() from compaction.c. */
	unsigned int nr_reclaimed;
	unsigned long pfn = start;
	unsigned int tries = 0;
	unsigned int max_tries = 5;
	int ret = 0;
	struct page *page;
	struct migration_target_control mtc = {
		.nid = zone_to_nid(cc->zone),
		.gfp_mask = GFP_USER | __GFP_MOVABLE | __GFP_RETRY_MAYFAIL,
	};

	if (cc->alloc_contig && cc->mode == MIGRATE_ASYNC)
		max_tries = 1;

	lru_cache_disable();

	while (pfn < end || !list_empty(&cc->migratepages)) {
		if (fatal_signal_pending(current)) {
			ret = -EINTR;
			break;
		}

		if (list_empty(&cc->migratepages)) {
			cc->nr_migratepages = 0;
			pfn = isolate_migratepages_range(cc, pfn, end);
			if (!pfn) {
				ret = -EINTR;
				break;
			}
			tries = 0;
		} else if (++tries == max_tries) {
			ret = ret < 0 ? ret : -EBUSY;
			break;
		}

		nr_reclaimed = reclaim_clean_pages_from_list(cc->zone,
							&cc->migratepages);
		info->nr_reclaimed += nr_reclaimed;
		cc->nr_migratepages -= nr_reclaimed;

		list_for_each_entry(page, &cc->migratepages, lru)
			info->nr_mapped += page_mapcount(page);

		ret = migrate_pages(&cc->migratepages, alloc_migration_target,
				NULL, (unsigned long)&mtc, cc->mode, MR_CONTIG_RANGE);
		if (!ret)
			info->nr_migrated += cc->nr_migratepages;
	}

	lru_cache_enable();
	if (ret < 0) {
		if (ret == -EBUSY) {
			alloc_contig_dump_pages(&cc->migratepages);
			page_pinner_mark_migration_failed_pages(&cc->migratepages);
		}

		if (!list_empty(&cc->migratepages)) {
			page = list_first_entry(&cc->migratepages, struct page , lru);
			info->failed_pfn = page_to_pfn(page);
		}

		putback_movable_pages(&cc->migratepages);
		info->err |= ACR_ERR_MIGRATE;
		return ret;
	}
	return 0;
}

/**
 * alloc_contig_range() -- tries to allocate given range of pages
 * @start:	start PFN to allocate
 * @end:	one-past-the-last PFN to allocate
 * @migratetype:	migratetype of the underlaying pageblocks (either
 *			#MIGRATE_MOVABLE or #MIGRATE_CMA).  All pageblocks
 *			in range must have the same migratetype and it must
 *			be either of the two.
 * @gfp_mask:	GFP mask to use during compaction
 *
 * The PFN range does not have to be pageblock or MAX_ORDER_NR_PAGES
 * aligned.  The PFN range must belong to a single zone.
 *
 * The first thing this routine does is attempt to MIGRATE_ISOLATE all
 * pageblocks in the range.  Once isolated, the pageblocks should not
 * be modified by others.
 *
 * Return: zero on success or negative error code.  On success all
 * pages which PFN is in [start, end) are allocated for the caller and
 * need to be freed with free_contig_range().
 */
int alloc_contig_range(unsigned long start, unsigned long end,
		       unsigned migratetype, gfp_t gfp_mask,
		       struct acr_info *info)
{
	unsigned long outer_start, outer_end;
	unsigned int order;
	int ret = 0;
	bool skip_drain_all_pages = false;

	struct compact_control cc = {
		.nr_migratepages = 0,
		.order = -1,
		.zone = page_zone(pfn_to_page(start)),
		.mode = gfp_mask & __GFP_NORETRY ? MIGRATE_ASYNC : MIGRATE_SYNC,
		.ignore_skip_hint = true,
		.no_set_skip_hint = true,
		.gfp_mask = current_gfp_context(gfp_mask),
		.alloc_contig = true,
	};
	INIT_LIST_HEAD(&cc.migratepages);

	/*
	 * What we do here is we mark all pageblocks in range as
	 * MIGRATE_ISOLATE.  Because pageblock and max order pages may
	 * have different sizes, and due to the way page allocator
	 * work, we align the range to biggest of the two pages so
	 * that page allocator won't try to merge buddies from
	 * different pageblocks and change MIGRATE_ISOLATE to some
	 * other migration type.
	 *
	 * Once the pageblocks are marked as MIGRATE_ISOLATE, we
	 * migrate the pages from an unaligned range (ie. pages that
	 * we are interested in).  This will put all the pages in
	 * range back to page allocator as MIGRATE_ISOLATE.
	 *
	 * When this is done, we take the pages in range from page
	 * allocator removing them from the buddy system.  This way
	 * page allocator will never consider using them.
	 *
	 * This lets us mark the pageblocks back as
	 * MIGRATE_CMA/MIGRATE_MOVABLE so that free pages in the
	 * aligned range but not in the unaligned, original range are
	 * put back to page allocator so that buddy can use them.
	 */

	ret = start_isolate_page_range(pfn_max_align_down(start),
				       pfn_max_align_up(end), migratetype, 0,
				       &info->failed_pfn);
	if (ret) {
		info->err |= ACR_ERR_ISOLATE;
		return ret;
	}

	trace_android_vh_cma_drain_all_pages_bypass(migratetype,
						&skip_drain_all_pages);
	if (!skip_drain_all_pages)
		drain_all_pages(cc.zone);

	/*
	 * In case of -EBUSY, we'd like to know which page causes problem.
	 * So, just fall through. test_pages_isolated() has a tracepoint
	 * which will report the busy page.
	 *
	 * It is possible that busy pages could become available before
	 * the call to test_pages_isolated, and the range will actually be
	 * allocated.  So, if we fall through be sure to clear ret so that
	 * -EBUSY is not accidentally used or returned to caller.
	 */
	ret = __alloc_contig_migrate_range(&cc, start, end, info);
	if (ret && (ret != -EBUSY || (gfp_mask & __GFP_NORETRY)))
		goto done;
	ret =0;

	/*
	 * Pages from [start, end) are within a MAX_ORDER_NR_PAGES
	 * aligned blocks that are marked as MIGRATE_ISOLATE.  What's
	 * more, all pages in [start, end) are free in page allocator.
	 * What we are going to do is to allocate all pages from
	 * [start, end) (that is remove them from page allocator).
	 *
	 * The only problem is that pages at the beginning and at the
	 * end of interesting range may be not aligned with pages that
	 * page allocator holds, ie. they can be part of higher order
	 * pages.  Because of this, we reserve the bigger range and
	 * once this is done free the pages we are not interested in.
	 *
	 * We don't have to hold zone->lock here because the pages are
	 * isolated thus they won't get removed from buddy.
	 */

	order = 0;
	outer_start = start;
	while (!PageBuddy(pfn_to_page(outer_start))) {
		if (++order >= MAX_ORDER) {
			outer_start = start;
			break;
		}
		outer_start &= ~0UL << order;
	}

	if (outer_start != start) {
		order = buddy_order(pfn_to_page(outer_start));

		/*
		 * outer_start page could be small order buddy page and
		 * it doesn't include start page. Adjust outer_start
		 * in this case to report failed page properly
		 * on tracepoint in test_pages_isolated()
		 */
		if (outer_start + (1UL << order) <= start)
			outer_start = start;
	}

	/* Make sure the range is really isolated. */
	if (test_pages_isolated(outer_start, end, 0, &info->failed_pfn)) {
		pr_info_ratelimited("%s: [%lx, %lx) PFNs busy\n",
			__func__, outer_start, end);
		ret = -EBUSY;
		info->err |= ACR_ERR_TEST;
		goto done;
	}

	/* Grab isolated pages from freelists. */
	outer_end = isolate_freepages_range(&cc, outer_start, end);
	if (!outer_end) {
		ret = -EBUSY;
		goto done;
	}

	/* Free head and tail (if any) */
	if (start != outer_start)
		free_contig_range(outer_start, start - outer_start);
	if (end != outer_end)
		free_contig_range(end, outer_end - end);

done:
	undo_isolate_page_range(pfn_max_align_down(start),
				pfn_max_align_up(end), migratetype);
	return ret;
}
EXPORT_SYMBOL(alloc_contig_range);

static int __alloc_contig_pages(unsigned long start_pfn,
				unsigned long nr_pages, gfp_t gfp_mask)
{
	struct acr_info dummy;
	unsigned long end_pfn = start_pfn + nr_pages;

	return alloc_contig_range(start_pfn, end_pfn, MIGRATE_MOVABLE,
				  gfp_mask, &dummy);
}

static bool pfn_range_valid_contig(struct zone *z, unsigned long start_pfn,
				   unsigned long nr_pages)
{
	unsigned long i, end_pfn = start_pfn + nr_pages;
	struct page *page;

	for (i = start_pfn; i < end_pfn; i++) {
		page = pfn_to_online_page(i);
		if (!page)
			return false;

		if (page_zone(page) != z)
			return false;

		if (PageReserved(page))
			return false;

		if (page_count(page) > 0)
			return false;

		if (PageHuge(page))
			return false;
	}
	return true;
}

static bool zone_spans_last_pfn(const struct zone *zone,
				unsigned long start_pfn, unsigned long nr_pages)
{
	unsigned long last_pfn = start_pfn + nr_pages - 1;

	return zone_spans_pfn(zone, last_pfn);
}

/**
 * alloc_contig_pages() -- tries to find and allocate contiguous range of pages
 * @nr_pages:	Number of contiguous pages to allocate
 * @gfp_mask:	GFP mask to limit search and used during compaction
 * @nid:	Target node
 * @nodemask:	Mask for other possible nodes
 *
 * This routine is a wrapper around alloc_contig_range(). It scans over zones
 * on an applicable zonelist to find a contiguous pfn range which can then be
 * tried for allocation with alloc_contig_range(). This routine is intended
 * for allocation requests which can not be fulfilled with the buddy allocator.
 *
 * The allocated memory is always aligned to a page boundary. If nr_pages is a
 * power of two then the alignment is guaranteed to be to the given nr_pages
 * (e.g. 1GB request would be aligned to 1GB).
 *
 * Allocated pages can be freed with free_contig_range() or by manually calling
 * __free_page() on each allocated page.
 *
 * Return: pointer to contiguous pages on success, or NULL if not successful.
 */
struct page *alloc_contig_pages(unsigned long nr_pages, gfp_t gfp_mask,
				int nid, nodemask_t *nodemask)
{
	unsigned long ret, pfn, flags;
	struct zonelist *zonelist;
	struct zone *zone;
	struct zoneref *z;

	zonelist = node_zonelist(nid, gfp_mask);
	for_each_zone_zonelist_nodemask(zone, z, zonelist,
					gfp_zone(gfp_mask), nodemask) {
		spin_lock_irqsave(&zone->lock, flags);

		pfn = ALIGN(zone->zone_start_pfn, nr_pages);
		while (zone_spans_last_pfn(zone, pfn, nr_pages)) {
			if (pfn_range_valid_contig(zone, pfn, nr_pages)) {
				/*
				 * We release the zone lock here because
				 * alloc_contig_range() will also lock the zone
				 * at some point. If there's an allocation
				 * spinning on this lock, it may win the race
				 * and cause alloc_contig_range() to fail...
				 */
				spin_unlock_irqrestore(&zone->lock, flags);
				ret = __alloc_contig_pages(pfn, nr_pages,
							gfp_mask);
				if (!ret)
					return pfn_to_page(pfn);
				spin_lock_irqsave(&zone->lock, flags);
			}
			pfn += nr_pages;
		}
		spin_unlock_irqrestore(&zone->lock, flags);
	}
	return NULL;
}
#endif /* CONFIG_CONTIG_ALLOC */

void free_contig_range(unsigned long pfn, unsigned int nr_pages)
{
	unsigned int count = 0;

	for (; nr_pages--; pfn++) {
		struct page *page = pfn_to_page(pfn);

		count += page_count(page) != 1;
		__free_page(page);
	}
	WARN(count != 0, "%d pages are still in use!\n", count);
}
EXPORT_SYMBOL(free_contig_range);

/*
 * The zone indicated has a new number of managed_pages; batch sizes and percpu
 * page high values need to be recalulated.
 */
void __meminit zone_pcp_update(struct zone *zone)
{
	mutex_lock(&pcp_batch_high_lock);
	__zone_pcp_update(zone);
	mutex_unlock(&pcp_batch_high_lock);
}

void zone_pcp_reset(struct zone *zone)
{
	unsigned long flags;
	int cpu;
	struct per_cpu_pageset *pset;

	/* avoid races with drain_pages()  */
	local_irq_save(flags);
	if (zone->pageset != &boot_pageset) {
		for_each_online_cpu(cpu) {
			pset = per_cpu_ptr(zone->pageset, cpu);
			drain_zonestat(zone, pset);
		}
		free_percpu(zone->pageset);
		zone->pageset = &boot_pageset;
	}
	local_irq_restore(flags);
}

#ifdef CONFIG_MEMORY_HOTREMOVE
/*
 * All pages in the range must be in a single zone, must not contain holes,
 * must span full sections, and must be isolated before calling this function.
 */
void __offline_isolated_pages(unsigned long start_pfn, unsigned long end_pfn)
{
	unsigned long pfn = start_pfn;
	struct page *page;
	struct zone *zone;
	unsigned int order;
	unsigned long flags;

	offline_mem_sections(pfn, end_pfn);
	zone = page_zone(pfn_to_page(pfn));
	spin_lock_irqsave(&zone->lock, flags);
	while (pfn < end_pfn) {
		page = pfn_to_page(pfn);
		/*
		 * The HWPoisoned page may be not in buddy system, and
		 * page_count() is not 0.
		 */
		if (unlikely(!PageBuddy(page) && PageHWPoison(page))) {
			pfn++;
			continue;
		}
		/*
		 * At this point all remaining PageOffline() pages have a
		 * reference count of 0 and can simply be skipped.
		 */
		if (PageOffline(page)) {
			BUG_ON(page_count(page));
			BUG_ON(PageBuddy(page));
			pfn++;
			continue;
		}

		BUG_ON(page_count(page));
		BUG_ON(!PageBuddy(page));
		order = buddy_order(page);
		del_page_from_free_list(page, zone, order);
		pfn += (1 << order);
	}
	spin_unlock_irqrestore(&zone->lock, flags);
}
#endif

bool is_free_buddy_page(struct page *page)
{
	struct zone *zone = page_zone(page);
	unsigned long pfn = page_to_pfn(page);
	unsigned long flags;
	unsigned int order;

	spin_lock_irqsave(&zone->lock, flags);
	for (order = 0; order < MAX_ORDER; order++) {
		struct page *page_head = page - (pfn & ((1 << order) - 1));

		if (PageBuddy(page_head) && buddy_order(page_head) >= order)
			break;
	}
	spin_unlock_irqrestore(&zone->lock, flags);

	return order < MAX_ORDER;
}

#ifdef CONFIG_MEMORY_FAILURE
/*
 * Break down a higher-order page in sub-pages, and keep our target out of
 * buddy allocator.
 */
static void break_down_buddy_pages(struct zone *zone, struct page *page,
				   struct page *target, int low, int high,
				   int migratetype)
{
	unsigned long size = 1 << high;
	struct page *current_buddy, *next_page;

	while (high > low) {
		high--;
		size >>= 1;

		if (target >= &page[size]) {
			next_page = page + size;
			current_buddy = page;
		} else {
			next_page = page;
			current_buddy = page + size;
		}

		if (set_page_guard(zone, current_buddy, high, migratetype))
			continue;

		if (current_buddy != target) {
			add_to_free_list(current_buddy, zone, high, migratetype);
			set_buddy_order(current_buddy, high);
			page = next_page;
		}
	}
}

/*
 * Take a page that will be marked as poisoned off the buddy allocator.
 */
bool take_page_off_buddy(struct page *page)
{
	struct zone *zone = page_zone(page);
	unsigned long pfn = page_to_pfn(page);
	unsigned long flags;
	unsigned int order;
	bool ret = false;

	spin_lock_irqsave(&zone->lock, flags);
	for (order = 0; order < MAX_ORDER; order++) {
		struct page *page_head = page - (pfn & ((1 << order) - 1));
		int page_order = buddy_order(page_head);

		if (PageBuddy(page_head) && page_order >= order) {
			unsigned long pfn_head = page_to_pfn(page_head);
			int migratetype = get_pfnblock_migratetype(page_head,
								   pfn_head);

			del_page_from_free_list(page_head, zone, page_order);
			break_down_buddy_pages(zone, page_head, page, 0,
						page_order, migratetype);
			if (!is_migrate_isolate(migratetype))
				__mod_zone_freepage_state(zone, -1, migratetype);
			ret = true;
			break;
		}
		if (page_count(page_head) > 0)
			break;
	}
	spin_unlock_irqrestore(&zone->lock, flags);
	return ret;
}
#endif

#ifdef CONFIG_ZONE_DMA
bool has_managed_dma(void)
{
	struct pglist_data *pgdat;

	for_each_online_pgdat(pgdat) {
		struct zone *zone = &pgdat->node_zones[ZONE_DMA];

		if (managed_zone(zone))
			return true;
	}
	return false;
}
#endif /* CONFIG_ZONE_DMA */<|MERGE_RESOLUTION|>--- conflicted
+++ resolved
@@ -5234,13 +5234,10 @@
 
 void __free_pages(struct page *page, unsigned int order)
 {
-<<<<<<< HEAD
-	trace_android_vh_free_pages(page, order);
-=======
 	/* get PageHead before we drop reference */
 	int head = PageHead(page);
 
->>>>>>> 707c4821
+	trace_android_vh_free_pages(page, order);
 	if (put_page_testzero(page))
 		free_the_page(page, order);
 	else if (!head)
