// SPDX-License-Identifier: GPL-2.0-only
/*
 *  linux/mm/page_alloc.c
 *
 *  Manages the free list, the system allocates free pages here.
 *  Note that kmalloc() lives in slab.c
 *
 *  Copyright (C) 1991, 1992, 1993, 1994  Linus Torvalds
 *  Swap reorganised 29.12.95, Stephen Tweedie
 *  Support of BIGMEM added by Gerhard Wichert, Siemens AG, July 1999
 *  Reshaped it to be a zoned allocator, Ingo Molnar, Red Hat, 1999
 *  Discontiguous memory support, Kanoj Sarcar, SGI, Nov 1999
 *  Zone balancing, Kanoj Sarcar, SGI, Jan 2000
 *  Per cpu hot/cold page lists, bulk allocation, Martin J. Bligh, Sept 2002
 *          (lots of bits borrowed from Ingo Molnar & Andrew Morton)
 */

#include <linux/stddef.h>
#include <linux/mm.h>
#include <linux/highmem.h>
#include <linux/swap.h>
#include <linux/interrupt.h>
#include <linux/pagemap.h>
#include <linux/jiffies.h>
#include <linux/memblock.h>
#include <linux/compiler.h>
#include <linux/kernel.h>
#include <linux/kasan.h>
#include <linux/module.h>
#include <linux/suspend.h>
#include <linux/pagevec.h>
#include <linux/blkdev.h>
#include <linux/slab.h>
#include <linux/ratelimit.h>
#include <linux/oom.h>
#include <linux/topology.h>
#include <linux/sysctl.h>
#include <linux/cpu.h>
#include <linux/cpuset.h>
#include <linux/memory_hotplug.h>
#include <linux/nodemask.h>
#include <linux/vmalloc.h>
#include <linux/vmstat.h>
#include <linux/mempolicy.h>
#include <linux/memremap.h>
#include <linux/stop_machine.h>
#include <linux/random.h>
#include <linux/sort.h>
#include <linux/pfn.h>
#include <linux/backing-dev.h>
#include <linux/fault-inject.h>
#include <linux/page-isolation.h>
#include <linux/debugobjects.h>
#include <linux/kmemleak.h>
#include <linux/compaction.h>
#include <trace/events/kmem.h>
#include <trace/events/oom.h>
#include <linux/prefetch.h>
#include <linux/mm_inline.h>
#include <linux/migrate.h>
#include <linux/hugetlb.h>
#include <linux/sched/rt.h>
#include <linux/sched/mm.h>
#include <linux/page_owner.h>
#include <linux/page_pinner.h>
#include <linux/kthread.h>
#include <linux/memcontrol.h>
#include <linux/ftrace.h>
#include <linux/lockdep.h>
#include <linux/nmi.h>
#include <linux/psi.h>
#include <linux/padata.h>
#include <linux/khugepaged.h>
#include <trace/hooks/mm.h>

#include <asm/sections.h>
#include <asm/tlbflush.h>
#include <asm/div64.h>
#include "internal.h"
#include "shuffle.h"
#include "page_reporting.h"

/* Free Page Internal flags: for internal, non-pcp variants of free_pages(). */
typedef int __bitwise fpi_t;

/* No special request */
#define FPI_NONE		((__force fpi_t)0)

/*
 * Skip free page reporting notification for the (possibly merged) page.
 * This does not hinder free page reporting from grabbing the page,
 * reporting it and marking it "reported" -  it only skips notifying
 * the free page reporting infrastructure about a newly freed page. For
 * example, used when temporarily pulling a page from a freelist and
 * putting it back unmodified.
 */
#define FPI_SKIP_REPORT_NOTIFY	((__force fpi_t)BIT(0))

/*
 * Place the (possibly merged) page to the tail of the freelist. Will ignore
 * page shuffling (relevant code - e.g., memory onlining - is expected to
 * shuffle the whole zone).
 *
 * Note: No code should rely on this flag for correctness - it's purely
 *       to allow for optimizations when handing back either fresh pages
 *       (memory onlining) or untouched pages (page isolation, free page
 *       reporting).
 */
#define FPI_TO_TAIL		((__force fpi_t)BIT(1))

/*
 * Don't poison memory with KASAN (only for the tag-based modes).
 * During boot, all non-reserved memblock memory is exposed to page_alloc.
 * Poisoning all that memory lengthens boot time, especially on systems with
 * large amount of RAM. This flag is used to skip that poisoning.
 * This is only done for the tag-based KASAN modes, as those are able to
 * detect memory corruptions with the memory tags assigned by default.
 * All memory allocated normally after boot gets poisoned as usual.
 */
#define FPI_SKIP_KASAN_POISON	((__force fpi_t)BIT(2))

/* prevent >1 _updater_ of zone percpu pageset ->high and ->batch fields */
static DEFINE_MUTEX(pcp_batch_high_lock);
#define MIN_PERCPU_PAGELIST_FRACTION	(8)

#ifdef CONFIG_USE_PERCPU_NUMA_NODE_ID
DEFINE_PER_CPU(int, numa_node);
EXPORT_PER_CPU_SYMBOL(numa_node);
#endif

DEFINE_STATIC_KEY_TRUE(vm_numa_stat_key);

#ifdef CONFIG_HAVE_MEMORYLESS_NODES
/*
 * N.B., Do NOT reference the '_numa_mem_' per cpu variable directly.
 * It will not be defined when CONFIG_HAVE_MEMORYLESS_NODES is not defined.
 * Use the accessor functions set_numa_mem(), numa_mem_id() and cpu_to_mem()
 * defined in <linux/topology.h>.
 */
DEFINE_PER_CPU(int, _numa_mem_);		/* Kernel "local memory" node */
EXPORT_PER_CPU_SYMBOL(_numa_mem_);
#endif

/* work_structs for global per-cpu drains */
struct pcpu_drain {
	struct zone *zone;
	struct work_struct work;
};
static DEFINE_MUTEX(pcpu_drain_mutex);
static DEFINE_PER_CPU(struct pcpu_drain, pcpu_drain);

#ifdef CONFIG_GCC_PLUGIN_LATENT_ENTROPY
volatile unsigned long latent_entropy __latent_entropy;
EXPORT_SYMBOL(latent_entropy);
#endif

/*
 * Array of node states.
 */
nodemask_t node_states[NR_NODE_STATES] __read_mostly = {
	[N_POSSIBLE] = NODE_MASK_ALL,
	[N_ONLINE] = { { [0] = 1UL } },
#ifndef CONFIG_NUMA
	[N_NORMAL_MEMORY] = { { [0] = 1UL } },
#ifdef CONFIG_HIGHMEM
	[N_HIGH_MEMORY] = { { [0] = 1UL } },
#endif
	[N_MEMORY] = { { [0] = 1UL } },
	[N_CPU] = { { [0] = 1UL } },
#endif	/* NUMA */
};
EXPORT_SYMBOL(node_states);

atomic_long_t _totalram_pages __read_mostly;
EXPORT_SYMBOL(_totalram_pages);
unsigned long totalreserve_pages __read_mostly;
unsigned long totalcma_pages __read_mostly;

int percpu_pagelist_fraction;
gfp_t gfp_allowed_mask __read_mostly = GFP_BOOT_MASK;
DEFINE_STATIC_KEY_FALSE(init_on_alloc);
EXPORT_SYMBOL(init_on_alloc);

DEFINE_STATIC_KEY_FALSE(init_on_free);
EXPORT_SYMBOL(init_on_free);

static bool _init_on_alloc_enabled_early __read_mostly
				= IS_ENABLED(CONFIG_INIT_ON_ALLOC_DEFAULT_ON);
static int __init early_init_on_alloc(char *buf)
{

	return kstrtobool(buf, &_init_on_alloc_enabled_early);
}
early_param("init_on_alloc", early_init_on_alloc);

static bool _init_on_free_enabled_early __read_mostly
				= IS_ENABLED(CONFIG_INIT_ON_FREE_DEFAULT_ON);
static int __init early_init_on_free(char *buf)
{
	return kstrtobool(buf, &_init_on_free_enabled_early);
}
early_param("init_on_free", early_init_on_free);

/*
 * A cached value of the page's pageblock's migratetype, used when the page is
 * put on a pcplist. Used to avoid the pageblock migratetype lookup when
 * freeing from pcplists in most cases, at the cost of possibly becoming stale.
 * Also the migratetype set in the page does not necessarily match the pcplist
 * index, e.g. page might have MIGRATE_CMA set but be on a pcplist with any
 * other index - this ensures that it will be put on the correct CMA freelist.
 */
static inline int get_pcppage_migratetype(struct page *page)
{
	return page->index;
}

static inline void set_pcppage_migratetype(struct page *page, int migratetype)
{
	page->index = migratetype;
}

#ifdef CONFIG_PM_SLEEP
/*
 * The following functions are used by the suspend/hibernate code to temporarily
 * change gfp_allowed_mask in order to avoid using I/O during memory allocations
 * while devices are suspended.  To avoid races with the suspend/hibernate code,
 * they should always be called with system_transition_mutex held
 * (gfp_allowed_mask also should only be modified with system_transition_mutex
 * held, unless the suspend/hibernate code is guaranteed not to run in parallel
 * with that modification).
 */

static gfp_t saved_gfp_mask;

void pm_restore_gfp_mask(void)
{
	WARN_ON(!mutex_is_locked(&system_transition_mutex));
	if (saved_gfp_mask) {
		gfp_allowed_mask = saved_gfp_mask;
		saved_gfp_mask = 0;
	}
}

void pm_restrict_gfp_mask(void)
{
	WARN_ON(!mutex_is_locked(&system_transition_mutex));
	WARN_ON(saved_gfp_mask);
	saved_gfp_mask = gfp_allowed_mask;
	gfp_allowed_mask &= ~(__GFP_IO | __GFP_FS);
}

bool pm_suspended_storage(void)
{
	if ((gfp_allowed_mask & (__GFP_IO | __GFP_FS)) == (__GFP_IO | __GFP_FS))
		return false;
	return true;
}
#endif /* CONFIG_PM_SLEEP */

#ifdef CONFIG_HUGETLB_PAGE_SIZE_VARIABLE
unsigned int pageblock_order __read_mostly;
#endif

static void __free_pages_ok(struct page *page, unsigned int order,
			    fpi_t fpi_flags);

/*
 * results with 256, 32 in the lowmem_reserve sysctl:
 *	1G machine -> (16M dma, 800M-16M normal, 1G-800M high)
 *	1G machine -> (16M dma, 784M normal, 224M high)
 *	NORMAL allocation will leave 784M/256 of ram reserved in the ZONE_DMA
 *	HIGHMEM allocation will leave 224M/32 of ram reserved in ZONE_NORMAL
 *	HIGHMEM allocation will leave (224M+784M)/256 of ram reserved in ZONE_DMA
 *
 * TBD: should special case ZONE_DMA32 machines here - in those we normally
 * don't need any ZONE_NORMAL reservation
 */
int sysctl_lowmem_reserve_ratio[MAX_NR_ZONES] = {
#ifdef CONFIG_ZONE_DMA
	[ZONE_DMA] = 256,
#endif
#ifdef CONFIG_ZONE_DMA32
	[ZONE_DMA32] = 256,
#endif
	[ZONE_NORMAL] = 32,
#ifdef CONFIG_HIGHMEM
	[ZONE_HIGHMEM] = 0,
#endif
	[ZONE_MOVABLE] = 0,
};

static char * const zone_names[MAX_NR_ZONES] = {
#ifdef CONFIG_ZONE_DMA
	 "DMA",
#endif
#ifdef CONFIG_ZONE_DMA32
	 "DMA32",
#endif
	 "Normal",
#ifdef CONFIG_HIGHMEM
	 "HighMem",
#endif
	 "Movable",
#ifdef CONFIG_ZONE_DEVICE
	 "Device",
#endif
};

const char * const migratetype_names[MIGRATE_TYPES] = {
	"Unmovable",
	"Movable",
	"Reclaimable",
#ifdef CONFIG_CMA
	"CMA",
#endif
	"HighAtomic",
#ifdef CONFIG_MEMORY_ISOLATION
	"Isolate",
#endif
};

compound_page_dtor * const compound_page_dtors[NR_COMPOUND_DTORS] = {
	[NULL_COMPOUND_DTOR] = NULL,
	[COMPOUND_PAGE_DTOR] = free_compound_page,
#ifdef CONFIG_HUGETLB_PAGE
	[HUGETLB_PAGE_DTOR] = free_huge_page,
#endif
#ifdef CONFIG_TRANSPARENT_HUGEPAGE
	[TRANSHUGE_PAGE_DTOR] = free_transhuge_page,
#endif
};

/*
 * Try to keep at least this much lowmem free.  Do not allow normal
 * allocations below this point, only high priority ones. Automatically
 * tuned according to the amount of memory in the system.
 */
int min_free_kbytes = 1024;
int user_min_free_kbytes = -1;
#ifdef CONFIG_DISCONTIGMEM
/*
 * DiscontigMem defines memory ranges as separate pg_data_t even if the ranges
 * are not on separate NUMA nodes. Functionally this works but with
 * watermark_boost_factor, it can reclaim prematurely as the ranges can be
 * quite small. By default, do not boost watermarks on discontigmem as in
 * many cases very high-order allocations like THP are likely to be
 * unsupported and the premature reclaim offsets the advantage of long-term
 * fragmentation avoidance.
 */
int watermark_boost_factor __read_mostly;
#else
int watermark_boost_factor __read_mostly = 15000;
#endif
int watermark_scale_factor = 10;

/*
 * Extra memory for the system to try freeing. Used to temporarily
 * free memory, to make space for new workloads. Anyone can allocate
 * down to the min watermarks controlled by min_free_kbytes above.
 */
int extra_free_kbytes = 0;

static unsigned long nr_kernel_pages __initdata;
static unsigned long nr_all_pages __initdata;
static unsigned long dma_reserve __initdata;

static unsigned long arch_zone_lowest_possible_pfn[MAX_NR_ZONES] __initdata;
static unsigned long arch_zone_highest_possible_pfn[MAX_NR_ZONES] __initdata;
static unsigned long required_kernelcore __initdata;
static unsigned long required_kernelcore_percent __initdata;
static unsigned long required_movablecore __initdata;
static unsigned long required_movablecore_percent __initdata;
static unsigned long zone_movable_pfn[MAX_NUMNODES] __initdata;
static bool mirrored_kernelcore __meminitdata;

/* movable_zone is the "real" zone pages in ZONE_MOVABLE are taken from */
int movable_zone;
EXPORT_SYMBOL(movable_zone);

#if MAX_NUMNODES > 1
unsigned int nr_node_ids __read_mostly = MAX_NUMNODES;
unsigned int nr_online_nodes __read_mostly = 1;
EXPORT_SYMBOL(nr_node_ids);
EXPORT_SYMBOL(nr_online_nodes);
#endif

int page_group_by_mobility_disabled __read_mostly;

#ifdef CONFIG_DEFERRED_STRUCT_PAGE_INIT
/*
 * During boot we initialize deferred pages on-demand, as needed, but once
 * page_alloc_init_late() has finished, the deferred pages are all initialized,
 * and we can permanently disable that path.
 */
static DEFINE_STATIC_KEY_TRUE(deferred_pages);

/*
 * Calling kasan_poison_pages() only after deferred memory initialization
 * has completed. Poisoning pages during deferred memory init will greatly
 * lengthen the process and cause problem in large memory systems as the
 * deferred pages initialization is done with interrupt disabled.
 *
 * Assuming that there will be no reference to those newly initialized
 * pages before they are ever allocated, this should have no effect on
 * KASAN memory tracking as the poison will be properly inserted at page
 * allocation time. The only corner case is when pages are allocated by
 * on-demand allocation and then freed again before the deferred pages
 * initialization is done, but this is not likely to happen.
 */
static inline bool should_skip_kasan_poison(struct page *page, fpi_t fpi_flags)
{
	return static_branch_unlikely(&deferred_pages) ||
	       (!IS_ENABLED(CONFIG_KASAN_GENERIC) &&
		(fpi_flags & FPI_SKIP_KASAN_POISON)) ||
	       PageSkipKASanPoison(page);
}

/* Returns true if the struct page for the pfn is uninitialised */
static inline bool __meminit early_page_uninitialised(unsigned long pfn)
{
	int nid = early_pfn_to_nid(pfn);

	if (node_online(nid) && pfn >= NODE_DATA(nid)->first_deferred_pfn)
		return true;

	return false;
}

/*
 * Returns true when the remaining initialisation should be deferred until
 * later in the boot cycle when it can be parallelised.
 */
static bool __meminit
defer_init(int nid, unsigned long pfn, unsigned long end_pfn)
{
	static unsigned long prev_end_pfn, nr_initialised;

	/*
	 * prev_end_pfn static that contains the end of previous zone
	 * No need to protect because called very early in boot before smp_init.
	 */
	if (prev_end_pfn != end_pfn) {
		prev_end_pfn = end_pfn;
		nr_initialised = 0;
	}

	/* Always populate low zones for address-constrained allocations */
	if (end_pfn < pgdat_end_pfn(NODE_DATA(nid)))
		return false;

	if (NODE_DATA(nid)->first_deferred_pfn != ULONG_MAX)
		return true;
	/*
	 * We start only with one section of pages, more pages are added as
	 * needed until the rest of deferred pages are initialized.
	 */
	nr_initialised++;
	if ((nr_initialised > PAGES_PER_SECTION) &&
	    (pfn & (PAGES_PER_SECTION - 1)) == 0) {
		NODE_DATA(nid)->first_deferred_pfn = pfn;
		return true;
	}
	return false;
}
#else
static inline bool should_skip_kasan_poison(struct page *page, fpi_t fpi_flags)
{
	return (!IS_ENABLED(CONFIG_KASAN_GENERIC) &&
		(fpi_flags & FPI_SKIP_KASAN_POISON)) ||
	       PageSkipKASanPoison(page);
}

static inline bool early_page_uninitialised(unsigned long pfn)
{
	return false;
}

static inline bool defer_init(int nid, unsigned long pfn, unsigned long end_pfn)
{
	return false;
}
#endif

/* Return a pointer to the bitmap storing bits affecting a block of pages */
static inline unsigned long *get_pageblock_bitmap(struct page *page,
							unsigned long pfn)
{
#ifdef CONFIG_SPARSEMEM
	return section_to_usemap(__pfn_to_section(pfn));
#else
	return page_zone(page)->pageblock_flags;
#endif /* CONFIG_SPARSEMEM */
}

static inline int pfn_to_bitidx(struct page *page, unsigned long pfn)
{
#ifdef CONFIG_SPARSEMEM
	pfn &= (PAGES_PER_SECTION-1);
#else
	pfn = pfn - round_down(page_zone(page)->zone_start_pfn, pageblock_nr_pages);
#endif /* CONFIG_SPARSEMEM */
	return (pfn >> pageblock_order) * NR_PAGEBLOCK_BITS;
}

/**
 * get_pfnblock_flags_mask - Return the requested group of flags for the pageblock_nr_pages block of pages
 * @page: The page within the block of interest
 * @pfn: The target page frame number
 * @mask: mask of bits that the caller is interested in
 *
 * Return: pageblock_bits flags
 */
static __always_inline
unsigned long __get_pfnblock_flags_mask(struct page *page,
					unsigned long pfn,
					unsigned long mask)
{
	unsigned long *bitmap;
	unsigned long bitidx, word_bitidx;
	unsigned long word;

	bitmap = get_pageblock_bitmap(page, pfn);
	bitidx = pfn_to_bitidx(page, pfn);
	word_bitidx = bitidx / BITS_PER_LONG;
	bitidx &= (BITS_PER_LONG-1);

	word = bitmap[word_bitidx];
	return (word >> bitidx) & mask;
}

unsigned long get_pfnblock_flags_mask(struct page *page, unsigned long pfn,
					unsigned long mask)
{
	return __get_pfnblock_flags_mask(page, pfn, mask);
}
EXPORT_SYMBOL_GPL(get_pfnblock_flags_mask);

int isolate_anon_lru_page(struct page *page)
{
	int ret;

	if (!PageLRU(page) || !PageAnon(page))
		return -EINVAL;

	if (!get_page_unless_zero(page))
		return -EINVAL;

	ret = isolate_lru_page(page);
	put_page(page);

	return ret;
}
EXPORT_SYMBOL_GPL(isolate_anon_lru_page);

static __always_inline int get_pfnblock_migratetype(struct page *page, unsigned long pfn)
{
	return __get_pfnblock_flags_mask(page, pfn, MIGRATETYPE_MASK);
}

/**
 * set_pfnblock_flags_mask - Set the requested group of flags for a pageblock_nr_pages block of pages
 * @page: The page within the block of interest
 * @flags: The flags to set
 * @pfn: The target page frame number
 * @mask: mask of bits that the caller is interested in
 */
void set_pfnblock_flags_mask(struct page *page, unsigned long flags,
					unsigned long pfn,
					unsigned long mask)
{
	unsigned long *bitmap;
	unsigned long bitidx, word_bitidx;
	unsigned long old_word, word;

	BUILD_BUG_ON(NR_PAGEBLOCK_BITS != 4);
	BUILD_BUG_ON(MIGRATE_TYPES > (1 << PB_migratetype_bits));

	bitmap = get_pageblock_bitmap(page, pfn);
	bitidx = pfn_to_bitidx(page, pfn);
	word_bitidx = bitidx / BITS_PER_LONG;
	bitidx &= (BITS_PER_LONG-1);

	VM_BUG_ON_PAGE(!zone_spans_pfn(page_zone(page), pfn), page);

	mask <<= bitidx;
	flags <<= bitidx;

	word = READ_ONCE(bitmap[word_bitidx]);
	for (;;) {
		old_word = cmpxchg(&bitmap[word_bitidx], word, (word & ~mask) | flags);
		if (word == old_word)
			break;
		word = old_word;
	}
}

void set_pageblock_migratetype(struct page *page, int migratetype)
{
	if (unlikely(page_group_by_mobility_disabled &&
		     migratetype < MIGRATE_PCPTYPES))
		migratetype = MIGRATE_UNMOVABLE;

	set_pfnblock_flags_mask(page, (unsigned long)migratetype,
				page_to_pfn(page), MIGRATETYPE_MASK);
}

#ifdef CONFIG_DEBUG_VM
static int page_outside_zone_boundaries(struct zone *zone, struct page *page)
{
	int ret = 0;
	unsigned seq;
	unsigned long pfn = page_to_pfn(page);
	unsigned long sp, start_pfn;

	do {
		seq = zone_span_seqbegin(zone);
		start_pfn = zone->zone_start_pfn;
		sp = zone->spanned_pages;
		if (!zone_spans_pfn(zone, pfn))
			ret = 1;
	} while (zone_span_seqretry(zone, seq));

	if (ret)
		pr_err("page 0x%lx outside node %d zone %s [ 0x%lx - 0x%lx ]\n",
			pfn, zone_to_nid(zone), zone->name,
			start_pfn, start_pfn + sp);

	return ret;
}

static int page_is_consistent(struct zone *zone, struct page *page)
{
	if (!pfn_valid_within(page_to_pfn(page)))
		return 0;
	if (zone != page_zone(page))
		return 0;

	return 1;
}
/*
 * Temporary debugging check for pages not lying within a given zone.
 */
static int __maybe_unused bad_range(struct zone *zone, struct page *page)
{
	if (page_outside_zone_boundaries(zone, page))
		return 1;
	if (!page_is_consistent(zone, page))
		return 1;

	return 0;
}
#else
static inline int __maybe_unused bad_range(struct zone *zone, struct page *page)
{
	return 0;
}
#endif

static void bad_page(struct page *page, const char *reason)
{
	static unsigned long resume;
	static unsigned long nr_shown;
	static unsigned long nr_unshown;

	/*
	 * Allow a burst of 60 reports, then keep quiet for that minute;
	 * or allow a steady drip of one report per second.
	 */
	if (nr_shown == 60) {
		if (time_before(jiffies, resume)) {
			nr_unshown++;
			goto out;
		}
		if (nr_unshown) {
			pr_alert(
			      "BUG: Bad page state: %lu messages suppressed\n",
				nr_unshown);
			nr_unshown = 0;
		}
		nr_shown = 0;
	}
	if (nr_shown++ == 0)
		resume = jiffies + 60 * HZ;

	pr_alert("BUG: Bad page state in process %s  pfn:%05lx\n",
		current->comm, page_to_pfn(page));
	__dump_page(page, reason);
	dump_page_owner(page);

	print_modules();
	dump_stack();
out:
	/* Leave bad fields for debug, except PageBuddy could make trouble */
	page_mapcount_reset(page); /* remove PageBuddy */
	add_taint(TAINT_BAD_PAGE, LOCKDEP_NOW_UNRELIABLE);
}

/*
 * Higher-order pages are called "compound pages".  They are structured thusly:
 *
 * The first PAGE_SIZE page is called the "head page" and have PG_head set.
 *
 * The remaining PAGE_SIZE pages are called "tail pages". PageTail() is encoded
 * in bit 0 of page->compound_head. The rest of bits is pointer to head page.
 *
 * The first tail page's ->compound_dtor holds the offset in array of compound
 * page destructors. See compound_page_dtors.
 *
 * The first tail page's ->compound_order holds the order of allocation.
 * This usage means that zero-order pages may not be compound.
 */

void free_compound_page(struct page *page)
{
	mem_cgroup_uncharge(page);
	__free_pages_ok(page, compound_order(page), FPI_NONE);
}

void prep_compound_page(struct page *page, unsigned int order)
{
	int i;
	int nr_pages = 1 << order;

	__SetPageHead(page);
	for (i = 1; i < nr_pages; i++) {
		struct page *p = page + i;
		set_page_count(p, 0);
		p->mapping = TAIL_MAPPING;
		set_compound_head(p, page);
	}

	set_compound_page_dtor(page, COMPOUND_PAGE_DTOR);
	set_compound_order(page, order);
	atomic_set(compound_mapcount_ptr(page), -1);
	if (hpage_pincount_available(page))
		atomic_set(compound_pincount_ptr(page), 0);
}

#ifdef CONFIG_DEBUG_PAGEALLOC
unsigned int _debug_guardpage_minorder;

bool _debug_pagealloc_enabled_early __read_mostly
			= IS_ENABLED(CONFIG_DEBUG_PAGEALLOC_ENABLE_DEFAULT);
EXPORT_SYMBOL(_debug_pagealloc_enabled_early);
DEFINE_STATIC_KEY_FALSE(_debug_pagealloc_enabled);
EXPORT_SYMBOL(_debug_pagealloc_enabled);

DEFINE_STATIC_KEY_FALSE(_debug_guardpage_enabled);

static int __init early_debug_pagealloc(char *buf)
{
	return kstrtobool(buf, &_debug_pagealloc_enabled_early);
}
early_param("debug_pagealloc", early_debug_pagealloc);

static int __init debug_guardpage_minorder_setup(char *buf)
{
	unsigned long res;

	if (kstrtoul(buf, 10, &res) < 0 ||  res > MAX_ORDER / 2) {
		pr_err("Bad debug_guardpage_minorder value\n");
		return 0;
	}
	_debug_guardpage_minorder = res;
	pr_info("Setting debug_guardpage_minorder to %lu\n", res);
	return 0;
}
early_param("debug_guardpage_minorder", debug_guardpage_minorder_setup);

static inline bool set_page_guard(struct zone *zone, struct page *page,
				unsigned int order, int migratetype)
{
	if (!debug_guardpage_enabled())
		return false;

	if (order >= debug_guardpage_minorder())
		return false;

	__SetPageGuard(page);
	INIT_LIST_HEAD(&page->lru);
	set_page_private(page, order);
	/* Guard pages are not available for any usage */
	__mod_zone_freepage_state(zone, -(1 << order), migratetype);

	return true;
}

static inline void clear_page_guard(struct zone *zone, struct page *page,
				unsigned int order, int migratetype)
{
	if (!debug_guardpage_enabled())
		return;

	__ClearPageGuard(page);

	set_page_private(page, 0);
	if (!is_migrate_isolate(migratetype))
		__mod_zone_freepage_state(zone, (1 << order), migratetype);
}
#else
static inline bool set_page_guard(struct zone *zone, struct page *page,
			unsigned int order, int migratetype) { return false; }
static inline void clear_page_guard(struct zone *zone, struct page *page,
				unsigned int order, int migratetype) {}
#endif

/*
 * Enable static keys related to various memory debugging and hardening options.
 * Some override others, and depend on early params that are evaluated in the
 * order of appearance. So we need to first gather the full picture of what was
 * enabled, and then make decisions.
 */
void init_mem_debugging_and_hardening(void)
{
	bool page_poisoning_requested = false;

#ifdef CONFIG_PAGE_POISONING
	/*
	 * Page poisoning is debug page alloc for some arches. If
	 * either of those options are enabled, enable poisoning.
	 */
	if (page_poisoning_enabled() ||
	     (!IS_ENABLED(CONFIG_ARCH_SUPPORTS_DEBUG_PAGEALLOC) &&
	      debug_pagealloc_enabled())) {
		static_branch_enable(&_page_poisoning_enabled);
		page_poisoning_requested = true;
	}
#endif

	if (_init_on_alloc_enabled_early) {
		if (page_poisoning_requested)
			pr_info("mem auto-init: CONFIG_PAGE_POISONING is on, "
				"will take precedence over init_on_alloc\n");
		else
			static_branch_enable(&init_on_alloc);
	}
	if (_init_on_free_enabled_early) {
		if (page_poisoning_requested)
			pr_info("mem auto-init: CONFIG_PAGE_POISONING is on, "
				"will take precedence over init_on_free\n");
		else
			static_branch_enable(&init_on_free);
	}

#ifdef CONFIG_DEBUG_PAGEALLOC
	if (!debug_pagealloc_enabled())
		return;

	static_branch_enable(&_debug_pagealloc_enabled);

	if (!debug_guardpage_minorder())
		return;

	static_branch_enable(&_debug_guardpage_enabled);
#endif
}

static inline void set_buddy_order(struct page *page, unsigned int order)
{
	set_page_private(page, order);
	__SetPageBuddy(page);
}

/*
 * This function checks whether a page is free && is the buddy
 * we can coalesce a page and its buddy if
 * (a) the buddy is not in a hole (check before calling!) &&
 * (b) the buddy is in the buddy system &&
 * (c) a page and its buddy have the same order &&
 * (d) a page and its buddy are in the same zone.
 *
 * For recording whether a page is in the buddy system, we set PageBuddy.
 * Setting, clearing, and testing PageBuddy is serialized by zone->lock.
 *
 * For recording page's order, we use page_private(page).
 */
static inline bool page_is_buddy(struct page *page, struct page *buddy,
							unsigned int order)
{
	if (!page_is_guard(buddy) && !PageBuddy(buddy))
		return false;

	if (buddy_order(buddy) != order)
		return false;

	/*
	 * zone check is done late to avoid uselessly calculating
	 * zone/node ids for pages that could never merge.
	 */
	if (page_zone_id(page) != page_zone_id(buddy))
		return false;

	VM_BUG_ON_PAGE(page_count(buddy) != 0, buddy);

	return true;
}

#ifdef CONFIG_COMPACTION
static inline struct capture_control *task_capc(struct zone *zone)
{
	struct capture_control *capc = current->capture_control;

	return unlikely(capc) &&
		!(current->flags & PF_KTHREAD) &&
		!capc->page &&
		capc->cc->zone == zone ? capc : NULL;
}

static inline bool
compaction_capture(struct capture_control *capc, struct page *page,
		   int order, int migratetype)
{
	if (!capc || order != capc->cc->order)
		return false;

	/* Do not accidentally pollute CMA or isolated regions*/
	if (is_migrate_cma(migratetype) ||
	    is_migrate_isolate(migratetype))
		return false;

	/*
	 * Do not let lower order allocations polluate a movable pageblock.
	 * This might let an unmovable request use a reclaimable pageblock
	 * and vice-versa but no more than normal fallback logic which can
	 * have trouble finding a high-order free page.
	 */
	if (order < pageblock_order && migratetype == MIGRATE_MOVABLE)
		return false;

	capc->page = page;
	return true;
}

#else
static inline struct capture_control *task_capc(struct zone *zone)
{
	return NULL;
}

static inline bool
compaction_capture(struct capture_control *capc, struct page *page,
		   int order, int migratetype)
{
	return false;
}
#endif /* CONFIG_COMPACTION */

/* Used for pages not on another list */
static inline void add_to_free_list(struct page *page, struct zone *zone,
				    unsigned int order, int migratetype)
{
	struct free_area *area = &zone->free_area[order];

	list_add(&page->lru, &area->free_list[migratetype]);
	area->nr_free++;
}

/* Used for pages not on another list */
static inline void add_to_free_list_tail(struct page *page, struct zone *zone,
					 unsigned int order, int migratetype)
{
	struct free_area *area = &zone->free_area[order];

	list_add_tail(&page->lru, &area->free_list[migratetype]);
	area->nr_free++;
}

/*
 * Used for pages which are on another list. Move the pages to the tail
 * of the list - so the moved pages won't immediately be considered for
 * allocation again (e.g., optimization for memory onlining).
 */
static inline void move_to_free_list(struct page *page, struct zone *zone,
				     unsigned int order, int migratetype)
{
	struct free_area *area = &zone->free_area[order];

	list_move_tail(&page->lru, &area->free_list[migratetype]);
}

static inline void del_page_from_free_list(struct page *page, struct zone *zone,
					   unsigned int order)
{
	/* clear reported state and update reported page count */
	if (page_reported(page))
		__ClearPageReported(page);

	list_del(&page->lru);
	__ClearPageBuddy(page);
	set_page_private(page, 0);
	zone->free_area[order].nr_free--;
}

/*
 * If this is not the largest possible page, check if the buddy
 * of the next-highest order is free. If it is, it's possible
 * that pages are being freed that will coalesce soon. In case,
 * that is happening, add the free page to the tail of the list
 * so it's less likely to be used soon and more likely to be merged
 * as a higher order page
 */
static inline bool
buddy_merge_likely(unsigned long pfn, unsigned long buddy_pfn,
		   struct page *page, unsigned int order)
{
	struct page *higher_page, *higher_buddy;
	unsigned long combined_pfn;

	if (order >= MAX_ORDER - 2)
		return false;

	if (!pfn_valid_within(buddy_pfn))
		return false;

	combined_pfn = buddy_pfn & pfn;
	higher_page = page + (combined_pfn - pfn);
	buddy_pfn = __find_buddy_pfn(combined_pfn, order + 1);
	higher_buddy = higher_page + (buddy_pfn - combined_pfn);

	return pfn_valid_within(buddy_pfn) &&
	       page_is_buddy(higher_page, higher_buddy, order + 1);
}

/*
 * Freeing function for a buddy system allocator.
 *
 * The concept of a buddy system is to maintain direct-mapped table
 * (containing bit values) for memory blocks of various "orders".
 * The bottom level table contains the map for the smallest allocatable
 * units of memory (here, pages), and each level above it describes
 * pairs of units from the levels below, hence, "buddies".
 * At a high level, all that happens here is marking the table entry
 * at the bottom level available, and propagating the changes upward
 * as necessary, plus some accounting needed to play nicely with other
 * parts of the VM system.
 * At each level, we keep a list of pages, which are heads of continuous
 * free pages of length of (1 << order) and marked with PageBuddy.
 * Page's order is recorded in page_private(page) field.
 * So when we are allocating or freeing one, we can derive the state of the
 * other.  That is, if we allocate a small block, and both were
 * free, the remainder of the region must be split into blocks.
 * If a block is freed, and its buddy is also free, then this
 * triggers coalescing into a block of larger size.
 *
 * -- nyc
 */

static inline void __free_one_page(struct page *page,
		unsigned long pfn,
		struct zone *zone, unsigned int order,
		int migratetype, fpi_t fpi_flags)
{
	struct capture_control *capc = task_capc(zone);
	unsigned long buddy_pfn;
	unsigned long combined_pfn;
	unsigned int max_order;
	struct page *buddy;
	bool to_tail;

	max_order = min_t(unsigned int, MAX_ORDER - 1, pageblock_order);

	VM_BUG_ON(!zone_is_initialized(zone));
	VM_BUG_ON_PAGE(page->flags & PAGE_FLAGS_CHECK_AT_PREP, page);

	VM_BUG_ON(migratetype == -1);
	if (likely(!is_migrate_isolate(migratetype)))
		__mod_zone_freepage_state(zone, 1 << order, migratetype);

	VM_BUG_ON_PAGE(pfn & ((1 << order) - 1), page);
	VM_BUG_ON_PAGE(bad_range(zone, page), page);

continue_merging:
	while (order < max_order) {
		if (compaction_capture(capc, page, order, migratetype)) {
			__mod_zone_freepage_state(zone, -(1 << order),
								migratetype);
			return;
		}
		buddy_pfn = __find_buddy_pfn(pfn, order);
		buddy = page + (buddy_pfn - pfn);

		if (!pfn_valid_within(buddy_pfn))
			goto done_merging;
		if (!page_is_buddy(page, buddy, order))
			goto done_merging;
		/*
		 * Our buddy is free or it is CONFIG_DEBUG_PAGEALLOC guard page,
		 * merge with it and move up one order.
		 */
		if (page_is_guard(buddy))
			clear_page_guard(zone, buddy, order, migratetype);
		else
			del_page_from_free_list(buddy, zone, order);
		combined_pfn = buddy_pfn & pfn;
		page = page + (combined_pfn - pfn);
		pfn = combined_pfn;
		order++;
	}
	if (order < MAX_ORDER - 1) {
		/* If we are here, it means order is >= pageblock_order.
		 * We want to prevent merge between freepages on isolate
		 * pageblock and normal pageblock. Without this, pageblock
		 * isolation could cause incorrect freepage or CMA accounting.
		 *
		 * We don't want to hit this code for the more frequent
		 * low-order merging.
		 */
		if (unlikely(has_isolate_pageblock(zone))) {
			int buddy_mt;

			buddy_pfn = __find_buddy_pfn(pfn, order);
			buddy = page + (buddy_pfn - pfn);
			buddy_mt = get_pageblock_migratetype(buddy);

			if (migratetype != buddy_mt
					&& (is_migrate_isolate(migratetype) ||
						is_migrate_isolate(buddy_mt)))
				goto done_merging;
		}
		max_order = order + 1;
		goto continue_merging;
	}

done_merging:
	set_buddy_order(page, order);

	if (fpi_flags & FPI_TO_TAIL)
		to_tail = true;
	else if (is_shuffle_order(order))
		to_tail = shuffle_pick_tail();
	else
		to_tail = buddy_merge_likely(pfn, buddy_pfn, page, order);

	if (to_tail)
		add_to_free_list_tail(page, zone, order, migratetype);
	else
		add_to_free_list(page, zone, order, migratetype);

	/* Notify page reporting subsystem of freed page */
	if (!(fpi_flags & FPI_SKIP_REPORT_NOTIFY))
		page_reporting_notify_free(order);
}

/*
 * A bad page could be due to a number of fields. Instead of multiple branches,
 * try and check multiple fields with one check. The caller must do a detailed
 * check if necessary.
 */
static inline bool page_expected_state(struct page *page,
					unsigned long check_flags)
{
	if (unlikely(atomic_read(&page->_mapcount) != -1))
		return false;

	if (unlikely((unsigned long)page->mapping |
			page_ref_count(page) |
#ifdef CONFIG_MEMCG
			(unsigned long)page->mem_cgroup |
#endif
			(page->flags & check_flags)))
		return false;

	return true;
}

static const char *page_bad_reason(struct page *page, unsigned long flags)
{
	const char *bad_reason = NULL;

	if (unlikely(atomic_read(&page->_mapcount) != -1))
		bad_reason = "nonzero mapcount";
	if (unlikely(page->mapping != NULL))
		bad_reason = "non-NULL mapping";
	if (unlikely(page_ref_count(page) != 0))
		bad_reason = "nonzero _refcount";
	if (unlikely(page->flags & flags)) {
		if (flags == PAGE_FLAGS_CHECK_AT_PREP)
			bad_reason = "PAGE_FLAGS_CHECK_AT_PREP flag(s) set";
		else
			bad_reason = "PAGE_FLAGS_CHECK_AT_FREE flag(s) set";
	}
#ifdef CONFIG_MEMCG
	if (unlikely(page->mem_cgroup))
		bad_reason = "page still charged to cgroup";
#endif
	return bad_reason;
}

static void check_free_page_bad(struct page *page)
{
	bad_page(page,
		 page_bad_reason(page, PAGE_FLAGS_CHECK_AT_FREE));
}

static inline int check_free_page(struct page *page)
{
	if (likely(page_expected_state(page, PAGE_FLAGS_CHECK_AT_FREE)))
		return 0;

	/* Something has gone sideways, find it */
	check_free_page_bad(page);
	return 1;
}

static int free_tail_pages_check(struct page *head_page, struct page *page)
{
	int ret = 1;

	/*
	 * We rely page->lru.next never has bit 0 set, unless the page
	 * is PageTail(). Let's make sure that's true even for poisoned ->lru.
	 */
	BUILD_BUG_ON((unsigned long)LIST_POISON1 & 1);

	if (!IS_ENABLED(CONFIG_DEBUG_VM)) {
		ret = 0;
		goto out;
	}
	switch (page - head_page) {
	case 1:
		/* the first tail page: ->mapping may be compound_mapcount() */
		if (unlikely(compound_mapcount(page))) {
			bad_page(page, "nonzero compound_mapcount");
			goto out;
		}
		break;
	case 2:
		/*
		 * the second tail page: ->mapping is
		 * deferred_list.next -- ignore value.
		 */
		break;
	default:
		if (page->mapping != TAIL_MAPPING) {
			bad_page(page, "corrupted mapping in tail page");
			goto out;
		}
		break;
	}
	if (unlikely(!PageTail(page))) {
		bad_page(page, "PageTail not set");
		goto out;
	}
	if (unlikely(compound_head(page) != head_page)) {
		bad_page(page, "compound_head not consistent");
		goto out;
	}
	ret = 0;
out:
	page->mapping = NULL;
	clear_compound_head(page);
	return ret;
}

static void kernel_init_free_pages(struct page *page, int numpages, bool zero_tags)
{
	int i;

	if (zero_tags) {
		for (i = 0; i < numpages; i++)
			tag_clear_highpage(page + i);
		return;
	}

	/* s390's use of memset() could override KASAN redzones. */
	kasan_disable_current();
	for (i = 0; i < numpages; i++) {
		u8 tag = page_kasan_tag(page + i);
		page_kasan_tag_reset(page + i);
		clear_highpage(page + i);
		page_kasan_tag_set(page + i, tag);
	}
	kasan_enable_current();
}

static __always_inline bool free_pages_prepare(struct page *page,
			unsigned int order, bool check_free, fpi_t fpi_flags)
{
	int bad = 0;
	bool skip_kasan_poison = should_skip_kasan_poison(page, fpi_flags);

	VM_BUG_ON_PAGE(PageTail(page), page);

	trace_mm_page_free(page, order);

	if (unlikely(PageHWPoison(page)) && !order) {
		/*
		 * Do not let hwpoison pages hit pcplists/buddy
		 * Untie memcg state and reset page's owner
		 */
		if (memcg_kmem_enabled() && PageKmemcg(page))
			__memcg_kmem_uncharge_page(page, order);
		reset_page_owner(page, order);
		free_page_pinner(page, order);
		return false;
	}

	/*
	 * Check tail pages before head page information is cleared to
	 * avoid checking PageCompound for order-0 pages.
	 */
	if (unlikely(order)) {
		bool compound = PageCompound(page);
		int i;

		VM_BUG_ON_PAGE(compound && compound_order(page) != order, page);

		if (compound)
			ClearPageDoubleMap(page);
		for (i = 1; i < (1 << order); i++) {
			if (compound)
				bad += free_tail_pages_check(page, page + i);
			if (unlikely(check_free_page(page + i))) {
				bad++;
				continue;
			}
			(page + i)->flags &= ~PAGE_FLAGS_CHECK_AT_PREP;
		}
	}
	if (PageMappingFlags(page))
		page->mapping = NULL;
	if (memcg_kmem_enabled() && PageKmemcg(page))
		__memcg_kmem_uncharge_page(page, order);
	if (check_free)
		bad += check_free_page(page);
	if (bad)
		return false;

	page_cpupid_reset_last(page);
	page->flags &= ~PAGE_FLAGS_CHECK_AT_PREP;
	reset_page_owner(page, order);
	free_page_pinner(page, order);

	if (!PageHighMem(page)) {
		debug_check_no_locks_freed(page_address(page),
					   PAGE_SIZE << order);
		debug_check_no_obj_freed(page_address(page),
					   PAGE_SIZE << order);
	}

	kernel_poison_pages(page, 1 << order);

	/*
	 * As memory initialization might be integrated into KASAN,
	 * kasan_free_pages and kernel_init_free_pages must be
	 * kept together to avoid discrepancies in behavior.
	 *
	 * With hardware tag-based KASAN, memory tags must be set before the
	 * page becomes unavailable via debug_pagealloc or arch_free_page.
	 */
	if (kasan_has_integrated_init()) {
		if (!skip_kasan_poison)
			kasan_free_pages(page, order);
	} else {
		bool init = want_init_on_free();

		if (init)
			kernel_init_free_pages(page, 1 << order, false);
		if (!skip_kasan_poison)
			kasan_poison_pages(page, order, init);
	}

	/*
	 * arch_free_page() can make the page's contents inaccessible.  s390
	 * does this.  So nothing which can access the page's contents should
	 * happen after this.
	 */
	arch_free_page(page, order);

	debug_pagealloc_unmap_pages(page, 1 << order);

	return true;
}

#ifdef CONFIG_DEBUG_VM
/*
 * With DEBUG_VM enabled, order-0 pages are checked immediately when being freed
 * to pcp lists. With debug_pagealloc also enabled, they are also rechecked when
 * moved from pcp lists to free lists.
 */
static bool free_pcp_prepare(struct page *page)
{
	return free_pages_prepare(page, 0, true, FPI_NONE);
}

static bool bulkfree_pcp_prepare(struct page *page)
{
	if (debug_pagealloc_enabled_static())
		return check_free_page(page);
	else
		return false;
}
#else
/*
 * With DEBUG_VM disabled, order-0 pages being freed are checked only when
 * moving from pcp lists to free list in order to reduce overhead. With
 * debug_pagealloc enabled, they are checked also immediately when being freed
 * to the pcp lists.
 */
static bool free_pcp_prepare(struct page *page)
{
	if (debug_pagealloc_enabled_static())
		return free_pages_prepare(page, 0, true, FPI_NONE);
	else
		return free_pages_prepare(page, 0, false, FPI_NONE);
}

static bool bulkfree_pcp_prepare(struct page *page)
{
	return check_free_page(page);
}
#endif /* CONFIG_DEBUG_VM */

static inline void prefetch_buddy(struct page *page)
{
	unsigned long pfn = page_to_pfn(page);
	unsigned long buddy_pfn = __find_buddy_pfn(pfn, 0);
	struct page *buddy = page + (buddy_pfn - pfn);

	prefetch(buddy);
}

/*
 * Frees a number of pages from the PCP lists
 * Assumes all pages on list are in same zone, and of same order.
 * count is the number of pages to free.
 *
 * If the zone was previously in an "all pages pinned" state then look to
 * see if this freeing clears that state.
 *
 * And clear the zone's pages_scanned counter, to hold off the "all pages are
 * pinned" detection logic.
 */
static void free_pcppages_bulk(struct zone *zone, int count,
					struct per_cpu_pages *pcp)
{
	int migratetype = 0;
	int batch_free = 0;
	int prefetch_nr = 0;
	bool isolated_pageblocks;
	struct page *page, *tmp;
	LIST_HEAD(head);

	/*
	 * Ensure proper count is passed which otherwise would stuck in the
	 * below while (list_empty(list)) loop.
	 */
	count = min(pcp->count, count);
	while (count) {
		struct list_head *list;

		/*
		 * Remove pages from lists in a round-robin fashion. A
		 * batch_free count is maintained that is incremented when an
		 * empty list is encountered.  This is so more pages are freed
		 * off fuller lists instead of spinning excessively around empty
		 * lists
		 */
		do {
			batch_free++;
			if (++migratetype == MIGRATE_PCPTYPES)
				migratetype = 0;
			list = &pcp->lists[migratetype];
		} while (list_empty(list));

		/* This is the only non-empty list. Free them all. */
		if (batch_free == MIGRATE_PCPTYPES)
			batch_free = count;

		do {
			page = list_last_entry(list, struct page, lru);
			/* must delete to avoid corrupting pcp list */
			list_del(&page->lru);
			pcp->count--;

			if (bulkfree_pcp_prepare(page))
				continue;

			list_add_tail(&page->lru, &head);

			/*
			 * We are going to put the page back to the global
			 * pool, prefetch its buddy to speed up later access
			 * under zone->lock. It is believed the overhead of
			 * an additional test and calculating buddy_pfn here
			 * can be offset by reduced memory latency later. To
			 * avoid excessive prefetching due to large count, only
			 * prefetch buddy for the first pcp->batch nr of pages.
			 */
			if (prefetch_nr++ < pcp->batch)
				prefetch_buddy(page);
		} while (--count && --batch_free && !list_empty(list));
	}

	spin_lock(&zone->lock);
	isolated_pageblocks = has_isolate_pageblock(zone);

	/*
	 * Use safe version since after __free_one_page(),
	 * page->lru.next will not point to original list.
	 */
	list_for_each_entry_safe(page, tmp, &head, lru) {
		int mt = get_pcppage_migratetype(page);
		/* MIGRATE_ISOLATE page should not go to pcplists */
		VM_BUG_ON_PAGE(is_migrate_isolate(mt), page);
		/* Pageblock could have been isolated meanwhile */
		if (unlikely(isolated_pageblocks))
			mt = get_pageblock_migratetype(page);

		__free_one_page(page, page_to_pfn(page), zone, 0, mt, FPI_NONE);
		trace_mm_page_pcpu_drain(page, 0, mt);
	}
	spin_unlock(&zone->lock);
}

static void free_one_page(struct zone *zone,
				struct page *page, unsigned long pfn,
				unsigned int order,
				int migratetype, fpi_t fpi_flags)
{
	spin_lock(&zone->lock);
	if (unlikely(has_isolate_pageblock(zone) ||
		is_migrate_isolate(migratetype))) {
		migratetype = get_pfnblock_migratetype(page, pfn);
	}
	__free_one_page(page, pfn, zone, order, migratetype, fpi_flags);
	spin_unlock(&zone->lock);
}

static void __meminit __init_single_page(struct page *page, unsigned long pfn,
				unsigned long zone, int nid)
{
	mm_zero_struct_page(page);
	set_page_links(page, zone, nid, pfn);
	init_page_count(page);
	page_mapcount_reset(page);
	page_cpupid_reset_last(page);
	page_kasan_tag_reset(page);

	INIT_LIST_HEAD(&page->lru);
#ifdef WANT_PAGE_VIRTUAL
	/* The shift won't overflow because ZONE_NORMAL is below 4G. */
	if (!is_highmem_idx(zone))
		set_page_address(page, __va(pfn << PAGE_SHIFT));
#endif
}

#ifdef CONFIG_DEFERRED_STRUCT_PAGE_INIT
static void __meminit init_reserved_page(unsigned long pfn)
{
	pg_data_t *pgdat;
	int nid, zid;

	if (!early_page_uninitialised(pfn))
		return;

	nid = early_pfn_to_nid(pfn);
	pgdat = NODE_DATA(nid);

	for (zid = 0; zid < MAX_NR_ZONES; zid++) {
		struct zone *zone = &pgdat->node_zones[zid];

		if (pfn >= zone->zone_start_pfn && pfn < zone_end_pfn(zone))
			break;
	}
	__init_single_page(pfn_to_page(pfn), pfn, zid, nid);
}
#else
static inline void init_reserved_page(unsigned long pfn)
{
}
#endif /* CONFIG_DEFERRED_STRUCT_PAGE_INIT */

/*
 * Initialised pages do not have PageReserved set. This function is
 * called for each range allocated by the bootmem allocator and
 * marks the pages PageReserved. The remaining valid pages are later
 * sent to the buddy page allocator.
 */
void __meminit reserve_bootmem_region(phys_addr_t start, phys_addr_t end)
{
	unsigned long start_pfn = PFN_DOWN(start);
	unsigned long end_pfn = PFN_UP(end);

	for (; start_pfn < end_pfn; start_pfn++) {
		if (pfn_valid(start_pfn)) {
			struct page *page = pfn_to_page(start_pfn);

			init_reserved_page(start_pfn);

			/* Avoid false-positive PageTail() */
			INIT_LIST_HEAD(&page->lru);

			/*
			 * no need for atomic set_bit because the struct
			 * page is not visible yet so nobody should
			 * access it yet.
			 */
			__SetPageReserved(page);
		}
	}
}

static void __free_pages_ok(struct page *page, unsigned int order,
			    fpi_t fpi_flags)
{
	unsigned long flags;
	int migratetype;
	unsigned long pfn = page_to_pfn(page);

	if (!free_pages_prepare(page, order, true, fpi_flags))
		return;

	migratetype = get_pfnblock_migratetype(page, pfn);
	local_irq_save(flags);
	__count_vm_events(PGFREE, 1 << order);
	free_one_page(page_zone(page), page, pfn, order, migratetype,
		      fpi_flags);
	local_irq_restore(flags);
}

void __free_pages_core(struct page *page, unsigned int order)
{
	unsigned int nr_pages = 1 << order;
	struct page *p = page;
	unsigned int loop;

	/*
	 * When initializing the memmap, __init_single_page() sets the refcount
	 * of all pages to 1 ("allocated"/"not free"). We have to set the
	 * refcount of all involved pages to 0.
	 */
	prefetchw(p);
	for (loop = 0; loop < (nr_pages - 1); loop++, p++) {
		prefetchw(p + 1);
		__ClearPageReserved(p);
		set_page_count(p, 0);
	}
	__ClearPageReserved(p);
	set_page_count(p, 0);

	atomic_long_add(nr_pages, &page_zone(page)->managed_pages);

	/*
	 * Bypass PCP and place fresh pages right to the tail, primarily
	 * relevant for memory onlining.
	 */
	__free_pages_ok(page, order, FPI_TO_TAIL | FPI_SKIP_KASAN_POISON);
}

#ifdef CONFIG_NEED_MULTIPLE_NODES

static struct mminit_pfnnid_cache early_pfnnid_cache __meminitdata;

#ifndef CONFIG_HAVE_ARCH_EARLY_PFN_TO_NID

/*
 * Required by SPARSEMEM. Given a PFN, return what node the PFN is on.
 */
int __meminit __early_pfn_to_nid(unsigned long pfn,
					struct mminit_pfnnid_cache *state)
{
	unsigned long start_pfn, end_pfn;
	int nid;

	if (state->last_start <= pfn && pfn < state->last_end)
		return state->last_nid;

	nid = memblock_search_pfn_nid(pfn, &start_pfn, &end_pfn);
	if (nid != NUMA_NO_NODE) {
		state->last_start = start_pfn;
		state->last_end = end_pfn;
		state->last_nid = nid;
	}

	return nid;
}
#endif /* CONFIG_HAVE_ARCH_EARLY_PFN_TO_NID */

int __meminit early_pfn_to_nid(unsigned long pfn)
{
	static DEFINE_SPINLOCK(early_pfn_lock);
	int nid;

	spin_lock(&early_pfn_lock);
	nid = __early_pfn_to_nid(pfn, &early_pfnnid_cache);
	if (nid < 0)
		nid = first_online_node;
	spin_unlock(&early_pfn_lock);

	return nid;
}
#endif /* CONFIG_NEED_MULTIPLE_NODES */

void __init memblock_free_pages(struct page *page, unsigned long pfn,
							unsigned int order)
{
	if (early_page_uninitialised(pfn))
		return;
	__free_pages_core(page, order);
}

/*
 * Check that the whole (or subset of) a pageblock given by the interval of
 * [start_pfn, end_pfn) is valid and within the same zone, before scanning it
 * with the migration of free compaction scanner. The scanners then need to
 * use only pfn_valid_within() check for arches that allow holes within
 * pageblocks.
 *
 * Return struct page pointer of start_pfn, or NULL if checks were not passed.
 *
 * It's possible on some configurations to have a setup like node0 node1 node0
 * i.e. it's possible that all pages within a zones range of pages do not
 * belong to a single zone. We assume that a border between node0 and node1
 * can occur within a single pageblock, but not a node0 node1 node0
 * interleaving within a single pageblock. It is therefore sufficient to check
 * the first and last page of a pageblock and avoid checking each individual
 * page in a pageblock.
 */
struct page *__pageblock_pfn_to_page(unsigned long start_pfn,
				     unsigned long end_pfn, struct zone *zone)
{
	struct page *start_page;
	struct page *end_page;

	/* end_pfn is one past the range we are checking */
	end_pfn--;

	if (!pfn_valid(start_pfn) || !pfn_valid(end_pfn))
		return NULL;

	start_page = pfn_to_online_page(start_pfn);
	if (!start_page)
		return NULL;

	if (page_zone(start_page) != zone)
		return NULL;

	end_page = pfn_to_page(end_pfn);

	/* This gives a shorter code than deriving page_zone(end_page) */
	if (page_zone_id(start_page) != page_zone_id(end_page))
		return NULL;

	return start_page;
}

void set_zone_contiguous(struct zone *zone)
{
	unsigned long block_start_pfn = zone->zone_start_pfn;
	unsigned long block_end_pfn;

	block_end_pfn = ALIGN(block_start_pfn + 1, pageblock_nr_pages);
	for (; block_start_pfn < zone_end_pfn(zone);
			block_start_pfn = block_end_pfn,
			 block_end_pfn += pageblock_nr_pages) {

		block_end_pfn = min(block_end_pfn, zone_end_pfn(zone));

		if (!__pageblock_pfn_to_page(block_start_pfn,
					     block_end_pfn, zone))
			return;
		cond_resched();
	}

	/* We confirm that there is no hole */
	zone->contiguous = true;
}

void clear_zone_contiguous(struct zone *zone)
{
	zone->contiguous = false;
}

#ifdef CONFIG_DEFERRED_STRUCT_PAGE_INIT
static void __init deferred_free_range(unsigned long pfn,
				       unsigned long nr_pages)
{
	struct page *page;
	unsigned long i;

	if (!nr_pages)
		return;

	page = pfn_to_page(pfn);

	/* Free a large naturally-aligned chunk if possible */
	if (nr_pages == pageblock_nr_pages &&
	    (pfn & (pageblock_nr_pages - 1)) == 0) {
		set_pageblock_migratetype(page, MIGRATE_MOVABLE);
		__free_pages_core(page, pageblock_order);
		return;
	}

	for (i = 0; i < nr_pages; i++, page++, pfn++) {
		if ((pfn & (pageblock_nr_pages - 1)) == 0)
			set_pageblock_migratetype(page, MIGRATE_MOVABLE);
		__free_pages_core(page, 0);
	}
}

/* Completion tracking for deferred_init_memmap() threads */
static atomic_t pgdat_init_n_undone __initdata;
static __initdata DECLARE_COMPLETION(pgdat_init_all_done_comp);

static inline void __init pgdat_init_report_one_done(void)
{
	if (atomic_dec_and_test(&pgdat_init_n_undone))
		complete(&pgdat_init_all_done_comp);
}

/*
 * Returns true if page needs to be initialized or freed to buddy allocator.
 *
 * First we check if pfn is valid on architectures where it is possible to have
 * holes within pageblock_nr_pages. On systems where it is not possible, this
 * function is optimized out.
 *
 * Then, we check if a current large page is valid by only checking the validity
 * of the head pfn.
 */
static inline bool __init deferred_pfn_valid(unsigned long pfn)
{
	if (!pfn_valid_within(pfn))
		return false;
	if (!(pfn & (pageblock_nr_pages - 1)) && !pfn_valid(pfn))
		return false;
	return true;
}

/*
 * Free pages to buddy allocator. Try to free aligned pages in
 * pageblock_nr_pages sizes.
 */
static void __init deferred_free_pages(unsigned long pfn,
				       unsigned long end_pfn)
{
	unsigned long nr_pgmask = pageblock_nr_pages - 1;
	unsigned long nr_free = 0;

	for (; pfn < end_pfn; pfn++) {
		if (!deferred_pfn_valid(pfn)) {
			deferred_free_range(pfn - nr_free, nr_free);
			nr_free = 0;
		} else if (!(pfn & nr_pgmask)) {
			deferred_free_range(pfn - nr_free, nr_free);
			nr_free = 1;
		} else {
			nr_free++;
		}
	}
	/* Free the last block of pages to allocator */
	deferred_free_range(pfn - nr_free, nr_free);
}

/*
 * Initialize struct pages.  We minimize pfn page lookups and scheduler checks
 * by performing it only once every pageblock_nr_pages.
 * Return number of pages initialized.
 */
static unsigned long  __init deferred_init_pages(struct zone *zone,
						 unsigned long pfn,
						 unsigned long end_pfn)
{
	unsigned long nr_pgmask = pageblock_nr_pages - 1;
	int nid = zone_to_nid(zone);
	unsigned long nr_pages = 0;
	int zid = zone_idx(zone);
	struct page *page = NULL;

	for (; pfn < end_pfn; pfn++) {
		if (!deferred_pfn_valid(pfn)) {
			page = NULL;
			continue;
		} else if (!page || !(pfn & nr_pgmask)) {
			page = pfn_to_page(pfn);
		} else {
			page++;
		}
		__init_single_page(page, pfn, zid, nid);
		nr_pages++;
	}
	return (nr_pages);
}

/*
 * This function is meant to pre-load the iterator for the zone init.
 * Specifically it walks through the ranges until we are caught up to the
 * first_init_pfn value and exits there. If we never encounter the value we
 * return false indicating there are no valid ranges left.
 */
static bool __init
deferred_init_mem_pfn_range_in_zone(u64 *i, struct zone *zone,
				    unsigned long *spfn, unsigned long *epfn,
				    unsigned long first_init_pfn)
{
	u64 j;

	/*
	 * Start out by walking through the ranges in this zone that have
	 * already been initialized. We don't need to do anything with them
	 * so we just need to flush them out of the system.
	 */
	for_each_free_mem_pfn_range_in_zone(j, zone, spfn, epfn) {
		if (*epfn <= first_init_pfn)
			continue;
		if (*spfn < first_init_pfn)
			*spfn = first_init_pfn;
		*i = j;
		return true;
	}

	return false;
}

/*
 * Initialize and free pages. We do it in two loops: first we initialize
 * struct page, then free to buddy allocator, because while we are
 * freeing pages we can access pages that are ahead (computing buddy
 * page in __free_one_page()).
 *
 * In order to try and keep some memory in the cache we have the loop
 * broken along max page order boundaries. This way we will not cause
 * any issues with the buddy page computation.
 */
static unsigned long __init
deferred_init_maxorder(u64 *i, struct zone *zone, unsigned long *start_pfn,
		       unsigned long *end_pfn)
{
	unsigned long mo_pfn = ALIGN(*start_pfn + 1, MAX_ORDER_NR_PAGES);
	unsigned long spfn = *start_pfn, epfn = *end_pfn;
	unsigned long nr_pages = 0;
	u64 j = *i;

	/* First we loop through and initialize the page values */
	for_each_free_mem_pfn_range_in_zone_from(j, zone, start_pfn, end_pfn) {
		unsigned long t;

		if (mo_pfn <= *start_pfn)
			break;

		t = min(mo_pfn, *end_pfn);
		nr_pages += deferred_init_pages(zone, *start_pfn, t);

		if (mo_pfn < *end_pfn) {
			*start_pfn = mo_pfn;
			break;
		}
	}

	/* Reset values and now loop through freeing pages as needed */
	swap(j, *i);

	for_each_free_mem_pfn_range_in_zone_from(j, zone, &spfn, &epfn) {
		unsigned long t;

		if (mo_pfn <= spfn)
			break;

		t = min(mo_pfn, epfn);
		deferred_free_pages(spfn, t);

		if (mo_pfn <= epfn)
			break;
	}

	return nr_pages;
}

static void __init
deferred_init_memmap_chunk(unsigned long start_pfn, unsigned long end_pfn,
			   void *arg)
{
	unsigned long spfn, epfn;
	struct zone *zone = arg;
	u64 i;

	deferred_init_mem_pfn_range_in_zone(&i, zone, &spfn, &epfn, start_pfn);

	/*
	 * Initialize and free pages in MAX_ORDER sized increments so that we
	 * can avoid introducing any issues with the buddy allocator.
	 */
	while (spfn < end_pfn) {
		deferred_init_maxorder(&i, zone, &spfn, &epfn);
		cond_resched();
	}
}

/* An arch may override for more concurrency. */
__weak int __init
deferred_page_init_max_threads(const struct cpumask *node_cpumask)
{
	return 1;
}

/* Initialise remaining memory on a node */
static int __init deferred_init_memmap(void *data)
{
	pg_data_t *pgdat = data;
	const struct cpumask *cpumask = cpumask_of_node(pgdat->node_id);
	unsigned long spfn = 0, epfn = 0;
	unsigned long first_init_pfn, flags;
	unsigned long start = jiffies;
	struct zone *zone;
	int zid, max_threads;
	u64 i;

	/* Bind memory initialisation thread to a local node if possible */
	if (!cpumask_empty(cpumask))
		set_cpus_allowed_ptr(current, cpumask);

	pgdat_resize_lock(pgdat, &flags);
	first_init_pfn = pgdat->first_deferred_pfn;
	if (first_init_pfn == ULONG_MAX) {
		pgdat_resize_unlock(pgdat, &flags);
		pgdat_init_report_one_done();
		return 0;
	}

	/* Sanity check boundaries */
	BUG_ON(pgdat->first_deferred_pfn < pgdat->node_start_pfn);
	BUG_ON(pgdat->first_deferred_pfn > pgdat_end_pfn(pgdat));
	pgdat->first_deferred_pfn = ULONG_MAX;

	/*
	 * Once we unlock here, the zone cannot be grown anymore, thus if an
	 * interrupt thread must allocate this early in boot, zone must be
	 * pre-grown prior to start of deferred page initialization.
	 */
	pgdat_resize_unlock(pgdat, &flags);

	/* Only the highest zone is deferred so find it */
	for (zid = 0; zid < MAX_NR_ZONES; zid++) {
		zone = pgdat->node_zones + zid;
		if (first_init_pfn < zone_end_pfn(zone))
			break;
	}

	/* If the zone is empty somebody else may have cleared out the zone */
	if (!deferred_init_mem_pfn_range_in_zone(&i, zone, &spfn, &epfn,
						 first_init_pfn))
		goto zone_empty;

	max_threads = deferred_page_init_max_threads(cpumask);

	while (spfn < epfn) {
		unsigned long epfn_align = ALIGN(epfn, PAGES_PER_SECTION);
		struct padata_mt_job job = {
			.thread_fn   = deferred_init_memmap_chunk,
			.fn_arg      = zone,
			.start       = spfn,
			.size        = epfn_align - spfn,
			.align       = PAGES_PER_SECTION,
			.min_chunk   = PAGES_PER_SECTION,
			.max_threads = max_threads,
		};

		padata_do_multithreaded(&job);
		deferred_init_mem_pfn_range_in_zone(&i, zone, &spfn, &epfn,
						    epfn_align);
	}
zone_empty:
	/* Sanity check that the next zone really is unpopulated */
	WARN_ON(++zid < MAX_NR_ZONES && populated_zone(++zone));

	pr_info("node %d deferred pages initialised in %ums\n",
		pgdat->node_id, jiffies_to_msecs(jiffies - start));

	pgdat_init_report_one_done();
	return 0;
}

/*
 * If this zone has deferred pages, try to grow it by initializing enough
 * deferred pages to satisfy the allocation specified by order, rounded up to
 * the nearest PAGES_PER_SECTION boundary.  So we're adding memory in increments
 * of SECTION_SIZE bytes by initializing struct pages in increments of
 * PAGES_PER_SECTION * sizeof(struct page) bytes.
 *
 * Return true when zone was grown, otherwise return false. We return true even
 * when we grow less than requested, to let the caller decide if there are
 * enough pages to satisfy the allocation.
 *
 * Note: We use noinline because this function is needed only during boot, and
 * it is called from a __ref function _deferred_grow_zone. This way we are
 * making sure that it is not inlined into permanent text section.
 */
static noinline bool __init
deferred_grow_zone(struct zone *zone, unsigned int order)
{
	unsigned long nr_pages_needed = ALIGN(1 << order, PAGES_PER_SECTION);
	pg_data_t *pgdat = zone->zone_pgdat;
	unsigned long first_deferred_pfn = pgdat->first_deferred_pfn;
	unsigned long spfn, epfn, flags;
	unsigned long nr_pages = 0;
	u64 i;

	/* Only the last zone may have deferred pages */
	if (zone_end_pfn(zone) != pgdat_end_pfn(pgdat))
		return false;

	pgdat_resize_lock(pgdat, &flags);

	/*
	 * If someone grew this zone while we were waiting for spinlock, return
	 * true, as there might be enough pages already.
	 */
	if (first_deferred_pfn != pgdat->first_deferred_pfn) {
		pgdat_resize_unlock(pgdat, &flags);
		return true;
	}

	/* If the zone is empty somebody else may have cleared out the zone */
	if (!deferred_init_mem_pfn_range_in_zone(&i, zone, &spfn, &epfn,
						 first_deferred_pfn)) {
		pgdat->first_deferred_pfn = ULONG_MAX;
		pgdat_resize_unlock(pgdat, &flags);
		/* Retry only once. */
		return first_deferred_pfn != ULONG_MAX;
	}

	/*
	 * Initialize and free pages in MAX_ORDER sized increments so
	 * that we can avoid introducing any issues with the buddy
	 * allocator.
	 */
	while (spfn < epfn) {
		/* update our first deferred PFN for this section */
		first_deferred_pfn = spfn;

		nr_pages += deferred_init_maxorder(&i, zone, &spfn, &epfn);
		touch_nmi_watchdog();

		/* We should only stop along section boundaries */
		if ((first_deferred_pfn ^ spfn) < PAGES_PER_SECTION)
			continue;

		/* If our quota has been met we can stop here */
		if (nr_pages >= nr_pages_needed)
			break;
	}

	pgdat->first_deferred_pfn = spfn;
	pgdat_resize_unlock(pgdat, &flags);

	return nr_pages > 0;
}

/*
 * deferred_grow_zone() is __init, but it is called from
 * get_page_from_freelist() during early boot until deferred_pages permanently
 * disables this call. This is why we have refdata wrapper to avoid warning,
 * and to ensure that the function body gets unloaded.
 */
static bool __ref
_deferred_grow_zone(struct zone *zone, unsigned int order)
{
	return deferred_grow_zone(zone, order);
}

#endif /* CONFIG_DEFERRED_STRUCT_PAGE_INIT */

void __init page_alloc_init_late(void)
{
	struct zone *zone;
	int nid;

#ifdef CONFIG_DEFERRED_STRUCT_PAGE_INIT

	/* There will be num_node_state(N_MEMORY) threads */
	atomic_set(&pgdat_init_n_undone, num_node_state(N_MEMORY));
	for_each_node_state(nid, N_MEMORY) {
		kthread_run(deferred_init_memmap, NODE_DATA(nid), "pgdatinit%d", nid);
	}

	/* Block until all are initialised */
	wait_for_completion(&pgdat_init_all_done_comp);

	/*
	 * The number of managed pages has changed due to the initialisation
	 * so the pcpu batch and high limits needs to be updated or the limits
	 * will be artificially small.
	 */
	for_each_populated_zone(zone)
		zone_pcp_update(zone);

	/*
	 * We initialized the rest of the deferred pages.  Permanently disable
	 * on-demand struct page initialization.
	 */
	static_branch_disable(&deferred_pages);

	/* Reinit limits that are based on free pages after the kernel is up */
	files_maxfiles_init();
#endif

	/* Discard memblock private memory */
	memblock_discard();

	for_each_node_state(nid, N_MEMORY)
		shuffle_free_memory(NODE_DATA(nid));

	for_each_populated_zone(zone)
		set_zone_contiguous(zone);
}

#ifdef CONFIG_CMA
/* Free whole pageblock and set its migration type to MIGRATE_CMA. */
void __init init_cma_reserved_pageblock(struct page *page)
{
	unsigned i = pageblock_nr_pages;
	struct page *p = page;

	do {
		__ClearPageReserved(p);
		set_page_count(p, 0);
	} while (++p, --i);

	set_pageblock_migratetype(page, MIGRATE_CMA);

	if (pageblock_order >= MAX_ORDER) {
		i = pageblock_nr_pages;
		p = page;
		do {
			set_page_refcounted(p);
			__free_pages(p, MAX_ORDER - 1);
			p += MAX_ORDER_NR_PAGES;
		} while (i -= MAX_ORDER_NR_PAGES);
	} else {
		set_page_refcounted(page);
		__free_pages(page, pageblock_order);
	}

	adjust_managed_page_count(page, pageblock_nr_pages);
	page_zone(page)->cma_pages += pageblock_nr_pages;
}
#endif

/*
 * The order of subdivision here is critical for the IO subsystem.
 * Please do not alter this order without good reasons and regression
 * testing. Specifically, as large blocks of memory are subdivided,
 * the order in which smaller blocks are delivered depends on the order
 * they're subdivided in this function. This is the primary factor
 * influencing the order in which pages are delivered to the IO
 * subsystem according to empirical testing, and this is also justified
 * by considering the behavior of a buddy system containing a single
 * large block of memory acted on by a series of small allocations.
 * This behavior is a critical factor in sglist merging's success.
 *
 * -- nyc
 */
static inline void expand(struct zone *zone, struct page *page,
	int low, int high, int migratetype)
{
	unsigned long size = 1 << high;

	while (high > low) {
		high--;
		size >>= 1;
		VM_BUG_ON_PAGE(bad_range(zone, &page[size]), &page[size]);

		/*
		 * Mark as guard pages (or page), that will allow to
		 * merge back to allocator when buddy will be freed.
		 * Corresponding page table entries will not be touched,
		 * pages will stay not present in virtual address space
		 */
		if (set_page_guard(zone, &page[size], high, migratetype))
			continue;

		add_to_free_list(&page[size], zone, high, migratetype);
		set_buddy_order(&page[size], high);
	}
}

static void check_new_page_bad(struct page *page)
{
	if (unlikely(page->flags & __PG_HWPOISON)) {
		/* Don't complain about hwpoisoned pages */
		page_mapcount_reset(page); /* remove PageBuddy */
		return;
	}

	bad_page(page,
		 page_bad_reason(page, PAGE_FLAGS_CHECK_AT_PREP));
}

/*
 * This page is about to be returned from the page allocator
 */
static inline int check_new_page(struct page *page)
{
	if (likely(page_expected_state(page,
				PAGE_FLAGS_CHECK_AT_PREP|__PG_HWPOISON)))
		return 0;

	check_new_page_bad(page);
	return 1;
}

#ifdef CONFIG_DEBUG_VM
/*
 * With DEBUG_VM enabled, order-0 pages are checked for expected state when
 * being allocated from pcp lists. With debug_pagealloc also enabled, they are
 * also checked when pcp lists are refilled from the free lists.
 */
static inline bool check_pcp_refill(struct page *page)
{
	if (debug_pagealloc_enabled_static())
		return check_new_page(page);
	else
		return false;
}

static inline bool check_new_pcp(struct page *page)
{
	return check_new_page(page);
}
#else
/*
 * With DEBUG_VM disabled, free order-0 pages are checked for expected state
 * when pcp lists are being refilled from the free lists. With debug_pagealloc
 * enabled, they are also checked when being allocated from the pcp lists.
 */
static inline bool check_pcp_refill(struct page *page)
{
	return check_new_page(page);
}
static inline bool check_new_pcp(struct page *page)
{
	if (debug_pagealloc_enabled_static())
		return check_new_page(page);
	else
		return false;
}
#endif /* CONFIG_DEBUG_VM */

static bool check_new_pages(struct page *page, unsigned int order)
{
	int i;
	for (i = 0; i < (1 << order); i++) {
		struct page *p = page + i;

		if (unlikely(check_new_page(p)))
			return true;
	}

	return false;
}

inline void post_alloc_hook(struct page *page, unsigned int order,
				gfp_t gfp_flags)
{
	set_page_private(page, 0);
	set_page_refcounted(page);

	arch_alloc_page(page, order);
	debug_pagealloc_map_pages(page, 1 << order);

	/*
	 * Page unpoisoning must happen before memory initialization.
	 * Otherwise, the poison pattern will be overwritten for __GFP_ZERO
	 * allocations and the page unpoisoning code will complain.
	 */
	kernel_unpoison_pages(page, 1 << order);

	/*
	 * As memory initialization might be integrated into KASAN,
	 * kasan_alloc_pages and kernel_init_free_pages must be
	 * kept together to avoid discrepancies in behavior.
	 */
	if (kasan_has_integrated_init()) {
		kasan_alloc_pages(page, order, gfp_flags);
	} else {
		bool init = !want_init_on_free() && want_init_on_alloc(gfp_flags);

		kasan_unpoison_pages(page, order, init);
		if (init)
			kernel_init_free_pages(page, 1 << order,
					       gfp_flags & __GFP_ZEROTAGS);
	}

	set_page_owner(page, order, gfp_flags);
}

static void prep_new_page(struct page *page, unsigned int order, gfp_t gfp_flags,
							unsigned int alloc_flags)
{
	post_alloc_hook(page, order, gfp_flags);

	if (order && (gfp_flags & __GFP_COMP))
		prep_compound_page(page, order);

	/*
	 * page is set pfmemalloc when ALLOC_NO_WATERMARKS was necessary to
	 * allocate the page. The expectation is that the caller is taking
	 * steps that will free more memory. The caller should avoid the page
	 * being used for !PFMEMALLOC purposes.
	 */
	if (alloc_flags & ALLOC_NO_WATERMARKS)
		set_page_pfmemalloc(page);
	else
		clear_page_pfmemalloc(page);
}

/*
 * Go through the free lists for the given migratetype and remove
 * the smallest available page from the freelists
 */
static __always_inline
struct page *__rmqueue_smallest(struct zone *zone, unsigned int order,
						int migratetype)
{
	unsigned int current_order;
	struct free_area *area;
	struct page *page;

	/* Find a page of the appropriate size in the preferred list */
	for (current_order = order; current_order < MAX_ORDER; ++current_order) {
		area = &(zone->free_area[current_order]);
		page = get_page_from_free_area(area, migratetype);
		if (!page)
			continue;
		del_page_from_free_list(page, zone, current_order);
		expand(zone, page, order, current_order, migratetype);
		set_pcppage_migratetype(page, migratetype);
		return page;
	}

	return NULL;
}


/*
 * This array describes the order lists are fallen back to when
 * the free lists for the desirable migrate type are depleted
 */
static int fallbacks[MIGRATE_TYPES][3] = {
	[MIGRATE_UNMOVABLE]   = { MIGRATE_RECLAIMABLE, MIGRATE_MOVABLE,   MIGRATE_TYPES },
	[MIGRATE_MOVABLE]     = { MIGRATE_RECLAIMABLE, MIGRATE_UNMOVABLE, MIGRATE_TYPES },
	[MIGRATE_RECLAIMABLE] = { MIGRATE_UNMOVABLE,   MIGRATE_MOVABLE,   MIGRATE_TYPES },
#ifdef CONFIG_CMA
	[MIGRATE_CMA]         = { MIGRATE_TYPES }, /* Never used */
#endif
#ifdef CONFIG_MEMORY_ISOLATION
	[MIGRATE_ISOLATE]     = { MIGRATE_TYPES }, /* Never used */
#endif
};

#ifdef CONFIG_CMA
static __always_inline struct page *__rmqueue_cma_fallback(struct zone *zone,
					unsigned int order)
{
	return __rmqueue_smallest(zone, order, MIGRATE_CMA);
}
#else
static inline struct page *__rmqueue_cma_fallback(struct zone *zone,
					unsigned int order) { return NULL; }
#endif

/*
 * Move the free pages in a range to the freelist tail of the requested type.
 * Note that start_page and end_pages are not aligned on a pageblock
 * boundary. If alignment is required, use move_freepages_block()
 */
static int move_freepages(struct zone *zone,
			  struct page *start_page, struct page *end_page,
			  int migratetype, int *num_movable)
{
	struct page *page;
	unsigned int order;
	int pages_moved = 0;

	for (page = start_page; page <= end_page;) {
		if (!pfn_valid_within(page_to_pfn(page))) {
			page++;
			continue;
		}

		if (!PageBuddy(page)) {
			/*
			 * We assume that pages that could be isolated for
			 * migration are movable. But we don't actually try
			 * isolating, as that would be expensive.
			 */
			if (num_movable &&
					(PageLRU(page) || __PageMovable(page)))
				(*num_movable)++;

			page++;
			continue;
		}

		/* Make sure we are not inadvertently changing nodes */
		VM_BUG_ON_PAGE(page_to_nid(page) != zone_to_nid(zone), page);
		VM_BUG_ON_PAGE(page_zone(page) != zone, page);

		order = buddy_order(page);
		move_to_free_list(page, zone, order, migratetype);
		page += 1 << order;
		pages_moved += 1 << order;
	}

	return pages_moved;
}

int move_freepages_block(struct zone *zone, struct page *page,
				int migratetype, int *num_movable)
{
	unsigned long start_pfn, end_pfn;
	struct page *start_page, *end_page;

	if (num_movable)
		*num_movable = 0;

	start_pfn = page_to_pfn(page);
	start_pfn = start_pfn & ~(pageblock_nr_pages-1);
	start_page = pfn_to_page(start_pfn);
	end_page = start_page + pageblock_nr_pages - 1;
	end_pfn = start_pfn + pageblock_nr_pages - 1;

	/* Do not cross zone boundaries */
	if (!zone_spans_pfn(zone, start_pfn))
		start_page = page;
	if (!zone_spans_pfn(zone, end_pfn))
		return 0;

	return move_freepages(zone, start_page, end_page, migratetype,
								num_movable);
}

static void change_pageblock_range(struct page *pageblock_page,
					int start_order, int migratetype)
{
	int nr_pageblocks = 1 << (start_order - pageblock_order);

	while (nr_pageblocks--) {
		set_pageblock_migratetype(pageblock_page, migratetype);
		pageblock_page += pageblock_nr_pages;
	}
}

/*
 * When we are falling back to another migratetype during allocation, try to
 * steal extra free pages from the same pageblocks to satisfy further
 * allocations, instead of polluting multiple pageblocks.
 *
 * If we are stealing a relatively large buddy page, it is likely there will
 * be more free pages in the pageblock, so try to steal them all. For
 * reclaimable and unmovable allocations, we steal regardless of page size,
 * as fragmentation caused by those allocations polluting movable pageblocks
 * is worse than movable allocations stealing from unmovable and reclaimable
 * pageblocks.
 */
static bool can_steal_fallback(unsigned int order, int start_mt)
{
	/*
	 * Leaving this order check is intended, although there is
	 * relaxed order check in next check. The reason is that
	 * we can actually steal whole pageblock if this condition met,
	 * but, below check doesn't guarantee it and that is just heuristic
	 * so could be changed anytime.
	 */
	if (order >= pageblock_order)
		return true;

	if (order >= pageblock_order / 2 ||
		start_mt == MIGRATE_RECLAIMABLE ||
		start_mt == MIGRATE_UNMOVABLE ||
		page_group_by_mobility_disabled)
		return true;

	return false;
}

static inline bool boost_watermark(struct zone *zone)
{
	unsigned long max_boost;

	if (!watermark_boost_factor)
		return false;
	/*
	 * Don't bother in zones that are unlikely to produce results.
	 * On small machines, including kdump capture kernels running
	 * in a small area, boosting the watermark can cause an out of
	 * memory situation immediately.
	 */
	if ((pageblock_nr_pages * 4) > zone_managed_pages(zone))
		return false;

	max_boost = mult_frac(zone->_watermark[WMARK_HIGH],
			watermark_boost_factor, 10000);

	/*
	 * high watermark may be uninitialised if fragmentation occurs
	 * very early in boot so do not boost. We do not fall
	 * through and boost by pageblock_nr_pages as failing
	 * allocations that early means that reclaim is not going
	 * to help and it may even be impossible to reclaim the
	 * boosted watermark resulting in a hang.
	 */
	if (!max_boost)
		return false;

	max_boost = max(pageblock_nr_pages, max_boost);

	zone->watermark_boost = min(zone->watermark_boost + pageblock_nr_pages,
		max_boost);

	return true;
}

/*
 * This function implements actual steal behaviour. If order is large enough,
 * we can steal whole pageblock. If not, we first move freepages in this
 * pageblock to our migratetype and determine how many already-allocated pages
 * are there in the pageblock with a compatible migratetype. If at least half
 * of pages are free or compatible, we can change migratetype of the pageblock
 * itself, so pages freed in the future will be put on the correct free list.
 */
static void steal_suitable_fallback(struct zone *zone, struct page *page,
		unsigned int alloc_flags, int start_type, bool whole_block)
{
	unsigned int current_order = buddy_order(page);
	int free_pages, movable_pages, alike_pages;
	int old_block_type;

	old_block_type = get_pageblock_migratetype(page);

	/*
	 * This can happen due to races and we want to prevent broken
	 * highatomic accounting.
	 */
	if (is_migrate_highatomic(old_block_type))
		goto single_page;

	/* Take ownership for orders >= pageblock_order */
	if (current_order >= pageblock_order) {
		change_pageblock_range(page, current_order, start_type);
		goto single_page;
	}

	/*
	 * Boost watermarks to increase reclaim pressure to reduce the
	 * likelihood of future fallbacks. Wake kswapd now as the node
	 * may be balanced overall and kswapd will not wake naturally.
	 */
	if (boost_watermark(zone) && (alloc_flags & ALLOC_KSWAPD))
		set_bit(ZONE_BOOSTED_WATERMARK, &zone->flags);

	/* We are not allowed to try stealing from the whole block */
	if (!whole_block)
		goto single_page;

	free_pages = move_freepages_block(zone, page, start_type,
						&movable_pages);
	/*
	 * Determine how many pages are compatible with our allocation.
	 * For movable allocation, it's the number of movable pages which
	 * we just obtained. For other types it's a bit more tricky.
	 */
	if (start_type == MIGRATE_MOVABLE) {
		alike_pages = movable_pages;
	} else {
		/*
		 * If we are falling back a RECLAIMABLE or UNMOVABLE allocation
		 * to MOVABLE pageblock, consider all non-movable pages as
		 * compatible. If it's UNMOVABLE falling back to RECLAIMABLE or
		 * vice versa, be conservative since we can't distinguish the
		 * exact migratetype of non-movable pages.
		 */
		if (old_block_type == MIGRATE_MOVABLE)
			alike_pages = pageblock_nr_pages
						- (free_pages + movable_pages);
		else
			alike_pages = 0;
	}

	/* moving whole block can fail due to zone boundary conditions */
	if (!free_pages)
		goto single_page;

	/*
	 * If a sufficient number of pages in the block are either free or of
	 * comparable migratability as our allocation, claim the whole block.
	 */
	if (free_pages + alike_pages >= (1 << (pageblock_order-1)) ||
			page_group_by_mobility_disabled)
		set_pageblock_migratetype(page, start_type);

	return;

single_page:
	move_to_free_list(page, zone, current_order, start_type);
}

/*
 * Check whether there is a suitable fallback freepage with requested order.
 * If only_stealable is true, this function returns fallback_mt only if
 * we can steal other freepages all together. This would help to reduce
 * fragmentation due to mixed migratetype pages in one pageblock.
 */
int find_suitable_fallback(struct free_area *area, unsigned int order,
			int migratetype, bool only_stealable, bool *can_steal)
{
	int i;
	int fallback_mt;

	if (area->nr_free == 0)
		return -1;

	*can_steal = false;
	for (i = 0;; i++) {
		fallback_mt = fallbacks[migratetype][i];
		if (fallback_mt == MIGRATE_TYPES)
			break;

		if (free_area_empty(area, fallback_mt))
			continue;

		if (can_steal_fallback(order, migratetype))
			*can_steal = true;

		if (!only_stealable)
			return fallback_mt;

		if (*can_steal)
			return fallback_mt;
	}

	return -1;
}

/*
 * Reserve a pageblock for exclusive use of high-order atomic allocations if
 * there are no empty page blocks that contain a page with a suitable order
 */
static void reserve_highatomic_pageblock(struct page *page, struct zone *zone,
				unsigned int alloc_order)
{
	int mt;
	unsigned long max_managed, flags;

	/*
	 * Limit the number reserved to 1 pageblock or roughly 1% of a zone.
	 * Check is race-prone but harmless.
	 */
	max_managed = (zone_managed_pages(zone) / 100) + pageblock_nr_pages;
	if (zone->nr_reserved_highatomic >= max_managed)
		return;

	spin_lock_irqsave(&zone->lock, flags);

	/* Recheck the nr_reserved_highatomic limit under the lock */
	if (zone->nr_reserved_highatomic >= max_managed)
		goto out_unlock;

	/* Yoink! */
	mt = get_pageblock_migratetype(page);
	if (!is_migrate_highatomic(mt) && !is_migrate_isolate(mt)
	    && !is_migrate_cma(mt)) {
		zone->nr_reserved_highatomic += pageblock_nr_pages;
		set_pageblock_migratetype(page, MIGRATE_HIGHATOMIC);
		move_freepages_block(zone, page, MIGRATE_HIGHATOMIC, NULL);
	}

out_unlock:
	spin_unlock_irqrestore(&zone->lock, flags);
}

/*
 * Used when an allocation is about to fail under memory pressure. This
 * potentially hurts the reliability of high-order allocations when under
 * intense memory pressure but failed atomic allocations should be easier
 * to recover from than an OOM.
 *
 * If @force is true, try to unreserve a pageblock even though highatomic
 * pageblock is exhausted.
 */
static bool unreserve_highatomic_pageblock(const struct alloc_context *ac,
						bool force)
{
	struct zonelist *zonelist = ac->zonelist;
	unsigned long flags;
	struct zoneref *z;
	struct zone *zone;
	struct page *page;
	int order;
	bool ret;

	for_each_zone_zonelist_nodemask(zone, z, zonelist, ac->highest_zoneidx,
								ac->nodemask) {
		/*
		 * Preserve at least one pageblock unless memory pressure
		 * is really high.
		 */
		if (!force && zone->nr_reserved_highatomic <=
					pageblock_nr_pages)
			continue;

		spin_lock_irqsave(&zone->lock, flags);
		for (order = 0; order < MAX_ORDER; order++) {
			struct free_area *area = &(zone->free_area[order]);

			page = get_page_from_free_area(area, MIGRATE_HIGHATOMIC);
			if (!page)
				continue;

			/*
			 * In page freeing path, migratetype change is racy so
			 * we can counter several free pages in a pageblock
			 * in this loop althoug we changed the pageblock type
			 * from highatomic to ac->migratetype. So we should
			 * adjust the count once.
			 */
			if (is_migrate_highatomic_page(page)) {
				/*
				 * It should never happen but changes to
				 * locking could inadvertently allow a per-cpu
				 * drain to add pages to MIGRATE_HIGHATOMIC
				 * while unreserving so be safe and watch for
				 * underflows.
				 */
				zone->nr_reserved_highatomic -= min(
						pageblock_nr_pages,
						zone->nr_reserved_highatomic);
			}

			/*
			 * Convert to ac->migratetype and avoid the normal
			 * pageblock stealing heuristics. Minimally, the caller
			 * is doing the work and needs the pages. More
			 * importantly, if the block was always converted to
			 * MIGRATE_UNMOVABLE or another type then the number
			 * of pageblocks that cannot be completely freed
			 * may increase.
			 */
			set_pageblock_migratetype(page, ac->migratetype);
			ret = move_freepages_block(zone, page, ac->migratetype,
									NULL);
			if (ret) {
				spin_unlock_irqrestore(&zone->lock, flags);
				return ret;
			}
		}
		spin_unlock_irqrestore(&zone->lock, flags);
	}

	return false;
}

/*
 * Try finding a free buddy page on the fallback list and put it on the free
 * list of requested migratetype, possibly along with other pages from the same
 * block, depending on fragmentation avoidance heuristics. Returns true if
 * fallback was found so that __rmqueue_smallest() can grab it.
 *
 * The use of signed ints for order and current_order is a deliberate
 * deviation from the rest of this file, to make the for loop
 * condition simpler.
 */
static __always_inline bool
__rmqueue_fallback(struct zone *zone, int order, int start_migratetype,
						unsigned int alloc_flags)
{
	struct free_area *area;
	int current_order;
	int min_order = order;
	struct page *page;
	int fallback_mt;
	bool can_steal;

	/*
	 * Do not steal pages from freelists belonging to other pageblocks
	 * i.e. orders < pageblock_order. If there are no local zones free,
	 * the zonelists will be reiterated without ALLOC_NOFRAGMENT.
	 */
	if (alloc_flags & ALLOC_NOFRAGMENT)
		min_order = pageblock_order;

	/*
	 * Find the largest available free page in the other list. This roughly
	 * approximates finding the pageblock with the most free pages, which
	 * would be too costly to do exactly.
	 */
	for (current_order = MAX_ORDER - 1; current_order >= min_order;
				--current_order) {
		area = &(zone->free_area[current_order]);
		fallback_mt = find_suitable_fallback(area, current_order,
				start_migratetype, false, &can_steal);
		if (fallback_mt == -1)
			continue;

		/*
		 * We cannot steal all free pages from the pageblock and the
		 * requested migratetype is movable. In that case it's better to
		 * steal and split the smallest available page instead of the
		 * largest available page, because even if the next movable
		 * allocation falls back into a different pageblock than this
		 * one, it won't cause permanent fragmentation.
		 */
		if (!can_steal && start_migratetype == MIGRATE_MOVABLE
					&& current_order > order)
			goto find_smallest;

		goto do_steal;
	}

	return false;

find_smallest:
	for (current_order = order; current_order < MAX_ORDER;
							current_order++) {
		area = &(zone->free_area[current_order]);
		fallback_mt = find_suitable_fallback(area, current_order,
				start_migratetype, false, &can_steal);
		if (fallback_mt != -1)
			break;
	}

	/*
	 * This should not happen - we already found a suitable fallback
	 * when looking for the largest page.
	 */
	VM_BUG_ON(current_order == MAX_ORDER);

do_steal:
	page = get_page_from_free_area(area, fallback_mt);

	steal_suitable_fallback(zone, page, alloc_flags, start_migratetype,
								can_steal);

	trace_mm_page_alloc_extfrag(page, order, current_order,
		start_migratetype, fallback_mt);

	return true;

}

/*
 * Do the hard work of removing an element from the buddy allocator.
 * Call me with the zone->lock already held.
 */
static __always_inline struct page *
__rmqueue(struct zone *zone, unsigned int order, int migratetype,
						unsigned int alloc_flags)
{
	struct page *page;

retry:
	page = __rmqueue_smallest(zone, order, migratetype);

	if (unlikely(!page) && __rmqueue_fallback(zone, order, migratetype,
						  alloc_flags))
		goto retry;

	trace_mm_page_alloc_zone_locked(page, order, migratetype);
	return page;
}

#ifdef CONFIG_CMA
static struct page *__rmqueue_cma(struct zone *zone, unsigned int order,
				  int migratetype,
				  unsigned int alloc_flags)
{
	struct page *page = __rmqueue_cma_fallback(zone, order);
	trace_mm_page_alloc_zone_locked(page, order, MIGRATE_CMA);
	return page;
}
#else
static inline struct page *__rmqueue_cma(struct zone *zone, unsigned int order,
					 int migratetype,
					 unsigned int alloc_flags)
{
	return NULL;
}
#endif

/*
 * Obtain a specified number of elements from the buddy allocator, all under
 * a single hold of the lock, for efficiency.  Add them to the supplied list.
 * Returns the number of new pages which were placed at *list.
 */
static int rmqueue_bulk(struct zone *zone, unsigned int order,
			unsigned long count, struct list_head *list,
			int migratetype, unsigned int alloc_flags)
{
	int i, alloced = 0;

	spin_lock(&zone->lock);
	for (i = 0; i < count; ++i) {
		struct page *page;

		if (is_migrate_cma(migratetype))
			page = __rmqueue_cma(zone, order, migratetype,
					     alloc_flags);
		else
			page = __rmqueue(zone, order, migratetype, alloc_flags);

		if (unlikely(page == NULL))
			break;

		if (unlikely(check_pcp_refill(page)))
			continue;

		/*
		 * Split buddy pages returned by expand() are received here in
		 * physical page order. The page is added to the tail of
		 * caller's list. From the callers perspective, the linked list
		 * is ordered by page number under some conditions. This is
		 * useful for IO devices that can forward direction from the
		 * head, thus also in the physical page order. This is useful
		 * for IO devices that can merge IO requests if the physical
		 * pages are ordered properly.
		 */
		list_add_tail(&page->lru, list);
		alloced++;
		if (is_migrate_cma(get_pcppage_migratetype(page)))
			__mod_zone_page_state(zone, NR_FREE_CMA_PAGES,
					      -(1 << order));
	}

	/*
	 * i pages were removed from the buddy list even if some leak due
	 * to check_pcp_refill failing so adjust NR_FREE_PAGES based
	 * on i. Do not confuse with 'alloced' which is the number of
	 * pages added to the pcp list.
	 */
	__mod_zone_page_state(zone, NR_FREE_PAGES, -(i << order));
	spin_unlock(&zone->lock);
	return alloced;
}

/*
 * Return the pcp list that corresponds to the migrate type if that list isn't
 * empty.
 * If the list is empty return NULL.
 */
static struct list_head *get_populated_pcp_list(struct zone *zone,
			unsigned int order, struct per_cpu_pages *pcp,
			int migratetype, unsigned int alloc_flags)
{
	struct list_head *list = &pcp->lists[migratetype];

	if (list_empty(list)) {
		pcp->count += rmqueue_bulk(zone, order,
				pcp->batch, list,
				migratetype, alloc_flags);

		if (list_empty(list))
			list = NULL;
	}
	return list;
}

#ifdef CONFIG_NUMA
/*
 * Called from the vmstat counter updater to drain pagesets of this
 * currently executing processor on remote nodes after they have
 * expired.
 *
 * Note that this function must be called with the thread pinned to
 * a single processor.
 */
void drain_zone_pages(struct zone *zone, struct per_cpu_pages *pcp)
{
	unsigned long flags;
	int to_drain, batch;

	local_irq_save(flags);
	batch = READ_ONCE(pcp->batch);
	to_drain = min(pcp->count, batch);
	if (to_drain > 0)
		free_pcppages_bulk(zone, to_drain, pcp);
	local_irq_restore(flags);
}
#endif

/*
 * Drain pcplists of the indicated processor and zone.
 *
 * The processor must either be the current processor and the
 * thread pinned to the current processor or a processor that
 * is not online.
 */
static void drain_pages_zone(unsigned int cpu, struct zone *zone)
{
	unsigned long flags;
	struct per_cpu_pageset *pset;
	struct per_cpu_pages *pcp;

	local_irq_save(flags);
	pset = per_cpu_ptr(zone->pageset, cpu);

	pcp = &pset->pcp;
	if (pcp->count)
		free_pcppages_bulk(zone, pcp->count, pcp);
	local_irq_restore(flags);
}

/*
 * Drain pcplists of all zones on the indicated processor.
 *
 * The processor must either be the current processor and the
 * thread pinned to the current processor or a processor that
 * is not online.
 */
static void drain_pages(unsigned int cpu)
{
	struct zone *zone;

	for_each_populated_zone(zone) {
		drain_pages_zone(cpu, zone);
	}
}

/*
 * Spill all of this CPU's per-cpu pages back into the buddy allocator.
 *
 * The CPU has to be pinned. When zone parameter is non-NULL, spill just
 * the single zone's pages.
 */
void drain_local_pages(struct zone *zone)
{
	int cpu = smp_processor_id();

	if (zone)
		drain_pages_zone(cpu, zone);
	else
		drain_pages(cpu);
}

static void drain_local_pages_wq(struct work_struct *work)
{
	struct pcpu_drain *drain;

	drain = container_of(work, struct pcpu_drain, work);

	/*
	 * drain_all_pages doesn't use proper cpu hotplug protection so
	 * we can race with cpu offline when the WQ can move this from
	 * a cpu pinned worker to an unbound one. We can operate on a different
	 * cpu which is allright but we also have to make sure to not move to
	 * a different one.
	 */
	preempt_disable();
	drain_local_pages(drain->zone);
	preempt_enable();
}

/*
 * Spill all the per-cpu pages from all CPUs back into the buddy allocator.
 *
 * When zone parameter is non-NULL, spill just the single zone's pages.
 *
 * Note that this can be extremely slow as the draining happens in a workqueue.
 */
void drain_all_pages(struct zone *zone)
{
	int cpu;

	/*
	 * Allocate in the BSS so we wont require allocation in
	 * direct reclaim path for CONFIG_CPUMASK_OFFSTACK=y
	 */
	static cpumask_t cpus_with_pcps;

	/*
	 * Make sure nobody triggers this path before mm_percpu_wq is fully
	 * initialized.
	 */
	if (WARN_ON_ONCE(!mm_percpu_wq))
		return;

	/*
	 * Do not drain if one is already in progress unless it's specific to
	 * a zone. Such callers are primarily CMA and memory hotplug and need
	 * the drain to be complete when the call returns.
	 */
	if (unlikely(!mutex_trylock(&pcpu_drain_mutex))) {
		if (!zone)
			return;
		mutex_lock(&pcpu_drain_mutex);
	}

	/*
	 * We don't care about racing with CPU hotplug event
	 * as offline notification will cause the notified
	 * cpu to drain that CPU pcps and on_each_cpu_mask
	 * disables preemption as part of its processing
	 */
	for_each_online_cpu(cpu) {
		struct per_cpu_pageset *pcp;
		struct zone *z;
		bool has_pcps = false;

		if (zone) {
			pcp = per_cpu_ptr(zone->pageset, cpu);
			if (pcp->pcp.count)
				has_pcps = true;
		} else {
			for_each_populated_zone(z) {
				pcp = per_cpu_ptr(z->pageset, cpu);
				if (pcp->pcp.count) {
					has_pcps = true;
					break;
				}
			}
		}

		if (has_pcps)
			cpumask_set_cpu(cpu, &cpus_with_pcps);
		else
			cpumask_clear_cpu(cpu, &cpus_with_pcps);
	}

	for_each_cpu(cpu, &cpus_with_pcps) {
		struct pcpu_drain *drain = per_cpu_ptr(&pcpu_drain, cpu);

		drain->zone = zone;
		INIT_WORK(&drain->work, drain_local_pages_wq);
		queue_work_on(cpu, mm_percpu_wq, &drain->work);
	}
	for_each_cpu(cpu, &cpus_with_pcps)
		flush_work(&per_cpu_ptr(&pcpu_drain, cpu)->work);

	mutex_unlock(&pcpu_drain_mutex);
}

#ifdef CONFIG_HIBERNATION

/*
 * Touch the watchdog for every WD_PAGE_COUNT pages.
 */
#define WD_PAGE_COUNT	(128*1024)

void mark_free_pages(struct zone *zone)
{
	unsigned long pfn, max_zone_pfn, page_count = WD_PAGE_COUNT;
	unsigned long flags;
	unsigned int order, t;
	struct page *page;

	if (zone_is_empty(zone))
		return;

	spin_lock_irqsave(&zone->lock, flags);

	max_zone_pfn = zone_end_pfn(zone);
	for (pfn = zone->zone_start_pfn; pfn < max_zone_pfn; pfn++)
		if (pfn_valid(pfn)) {
			page = pfn_to_page(pfn);

			if (!--page_count) {
				touch_nmi_watchdog();
				page_count = WD_PAGE_COUNT;
			}

			if (page_zone(page) != zone)
				continue;

			if (!swsusp_page_is_forbidden(page))
				swsusp_unset_page_free(page);
		}

	for_each_migratetype_order(order, t) {
		list_for_each_entry(page,
				&zone->free_area[order].free_list[t], lru) {
			unsigned long i;

			pfn = page_to_pfn(page);
			for (i = 0; i < (1UL << order); i++) {
				if (!--page_count) {
					touch_nmi_watchdog();
					page_count = WD_PAGE_COUNT;
				}
				swsusp_set_page_free(pfn_to_page(pfn + i));
			}
		}
	}
	spin_unlock_irqrestore(&zone->lock, flags);
}
#endif /* CONFIG_PM */

static bool free_unref_page_prepare(struct page *page, unsigned long pfn)
{
	int migratetype;

	if (!free_pcp_prepare(page))
		return false;

	migratetype = get_pfnblock_migratetype(page, pfn);
	set_pcppage_migratetype(page, migratetype);
	return true;
}

static void free_unref_page_commit(struct page *page, unsigned long pfn)
{
	struct zone *zone = page_zone(page);
	struct per_cpu_pages *pcp;
	int migratetype;

	migratetype = get_pcppage_migratetype(page);
	__count_vm_event(PGFREE);

	/*
	 * We only track unmovable, reclaimable and movable on pcp lists.
	 * Free ISOLATE pages back to the allocator because they are being
	 * offlined but treat HIGHATOMIC as movable pages so we can get those
	 * areas back if necessary. Otherwise, we may have to free
	 * excessively into the page allocator
	 */
	if (migratetype >= MIGRATE_PCPTYPES) {
		if (unlikely(is_migrate_isolate(migratetype))) {
			free_one_page(zone, page, pfn, 0, migratetype,
				      FPI_NONE);
			return;
		}
		migratetype = MIGRATE_MOVABLE;
	}

	pcp = &this_cpu_ptr(zone->pageset)->pcp;
	list_add(&page->lru, &pcp->lists[migratetype]);
	pcp->count++;
	if (pcp->count >= pcp->high) {
		unsigned long batch = READ_ONCE(pcp->batch);
		free_pcppages_bulk(zone, batch, pcp);
	}
}

/*
 * Free a 0-order page
 */
void free_unref_page(struct page *page)
{
	unsigned long flags;
	unsigned long pfn = page_to_pfn(page);

	if (!free_unref_page_prepare(page, pfn))
		return;

	local_irq_save(flags);
	free_unref_page_commit(page, pfn);
	local_irq_restore(flags);
}

/*
 * Free a list of 0-order pages
 */
void free_unref_page_list(struct list_head *list)
{
	struct page *page, *next;
	unsigned long flags, pfn;
	int batch_count = 0;

	/* Prepare pages for freeing */
	list_for_each_entry_safe(page, next, list, lru) {
		pfn = page_to_pfn(page);
		if (!free_unref_page_prepare(page, pfn))
			list_del(&page->lru);
		set_page_private(page, pfn);
	}

	local_irq_save(flags);
	list_for_each_entry_safe(page, next, list, lru) {
		unsigned long pfn = page_private(page);

		set_page_private(page, 0);
		trace_mm_page_free_batched(page);
		free_unref_page_commit(page, pfn);

		/*
		 * Guard against excessive IRQ disabled times when we get
		 * a large list of pages to free.
		 */
		if (++batch_count == SWAP_CLUSTER_MAX) {
			local_irq_restore(flags);
			batch_count = 0;
			local_irq_save(flags);
		}
	}
	local_irq_restore(flags);
}

/*
 * split_page takes a non-compound higher-order page, and splits it into
 * n (1<<order) sub-pages: page[0..n]
 * Each sub-page must be freed individually.
 *
 * Note: this is probably too low level an operation for use in drivers.
 * Please consult with lkml before using this in your driver.
 */
void split_page(struct page *page, unsigned int order)
{
	int i;

	VM_BUG_ON_PAGE(PageCompound(page), page);
	VM_BUG_ON_PAGE(!page_count(page), page);

	for (i = 1; i < (1 << order); i++)
		set_page_refcounted(page + i);
	split_page_owner(page, 1 << order);
	split_page_memcg(page, 1 << order);
}
EXPORT_SYMBOL_GPL(split_page);

int __isolate_free_page(struct page *page, unsigned int order)
{
	unsigned long watermark;
	struct zone *zone;
	int mt;

	BUG_ON(!PageBuddy(page));

	zone = page_zone(page);
	mt = get_pageblock_migratetype(page);

	if (!is_migrate_isolate(mt)) {
		/*
		 * Obey watermarks as if the page was being allocated. We can
		 * emulate a high-order watermark check with a raised order-0
		 * watermark, because we already know our high-order page
		 * exists.
		 */
		watermark = zone->_watermark[WMARK_MIN] + (1UL << order);
		if (!zone_watermark_ok(zone, 0, watermark, 0, ALLOC_CMA))
			return 0;

		__mod_zone_freepage_state(zone, -(1UL << order), mt);
	}

	/* Remove page from free list */

	del_page_from_free_list(page, zone, order);

	/*
	 * Set the pageblock if the isolated page is at least half of a
	 * pageblock
	 */
	if (order >= pageblock_order - 1) {
		struct page *endpage = page + (1 << order) - 1;
		for (; page < endpage; page += pageblock_nr_pages) {
			int mt = get_pageblock_migratetype(page);
			if (!is_migrate_isolate(mt) && !is_migrate_cma(mt)
			    && !is_migrate_highatomic(mt))
				set_pageblock_migratetype(page,
							  MIGRATE_MOVABLE);
		}
	}


	return 1UL << order;
}

/**
 * __putback_isolated_page - Return a now-isolated page back where we got it
 * @page: Page that was isolated
 * @order: Order of the isolated page
 * @mt: The page's pageblock's migratetype
 *
 * This function is meant to return a page pulled from the free lists via
 * __isolate_free_page back to the free lists they were pulled from.
 */
void __putback_isolated_page(struct page *page, unsigned int order, int mt)
{
	struct zone *zone = page_zone(page);

	/* zone lock should be held when this function is called */
	lockdep_assert_held(&zone->lock);

	/* Return isolated page to tail of freelist. */
	__free_one_page(page, page_to_pfn(page), zone, order, mt,
			FPI_SKIP_REPORT_NOTIFY | FPI_TO_TAIL);
}

/*
 * Update NUMA hit/miss statistics
 *
 * Must be called with interrupts disabled.
 */
static inline void zone_statistics(struct zone *preferred_zone, struct zone *z)
{
#ifdef CONFIG_NUMA
	enum numa_stat_item local_stat = NUMA_LOCAL;

	/* skip numa counters update if numa stats is disabled */
	if (!static_branch_likely(&vm_numa_stat_key))
		return;

	if (zone_to_nid(z) != numa_node_id())
		local_stat = NUMA_OTHER;

	if (zone_to_nid(z) == zone_to_nid(preferred_zone))
		__inc_numa_state(z, NUMA_HIT);
	else {
		__inc_numa_state(z, NUMA_MISS);
		__inc_numa_state(preferred_zone, NUMA_FOREIGN);
	}
	__inc_numa_state(z, local_stat);
#endif
}

/* Remove page from the per-cpu list, caller must protect the list */
static struct page *__rmqueue_pcplist(struct zone *zone, int migratetype,
			unsigned int alloc_flags,
			struct per_cpu_pages *pcp,
			gfp_t gfp_flags)
{
	struct page *page = NULL;
	struct list_head *list = NULL;

	do {
		/* First try to get CMA pages */
		if (migratetype == MIGRATE_MOVABLE &&
				alloc_flags & ALLOC_CMA) {
			list = get_populated_pcp_list(zone, 0, pcp,
					get_cma_migrate_type(), alloc_flags);
		}

		if (list == NULL) {
			/*
			 * Either CMA is not suitable or there are no
			 * free CMA pages.
			 */
			list = get_populated_pcp_list(zone, 0, pcp,
					migratetype, alloc_flags);
			if (unlikely(list == NULL) ||
					unlikely(list_empty(list)))
				return NULL;
		}

		page = list_first_entry(list, struct page, lru);
		list_del(&page->lru);
		pcp->count--;
	} while (check_new_pcp(page));

	return page;
}

/* Lock and remove page from the per-cpu list */
static struct page *rmqueue_pcplist(struct zone *preferred_zone,
			struct zone *zone, gfp_t gfp_flags,
			int migratetype, unsigned int alloc_flags)
{
	struct per_cpu_pages *pcp;
	struct page *page;
	unsigned long flags;

	local_irq_save(flags);
	pcp = &this_cpu_ptr(zone->pageset)->pcp;
	page = __rmqueue_pcplist(zone,  migratetype, alloc_flags, pcp,
				 gfp_flags);
	if (page) {
		__count_zid_vm_events(PGALLOC, page_zonenum(page), 1);
		zone_statistics(preferred_zone, zone);
	}
	local_irq_restore(flags);
	return page;
}

/*
 * Allocate a page from the given zone. Use pcplists for order-0 allocations.
 */
static inline
struct page *rmqueue(struct zone *preferred_zone,
			struct zone *zone, unsigned int order,
			gfp_t gfp_flags, unsigned int alloc_flags,
			int migratetype)
{
	unsigned long flags;
	struct page *page;

	if (likely(order == 0)) {
		page = rmqueue_pcplist(preferred_zone, zone, gfp_flags,
				       migratetype, alloc_flags);
		goto out;
	}

	/*
	 * We most definitely don't want callers attempting to
	 * allocate greater than order-1 page units with __GFP_NOFAIL.
	 */
	WARN_ON_ONCE((gfp_flags & __GFP_NOFAIL) && (order > 1));
	spin_lock_irqsave(&zone->lock, flags);

	do {
		page = NULL;
		/*
		 * order-0 request can reach here when the pcplist is skipped
		 * due to non-CMA allocation context. HIGHATOMIC area is
		 * reserved for high-order atomic allocation, so order-0
		 * request should skip it.
		 */
		if (order > 0 && alloc_flags & ALLOC_HARDER) {
			page = __rmqueue_smallest(zone, order, MIGRATE_HIGHATOMIC);
			if (page)
				trace_mm_page_alloc_zone_locked(page, order, migratetype);
		}
		if (!page) {
			if (migratetype == MIGRATE_MOVABLE &&
					alloc_flags & ALLOC_CMA)
				page = __rmqueue_cma(zone, order, migratetype,
						     alloc_flags);
			if (!page)
				page = __rmqueue(zone, order, migratetype,
						 alloc_flags);
		}
	} while (page && check_new_pages(page, order));
	spin_unlock(&zone->lock);
	if (!page)
		goto failed;
	__mod_zone_freepage_state(zone, -(1 << order),
				  get_pcppage_migratetype(page));

	__count_zid_vm_events(PGALLOC, page_zonenum(page), 1 << order);
	zone_statistics(preferred_zone, zone);
	trace_android_vh_rmqueue(preferred_zone, zone, order,
			gfp_flags, alloc_flags, migratetype);
	local_irq_restore(flags);

out:
	/* Separate test+clear to avoid unnecessary atomics */
	if (test_bit(ZONE_BOOSTED_WATERMARK, &zone->flags)) {
		clear_bit(ZONE_BOOSTED_WATERMARK, &zone->flags);
		wakeup_kswapd(zone, 0, 0, zone_idx(zone));
	}

	VM_BUG_ON_PAGE(page && bad_range(zone, page), page);
	return page;

failed:
	local_irq_restore(flags);
	return NULL;
}

#ifdef CONFIG_FAIL_PAGE_ALLOC

static struct {
	struct fault_attr attr;

	bool ignore_gfp_highmem;
	bool ignore_gfp_reclaim;
	u32 min_order;
} fail_page_alloc = {
	.attr = FAULT_ATTR_INITIALIZER,
	.ignore_gfp_reclaim = true,
	.ignore_gfp_highmem = true,
	.min_order = 1,
};

static int __init setup_fail_page_alloc(char *str)
{
	return setup_fault_attr(&fail_page_alloc.attr, str);
}
__setup("fail_page_alloc=", setup_fail_page_alloc);

static bool __should_fail_alloc_page(gfp_t gfp_mask, unsigned int order)
{
	if (order < fail_page_alloc.min_order)
		return false;
	if (gfp_mask & __GFP_NOFAIL)
		return false;
	if (fail_page_alloc.ignore_gfp_highmem && (gfp_mask & __GFP_HIGHMEM))
		return false;
	if (fail_page_alloc.ignore_gfp_reclaim &&
			(gfp_mask & __GFP_DIRECT_RECLAIM))
		return false;

	return should_fail(&fail_page_alloc.attr, 1 << order);
}

#ifdef CONFIG_FAULT_INJECTION_DEBUG_FS

static int __init fail_page_alloc_debugfs(void)
{
	umode_t mode = S_IFREG | 0600;
	struct dentry *dir;

	dir = fault_create_debugfs_attr("fail_page_alloc", NULL,
					&fail_page_alloc.attr);

	debugfs_create_bool("ignore-gfp-wait", mode, dir,
			    &fail_page_alloc.ignore_gfp_reclaim);
	debugfs_create_bool("ignore-gfp-highmem", mode, dir,
			    &fail_page_alloc.ignore_gfp_highmem);
	debugfs_create_u32("min-order", mode, dir, &fail_page_alloc.min_order);

	return 0;
}

late_initcall(fail_page_alloc_debugfs);

#endif /* CONFIG_FAULT_INJECTION_DEBUG_FS */

#else /* CONFIG_FAIL_PAGE_ALLOC */

static inline bool __should_fail_alloc_page(gfp_t gfp_mask, unsigned int order)
{
	return false;
}

#endif /* CONFIG_FAIL_PAGE_ALLOC */

noinline bool should_fail_alloc_page(gfp_t gfp_mask, unsigned int order)
{
	return __should_fail_alloc_page(gfp_mask, order);
}
ALLOW_ERROR_INJECTION(should_fail_alloc_page, TRUE);

static inline long __zone_watermark_unusable_free(struct zone *z,
				unsigned int order, unsigned int alloc_flags)
{
	const bool alloc_harder = (alloc_flags & (ALLOC_HARDER|ALLOC_OOM));
	long unusable_free = (1 << order) - 1;

	/*
	 * If the caller does not have rights to ALLOC_HARDER then subtract
	 * the high-atomic reserves. This will over-estimate the size of the
	 * atomic reserve but it avoids a search.
	 */
	if (likely(!alloc_harder))
		unusable_free += z->nr_reserved_highatomic;

#ifdef CONFIG_CMA
	/* If allocation can't use CMA areas don't use free CMA pages */
	if (!(alloc_flags & ALLOC_CMA))
		unusable_free += zone_page_state(z, NR_FREE_CMA_PAGES);
#endif

	return unusable_free;
}

/*
 * Return true if free base pages are above 'mark'. For high-order checks it
 * will return true of the order-0 watermark is reached and there is at least
 * one free page of a suitable size. Checking now avoids taking the zone lock
 * to check in the allocation paths if no pages are free.
 */
bool __zone_watermark_ok(struct zone *z, unsigned int order, unsigned long mark,
			 int highest_zoneidx, unsigned int alloc_flags,
			 long free_pages)
{
	long min = mark;
	int o;
	const bool alloc_harder = (alloc_flags & (ALLOC_HARDER|ALLOC_OOM));

	/* free_pages may go negative - that's OK */
	free_pages -= __zone_watermark_unusable_free(z, order, alloc_flags);

	if (alloc_flags & ALLOC_HIGH)
		min -= min / 2;

	if (unlikely(alloc_harder)) {
		/*
		 * OOM victims can try even harder than normal ALLOC_HARDER
		 * users on the grounds that it's definitely going to be in
		 * the exit path shortly and free memory. Any allocation it
		 * makes during the free path will be small and short-lived.
		 */
		if (alloc_flags & ALLOC_OOM)
			min -= min / 2;
		else
			min -= min / 4;
	}

	/*
	 * Check watermarks for an order-0 allocation request. If these
	 * are not met, then a high-order request also cannot go ahead
	 * even if a suitable page happened to be free.
	 */
	if (free_pages <= min + z->lowmem_reserve[highest_zoneidx])
		return false;

	/* If this is an order-0 request then the watermark is fine */
	if (!order)
		return true;

	/* For a high-order request, check at least one suitable page is free */
	for (o = order; o < MAX_ORDER; o++) {
		struct free_area *area = &z->free_area[o];
		int mt;

		if (!area->nr_free)
			continue;

		for (mt = 0; mt < MIGRATE_PCPTYPES; mt++) {
#ifdef CONFIG_CMA
			/*
			 * Note that this check is needed only
			 * when MIGRATE_CMA < MIGRATE_PCPTYPES.
			 */
			if (mt == MIGRATE_CMA)
				continue;
#endif
			if (!free_area_empty(area, mt))
				return true;
		}

#ifdef CONFIG_CMA
		if ((alloc_flags & ALLOC_CMA) &&
		    !free_area_empty(area, MIGRATE_CMA)) {
			return true;
		}
#endif
		if (alloc_harder && !free_area_empty(area, MIGRATE_HIGHATOMIC))
			return true;
	}
	return false;
}

bool zone_watermark_ok(struct zone *z, unsigned int order, unsigned long mark,
		      int highest_zoneidx, unsigned int alloc_flags)
{
	return __zone_watermark_ok(z, order, mark, highest_zoneidx, alloc_flags,
					zone_page_state(z, NR_FREE_PAGES));
}
EXPORT_SYMBOL_GPL(zone_watermark_ok);

static inline bool zone_watermark_fast(struct zone *z, unsigned int order,
				unsigned long mark, int highest_zoneidx,
				unsigned int alloc_flags, gfp_t gfp_mask)
{
	long free_pages;

	free_pages = zone_page_state(z, NR_FREE_PAGES);

	/*
	 * Fast check for order-0 only. If this fails then the reserves
	 * need to be calculated.
	 */
	if (!order) {
		long fast_free;

		fast_free = free_pages;
		fast_free -= __zone_watermark_unusable_free(z, 0, alloc_flags);
		if (fast_free > mark + z->lowmem_reserve[highest_zoneidx])
			return true;
	}

	if (__zone_watermark_ok(z, order, mark, highest_zoneidx, alloc_flags,
					free_pages))
		return true;
	/*
	 * Ignore watermark boosting for GFP_ATOMIC order-0 allocations
	 * when checking the min watermark. The min watermark is the
	 * point where boosting is ignored so that kswapd is woken up
	 * when below the low watermark.
	 */
	if (unlikely(!order && (gfp_mask & __GFP_ATOMIC) && z->watermark_boost
		&& ((alloc_flags & ALLOC_WMARK_MASK) == WMARK_MIN))) {
		mark = z->_watermark[WMARK_MIN];
		return __zone_watermark_ok(z, order, mark, highest_zoneidx,
					alloc_flags, free_pages);
	}

	return false;
}

bool zone_watermark_ok_safe(struct zone *z, unsigned int order,
			unsigned long mark, int highest_zoneidx)
{
	long free_pages = zone_page_state(z, NR_FREE_PAGES);

	if (z->percpu_drift_mark && free_pages < z->percpu_drift_mark)
		free_pages = zone_page_state_snapshot(z, NR_FREE_PAGES);

	return __zone_watermark_ok(z, order, mark, highest_zoneidx, 0,
								free_pages);
}
EXPORT_SYMBOL_GPL(zone_watermark_ok_safe);

#ifdef CONFIG_NUMA
static bool zone_allows_reclaim(struct zone *local_zone, struct zone *zone)
{
	return node_distance(zone_to_nid(local_zone), zone_to_nid(zone)) <=
				node_reclaim_distance;
}
#else	/* CONFIG_NUMA */
static bool zone_allows_reclaim(struct zone *local_zone, struct zone *zone)
{
	return true;
}
#endif	/* CONFIG_NUMA */

/*
 * The restriction on ZONE_DMA32 as being a suitable zone to use to avoid
 * fragmentation is subtle. If the preferred zone was HIGHMEM then
 * premature use of a lower zone may cause lowmem pressure problems that
 * are worse than fragmentation. If the next zone is ZONE_DMA then it is
 * probably too small. It only makes sense to spread allocations to avoid
 * fragmentation between the Normal and DMA32 zones.
 */
static inline unsigned int
alloc_flags_nofragment(struct zone *zone, gfp_t gfp_mask)
{
	unsigned int alloc_flags;

	/*
	 * __GFP_KSWAPD_RECLAIM is assumed to be the same as ALLOC_KSWAPD
	 * to save a branch.
	 */
	alloc_flags = (__force int) (gfp_mask & __GFP_KSWAPD_RECLAIM);

#ifdef CONFIG_ZONE_DMA32
	if (!zone)
		return alloc_flags;

	if (zone_idx(zone) != ZONE_NORMAL)
		return alloc_flags;

	/*
	 * If ZONE_DMA32 exists, assume it is the one after ZONE_NORMAL and
	 * the pointer is within zone->zone_pgdat->node_zones[]. Also assume
	 * on UMA that if Normal is populated then so is DMA32.
	 */
	BUILD_BUG_ON(ZONE_NORMAL - ZONE_DMA32 != 1);
	if (nr_online_nodes > 1 && !populated_zone(--zone))
		return alloc_flags;

	alloc_flags |= ALLOC_NOFRAGMENT;
#endif /* CONFIG_ZONE_DMA32 */
	return alloc_flags;
}

static inline unsigned int current_alloc_flags(gfp_t gfp_mask,
					unsigned int alloc_flags)
{
#ifdef CONFIG_CMA
	unsigned int pflags = current->flags;

	if (!(pflags & PF_MEMALLOC_NOCMA) &&
			gfp_migratetype(gfp_mask) == MIGRATE_MOVABLE &&
			gfp_mask & __GFP_CMA)
		alloc_flags |= ALLOC_CMA;

#endif
	return alloc_flags;
}

/*
 * get_page_from_freelist goes through the zonelist trying to allocate
 * a page.
 */
static struct page *
get_page_from_freelist(gfp_t gfp_mask, unsigned int order, int alloc_flags,
						const struct alloc_context *ac)
{
	struct zoneref *z;
	struct zone *zone;
	struct pglist_data *last_pgdat_dirty_limit = NULL;
	bool no_fallback;

retry:
	/*
	 * Scan zonelist, looking for a zone with enough free.
	 * See also __cpuset_node_allowed() comment in kernel/cpuset.c.
	 */
	no_fallback = alloc_flags & ALLOC_NOFRAGMENT;
	z = ac->preferred_zoneref;
	for_next_zone_zonelist_nodemask(zone, z, ac->highest_zoneidx,
					ac->nodemask) {
		struct page *page;
		unsigned long mark;

		if (cpusets_enabled() &&
			(alloc_flags & ALLOC_CPUSET) &&
			!__cpuset_zone_allowed(zone, gfp_mask))
				continue;
		/*
		 * When allocating a page cache page for writing, we
		 * want to get it from a node that is within its dirty
		 * limit, such that no single node holds more than its
		 * proportional share of globally allowed dirty pages.
		 * The dirty limits take into account the node's
		 * lowmem reserves and high watermark so that kswapd
		 * should be able to balance it without having to
		 * write pages from its LRU list.
		 *
		 * XXX: For now, allow allocations to potentially
		 * exceed the per-node dirty limit in the slowpath
		 * (spread_dirty_pages unset) before going into reclaim,
		 * which is important when on a NUMA setup the allowed
		 * nodes are together not big enough to reach the
		 * global limit.  The proper fix for these situations
		 * will require awareness of nodes in the
		 * dirty-throttling and the flusher threads.
		 */
		if (ac->spread_dirty_pages) {
			if (last_pgdat_dirty_limit == zone->zone_pgdat)
				continue;

			if (!node_dirty_ok(zone->zone_pgdat)) {
				last_pgdat_dirty_limit = zone->zone_pgdat;
				continue;
			}
		}

		if (no_fallback && nr_online_nodes > 1 &&
		    zone != ac->preferred_zoneref->zone) {
			int local_nid;

			/*
			 * If moving to a remote node, retry but allow
			 * fragmenting fallbacks. Locality is more important
			 * than fragmentation avoidance.
			 */
			local_nid = zone_to_nid(ac->preferred_zoneref->zone);
			if (zone_to_nid(zone) != local_nid) {
				alloc_flags &= ~ALLOC_NOFRAGMENT;
				goto retry;
			}
		}

		mark = wmark_pages(zone, alloc_flags & ALLOC_WMARK_MASK);
		if (!zone_watermark_fast(zone, order, mark,
				       ac->highest_zoneidx, alloc_flags,
				       gfp_mask)) {
			int ret;

#ifdef CONFIG_DEFERRED_STRUCT_PAGE_INIT
			/*
			 * Watermark failed for this zone, but see if we can
			 * grow this zone if it contains deferred pages.
			 */
			if (static_branch_unlikely(&deferred_pages)) {
				if (_deferred_grow_zone(zone, order))
					goto try_this_zone;
			}
#endif
			/* Checked here to keep the fast path fast */
			BUILD_BUG_ON(ALLOC_NO_WATERMARKS < NR_WMARK);
			if (alloc_flags & ALLOC_NO_WATERMARKS)
				goto try_this_zone;

			if (node_reclaim_mode == 0 ||
			    !zone_allows_reclaim(ac->preferred_zoneref->zone, zone))
				continue;

			ret = node_reclaim(zone->zone_pgdat, gfp_mask, order);
			switch (ret) {
			case NODE_RECLAIM_NOSCAN:
				/* did not scan */
				continue;
			case NODE_RECLAIM_FULL:
				/* scanned but unreclaimable */
				continue;
			default:
				/* did we reclaim enough */
				if (zone_watermark_ok(zone, order, mark,
					ac->highest_zoneidx, alloc_flags))
					goto try_this_zone;

				continue;
			}
		}

try_this_zone:
		page = rmqueue(ac->preferred_zoneref->zone, zone, order,
				gfp_mask, alloc_flags, ac->migratetype);
		if (page) {
			prep_new_page(page, order, gfp_mask, alloc_flags);

			/*
			 * If this is a high-order atomic allocation then check
			 * if the pageblock should be reserved for the future
			 */
			if (unlikely(order && (alloc_flags & ALLOC_HARDER)))
				reserve_highatomic_pageblock(page, zone, order);

			return page;
		} else {
#ifdef CONFIG_DEFERRED_STRUCT_PAGE_INIT
			/* Try again if zone has deferred pages */
			if (static_branch_unlikely(&deferred_pages)) {
				if (_deferred_grow_zone(zone, order))
					goto try_this_zone;
			}
#endif
		}
	}

	/*
	 * It's possible on a UMA machine to get through all zones that are
	 * fragmented. If avoiding fragmentation, reset and try again.
	 */
	if (no_fallback) {
		alloc_flags &= ~ALLOC_NOFRAGMENT;
		goto retry;
	}

	return NULL;
}

static void warn_alloc_show_mem(gfp_t gfp_mask, nodemask_t *nodemask)
{
	unsigned int filter = SHOW_MEM_FILTER_NODES;

	/*
	 * This documents exceptions given to allocations in certain
	 * contexts that are allowed to allocate outside current's set
	 * of allowed nodes.
	 */
	if (!(gfp_mask & __GFP_NOMEMALLOC))
		if (tsk_is_oom_victim(current) ||
		    (current->flags & (PF_MEMALLOC | PF_EXITING)))
			filter &= ~SHOW_MEM_FILTER_NODES;
	if (in_interrupt() || !(gfp_mask & __GFP_DIRECT_RECLAIM))
		filter &= ~SHOW_MEM_FILTER_NODES;

	show_mem(filter, nodemask);
}

void warn_alloc(gfp_t gfp_mask, nodemask_t *nodemask, const char *fmt, ...)
{
	struct va_format vaf;
	va_list args;
	static DEFINE_RATELIMIT_STATE(nopage_rs, 10*HZ, 1);

	if ((gfp_mask & __GFP_NOWARN) ||
	     !__ratelimit(&nopage_rs) ||
	     ((gfp_mask & __GFP_DMA) && !has_managed_dma()))
		return;

	va_start(args, fmt);
	vaf.fmt = fmt;
	vaf.va = &args;
	pr_warn("%s: %pV, mode:%#x(%pGg), nodemask=%*pbl",
			current->comm, &vaf, gfp_mask, &gfp_mask,
			nodemask_pr_args(nodemask));
	va_end(args);

	cpuset_print_current_mems_allowed();
	pr_cont("\n");
	dump_stack();
	warn_alloc_show_mem(gfp_mask, nodemask);
}

static inline struct page *
__alloc_pages_cpuset_fallback(gfp_t gfp_mask, unsigned int order,
			      unsigned int alloc_flags,
			      const struct alloc_context *ac)
{
	struct page *page;

	page = get_page_from_freelist(gfp_mask, order,
			alloc_flags|ALLOC_CPUSET, ac);
	/*
	 * fallback to ignore cpuset restriction if our nodes
	 * are depleted
	 */
	if (!page)
		page = get_page_from_freelist(gfp_mask, order,
				alloc_flags, ac);

	return page;
}

static inline struct page *
__alloc_pages_may_oom(gfp_t gfp_mask, unsigned int order,
	const struct alloc_context *ac, unsigned long *did_some_progress)
{
	struct oom_control oc = {
		.zonelist = ac->zonelist,
		.nodemask = ac->nodemask,
		.memcg = NULL,
		.gfp_mask = gfp_mask,
		.order = order,
	};
	struct page *page;

	*did_some_progress = 0;

	/*
	 * Acquire the oom lock.  If that fails, somebody else is
	 * making progress for us.
	 */
	if (!mutex_trylock(&oom_lock)) {
		*did_some_progress = 1;
		schedule_timeout_uninterruptible(1);
		return NULL;
	}

	/*
	 * Go through the zonelist yet one more time, keep very high watermark
	 * here, this is only to catch a parallel oom killing, we must fail if
	 * we're still under heavy pressure. But make sure that this reclaim
	 * attempt shall not depend on __GFP_DIRECT_RECLAIM && !__GFP_NORETRY
	 * allocation which will never fail due to oom_lock already held.
	 */
	page = get_page_from_freelist((gfp_mask | __GFP_HARDWALL) &
				      ~__GFP_DIRECT_RECLAIM, order,
				      ALLOC_WMARK_HIGH|ALLOC_CPUSET, ac);
	if (page)
		goto out;

	/* Coredumps can quickly deplete all memory reserves */
	if (current->flags & PF_DUMPCORE)
		goto out;
	/* The OOM killer will not help higher order allocs */
	if (order > PAGE_ALLOC_COSTLY_ORDER)
		goto out;
	/*
	 * We have already exhausted all our reclaim opportunities without any
	 * success so it is time to admit defeat. We will skip the OOM killer
	 * because it is very likely that the caller has a more reasonable
	 * fallback than shooting a random task.
	 *
	 * The OOM killer may not free memory on a specific node.
	 */
	if (gfp_mask & (__GFP_RETRY_MAYFAIL | __GFP_THISNODE))
		goto out;
	/* The OOM killer does not needlessly kill tasks for lowmem */
	if (ac->highest_zoneidx < ZONE_NORMAL)
		goto out;
	if (pm_suspended_storage())
		goto out;
	/*
	 * XXX: GFP_NOFS allocations should rather fail than rely on
	 * other request to make a forward progress.
	 * We are in an unfortunate situation where out_of_memory cannot
	 * do much for this context but let's try it to at least get
	 * access to memory reserved if the current task is killed (see
	 * out_of_memory). Once filesystems are ready to handle allocation
	 * failures more gracefully we should just bail out here.
	 */

	/* Exhausted what can be done so it's blame time */
	if (out_of_memory(&oc) || WARN_ON_ONCE(gfp_mask & __GFP_NOFAIL)) {
		*did_some_progress = 1;

		/*
		 * Help non-failing allocations by giving them access to memory
		 * reserves
		 */
		if (gfp_mask & __GFP_NOFAIL)
			page = __alloc_pages_cpuset_fallback(gfp_mask, order,
					ALLOC_NO_WATERMARKS, ac);
	}
out:
	mutex_unlock(&oom_lock);
	return page;
}

/*
 * Maximum number of compaction retries wit a progress before OOM
 * killer is consider as the only way to move forward.
 */
#define MAX_COMPACT_RETRIES 16

#ifdef CONFIG_COMPACTION
/* Try memory compaction for high-order allocations before reclaim */
static struct page *
__alloc_pages_direct_compact(gfp_t gfp_mask, unsigned int order,
		unsigned int alloc_flags, const struct alloc_context *ac,
		enum compact_priority prio, enum compact_result *compact_result)
{
	struct page *page = NULL;
	unsigned long pflags;
	unsigned int noreclaim_flag;

	if (!order)
		return NULL;

	psi_memstall_enter(&pflags);
	noreclaim_flag = memalloc_noreclaim_save();

	*compact_result = try_to_compact_pages(gfp_mask, order, alloc_flags, ac,
								prio, &page);

	memalloc_noreclaim_restore(noreclaim_flag);
	psi_memstall_leave(&pflags);

	/*
	 * At least in one zone compaction wasn't deferred or skipped, so let's
	 * count a compaction stall
	 */
	count_vm_event(COMPACTSTALL);

	/* Prep a captured page if available */
	if (page)
		prep_new_page(page, order, gfp_mask, alloc_flags);

	/* Try get a page from the freelist if available */
	if (!page)
		page = get_page_from_freelist(gfp_mask, order, alloc_flags, ac);

	if (page) {
		struct zone *zone = page_zone(page);

		zone->compact_blockskip_flush = false;
		compaction_defer_reset(zone, order, true);
		count_vm_event(COMPACTSUCCESS);
		return page;
	}

	/*
	 * It's bad if compaction run occurs and fails. The most likely reason
	 * is that pages exist, but not enough to satisfy watermarks.
	 */
	count_vm_event(COMPACTFAIL);

	cond_resched();

	return NULL;
}

static inline bool
should_compact_retry(struct alloc_context *ac, int order, int alloc_flags,
		     enum compact_result compact_result,
		     enum compact_priority *compact_priority,
		     int *compaction_retries)
{
	int max_retries = MAX_COMPACT_RETRIES;
	int min_priority;
	bool ret = false;
	int retries = *compaction_retries;
	enum compact_priority priority = *compact_priority;

	if (!order)
		return false;

	if (compaction_made_progress(compact_result))
		(*compaction_retries)++;

	/*
	 * compaction considers all the zone as desperately out of memory
	 * so it doesn't really make much sense to retry except when the
	 * failure could be caused by insufficient priority
	 */
	if (compaction_failed(compact_result))
		goto check_priority;

	/*
	 * compaction was skipped because there are not enough order-0 pages
	 * to work with, so we retry only if it looks like reclaim can help.
	 */
	if (compaction_needs_reclaim(compact_result)) {
		ret = compaction_zonelist_suitable(ac, order, alloc_flags);
		goto out;
	}

	/*
	 * make sure the compaction wasn't deferred or didn't bail out early
	 * due to locks contention before we declare that we should give up.
	 * But the next retry should use a higher priority if allowed, so
	 * we don't just keep bailing out endlessly.
	 */
	if (compaction_withdrawn(compact_result)) {
		goto check_priority;
	}

	/*
	 * !costly requests are much more important than __GFP_RETRY_MAYFAIL
	 * costly ones because they are de facto nofail and invoke OOM
	 * killer to move on while costly can fail and users are ready
	 * to cope with that. 1/4 retries is rather arbitrary but we
	 * would need much more detailed feedback from compaction to
	 * make a better decision.
	 */
	if (order > PAGE_ALLOC_COSTLY_ORDER)
		max_retries /= 4;
	if (*compaction_retries <= max_retries) {
		ret = true;
		goto out;
	}

	/*
	 * Make sure there are attempts at the highest priority if we exhausted
	 * all retries or failed at the lower priorities.
	 */
check_priority:
	min_priority = (order > PAGE_ALLOC_COSTLY_ORDER) ?
			MIN_COMPACT_COSTLY_PRIORITY : MIN_COMPACT_PRIORITY;

	if (*compact_priority > min_priority) {
		(*compact_priority)--;
		*compaction_retries = 0;
		ret = true;
	}
out:
	trace_compact_retry(order, priority, compact_result, retries, max_retries, ret);
	return ret;
}
#else
static inline struct page *
__alloc_pages_direct_compact(gfp_t gfp_mask, unsigned int order,
		unsigned int alloc_flags, const struct alloc_context *ac,
		enum compact_priority prio, enum compact_result *compact_result)
{
	*compact_result = COMPACT_SKIPPED;
	return NULL;
}

static inline bool
should_compact_retry(struct alloc_context *ac, unsigned int order, int alloc_flags,
		     enum compact_result compact_result,
		     enum compact_priority *compact_priority,
		     int *compaction_retries)
{
	struct zone *zone;
	struct zoneref *z;

	if (!order || order > PAGE_ALLOC_COSTLY_ORDER)
		return false;

	/*
	 * There are setups with compaction disabled which would prefer to loop
	 * inside the allocator rather than hit the oom killer prematurely.
	 * Let's give them a good hope and keep retrying while the order-0
	 * watermarks are OK.
	 */
	for_each_zone_zonelist_nodemask(zone, z, ac->zonelist,
				ac->highest_zoneidx, ac->nodemask) {
		if (zone_watermark_ok(zone, 0, min_wmark_pages(zone),
					ac->highest_zoneidx, alloc_flags))
			return true;
	}
	return false;
}
#endif /* CONFIG_COMPACTION */

#ifdef CONFIG_LOCKDEP
static struct lockdep_map __fs_reclaim_map =
	STATIC_LOCKDEP_MAP_INIT("fs_reclaim", &__fs_reclaim_map);

static bool __need_fs_reclaim(gfp_t gfp_mask)
{
	gfp_mask = current_gfp_context(gfp_mask);

	/* no reclaim without waiting on it */
	if (!(gfp_mask & __GFP_DIRECT_RECLAIM))
		return false;

	/* this guy won't enter reclaim */
	if (current->flags & PF_MEMALLOC)
		return false;

	/* We're only interested __GFP_FS allocations for now */
	if (!(gfp_mask & __GFP_FS))
		return false;

	if (gfp_mask & __GFP_NOLOCKDEP)
		return false;

	return true;
}

void __fs_reclaim_acquire(void)
{
	lock_map_acquire(&__fs_reclaim_map);
}

void __fs_reclaim_release(void)
{
	lock_map_release(&__fs_reclaim_map);
}

void fs_reclaim_acquire(gfp_t gfp_mask)
{
	if (__need_fs_reclaim(gfp_mask))
		__fs_reclaim_acquire();
}
EXPORT_SYMBOL_GPL(fs_reclaim_acquire);

void fs_reclaim_release(gfp_t gfp_mask)
{
	if (__need_fs_reclaim(gfp_mask))
		__fs_reclaim_release();
}
EXPORT_SYMBOL_GPL(fs_reclaim_release);
#endif

/* Perform direct synchronous page reclaim */
static unsigned long
__perform_reclaim(gfp_t gfp_mask, unsigned int order,
					const struct alloc_context *ac)
{
	unsigned int noreclaim_flag;
	unsigned long pflags, progress;

	cond_resched();

	/* We now go into synchronous reclaim */
	cpuset_memory_pressure_bump();
	psi_memstall_enter(&pflags);
	fs_reclaim_acquire(gfp_mask);
	noreclaim_flag = memalloc_noreclaim_save();

	progress = try_to_free_pages(ac->zonelist, order, gfp_mask,
								ac->nodemask);

	memalloc_noreclaim_restore(noreclaim_flag);
	fs_reclaim_release(gfp_mask);
	psi_memstall_leave(&pflags);

	cond_resched();

	return progress;
}

/* The really slow allocator path where we enter direct reclaim */
static inline struct page *
__alloc_pages_direct_reclaim(gfp_t gfp_mask, unsigned int order,
		unsigned int alloc_flags, const struct alloc_context *ac,
		unsigned long *did_some_progress)
{
	struct page *page = NULL;
	bool drained = false;

	*did_some_progress = __perform_reclaim(gfp_mask, order, ac);
	if (unlikely(!(*did_some_progress)))
		return NULL;

retry:
	page = get_page_from_freelist(gfp_mask, order, alloc_flags, ac);

	/*
	 * If an allocation failed after direct reclaim, it could be because
	 * pages are pinned on the per-cpu lists or in high alloc reserves.
	 * Shrink them and try again
	 */
	if (!page && !drained) {
		unreserve_highatomic_pageblock(ac, false);
		drain_all_pages(NULL);
		drained = true;
		goto retry;
	}

	return page;
}

static void wake_all_kswapds(unsigned int order, gfp_t gfp_mask,
			     const struct alloc_context *ac)
{
	struct zoneref *z;
	struct zone *zone;
	pg_data_t *last_pgdat = NULL;
	enum zone_type highest_zoneidx = ac->highest_zoneidx;

	for_each_zone_zonelist_nodemask(zone, z, ac->zonelist, highest_zoneidx,
					ac->nodemask) {
		if (last_pgdat != zone->zone_pgdat)
			wakeup_kswapd(zone, gfp_mask, order, highest_zoneidx);
		last_pgdat = zone->zone_pgdat;
	}
}

static inline unsigned int
gfp_to_alloc_flags(gfp_t gfp_mask)
{
	unsigned int alloc_flags = ALLOC_WMARK_MIN | ALLOC_CPUSET;

	/*
	 * __GFP_HIGH is assumed to be the same as ALLOC_HIGH
	 * and __GFP_KSWAPD_RECLAIM is assumed to be the same as ALLOC_KSWAPD
	 * to save two branches.
	 */
	BUILD_BUG_ON(__GFP_HIGH != (__force gfp_t) ALLOC_HIGH);
	BUILD_BUG_ON(__GFP_KSWAPD_RECLAIM != (__force gfp_t) ALLOC_KSWAPD);

	/*
	 * The caller may dip into page reserves a bit more if the caller
	 * cannot run direct reclaim, or if the caller has realtime scheduling
	 * policy or is asking for __GFP_HIGH memory.  GFP_ATOMIC requests will
	 * set both ALLOC_HARDER (__GFP_ATOMIC) and ALLOC_HIGH (__GFP_HIGH).
	 */
	alloc_flags |= (__force int)
		(gfp_mask & (__GFP_HIGH | __GFP_KSWAPD_RECLAIM));

	if (gfp_mask & __GFP_ATOMIC) {
		/*
		 * Not worth trying to allocate harder for __GFP_NOMEMALLOC even
		 * if it can't schedule.
		 */
		if (!(gfp_mask & __GFP_NOMEMALLOC))
			alloc_flags |= ALLOC_HARDER;
		/*
		 * Ignore cpuset mems for GFP_ATOMIC rather than fail, see the
		 * comment for __cpuset_node_allowed().
		 */
		alloc_flags &= ~ALLOC_CPUSET;
	} else if (unlikely(rt_task(current)) && !in_interrupt())
		alloc_flags |= ALLOC_HARDER;

	alloc_flags = current_alloc_flags(gfp_mask, alloc_flags);

	return alloc_flags;
}

static bool oom_reserves_allowed(struct task_struct *tsk)
{
	if (!tsk_is_oom_victim(tsk))
		return false;

	/*
	 * !MMU doesn't have oom reaper so give access to memory reserves
	 * only to the thread with TIF_MEMDIE set
	 */
	if (!IS_ENABLED(CONFIG_MMU) && !test_thread_flag(TIF_MEMDIE))
		return false;

	return true;
}

/*
 * Distinguish requests which really need access to full memory
 * reserves from oom victims which can live with a portion of it
 */
static inline int __gfp_pfmemalloc_flags(gfp_t gfp_mask)
{
	if (unlikely(gfp_mask & __GFP_NOMEMALLOC))
		return 0;
	if (gfp_mask & __GFP_MEMALLOC)
		return ALLOC_NO_WATERMARKS;
	if (in_serving_softirq() && (current->flags & PF_MEMALLOC))
		return ALLOC_NO_WATERMARKS;
	if (!in_interrupt()) {
		if (current->flags & PF_MEMALLOC)
			return ALLOC_NO_WATERMARKS;
		else if (oom_reserves_allowed(current))
			return ALLOC_OOM;
	}

	return 0;
}

bool gfp_pfmemalloc_allowed(gfp_t gfp_mask)
{
	return !!__gfp_pfmemalloc_flags(gfp_mask);
}

/*
 * Checks whether it makes sense to retry the reclaim to make a forward progress
 * for the given allocation request.
 *
 * We give up when we either have tried MAX_RECLAIM_RETRIES in a row
 * without success, or when we couldn't even meet the watermark if we
 * reclaimed all remaining pages on the LRU lists.
 *
 * Returns true if a retry is viable or false to enter the oom path.
 */
static inline bool
should_reclaim_retry(gfp_t gfp_mask, unsigned order,
		     struct alloc_context *ac, int alloc_flags,
		     bool did_some_progress, int *no_progress_loops)
{
	struct zone *zone;
	struct zoneref *z;
	bool ret = false;

	/*
	 * Costly allocations might have made a progress but this doesn't mean
	 * their order will become available due to high fragmentation so
	 * always increment the no progress counter for them
	 */
	if (did_some_progress && order <= PAGE_ALLOC_COSTLY_ORDER)
		*no_progress_loops = 0;
	else
		(*no_progress_loops)++;

	/*
	 * Make sure we converge to OOM if we cannot make any progress
	 * several times in the row.
	 */
	if (*no_progress_loops > MAX_RECLAIM_RETRIES) {
		/* Before OOM, exhaust highatomic_reserve */
		return unreserve_highatomic_pageblock(ac, true);
	}

	/*
	 * Keep reclaiming pages while there is a chance this will lead
	 * somewhere.  If none of the target zones can satisfy our allocation
	 * request even if all reclaimable pages are considered then we are
	 * screwed and have to go OOM.
	 */
	for_each_zone_zonelist_nodemask(zone, z, ac->zonelist,
				ac->highest_zoneidx, ac->nodemask) {
		unsigned long available;
		unsigned long reclaimable;
		unsigned long min_wmark = min_wmark_pages(zone);
		bool wmark;

		available = reclaimable = zone_reclaimable_pages(zone);
		available += zone_page_state_snapshot(zone, NR_FREE_PAGES);

		/*
		 * Would the allocation succeed if we reclaimed all
		 * reclaimable pages?
		 */
		wmark = __zone_watermark_ok(zone, order, min_wmark,
				ac->highest_zoneidx, alloc_flags, available);
		trace_reclaim_retry_zone(z, order, reclaimable,
				available, min_wmark, *no_progress_loops, wmark);
		if (wmark) {
			/*
			 * If we didn't make any progress and have a lot of
			 * dirty + writeback pages then we should wait for
			 * an IO to complete to slow down the reclaim and
			 * prevent from pre mature OOM
			 */
			if (!did_some_progress) {
				unsigned long write_pending;

				write_pending = zone_page_state_snapshot(zone,
							NR_ZONE_WRITE_PENDING);

				if (2 * write_pending > reclaimable) {
					congestion_wait(BLK_RW_ASYNC, HZ/10);
					return true;
				}
			}

			ret = true;
			goto out;
		}
	}

out:
	/*
	 * Memory allocation/reclaim might be called from a WQ context and the
	 * current implementation of the WQ concurrency control doesn't
	 * recognize that a particular WQ is congested if the worker thread is
	 * looping without ever sleeping. Therefore we have to do a short sleep
	 * here rather than calling cond_resched().
	 */
	if (current->flags & PF_WQ_WORKER)
		schedule_timeout_uninterruptible(1);
	else
		cond_resched();
	return ret;
}

static inline bool
check_retry_cpuset(int cpuset_mems_cookie, struct alloc_context *ac)
{
	/*
	 * It's possible that cpuset's mems_allowed and the nodemask from
	 * mempolicy don't intersect. This should be normally dealt with by
	 * policy_nodemask(), but it's possible to race with cpuset update in
	 * such a way the check therein was true, and then it became false
	 * before we got our cpuset_mems_cookie here.
	 * This assumes that for all allocations, ac->nodemask can come only
	 * from MPOL_BIND mempolicy (whose documented semantics is to be ignored
	 * when it does not intersect with the cpuset restrictions) or the
	 * caller can deal with a violated nodemask.
	 */
	if (cpusets_enabled() && ac->nodemask &&
			!cpuset_nodemask_valid_mems_allowed(ac->nodemask)) {
		ac->nodemask = NULL;
		return true;
	}

	/*
	 * When updating a task's mems_allowed or mempolicy nodemask, it is
	 * possible to race with parallel threads in such a way that our
	 * allocation can fail while the mask is being updated. If we are about
	 * to fail, check if the cpuset changed during allocation and if so,
	 * retry.
	 */
	if (read_mems_allowed_retry(cpuset_mems_cookie))
		return true;

	return false;
}

static inline struct page *
__alloc_pages_slowpath(gfp_t gfp_mask, unsigned int order,
						struct alloc_context *ac)
{
	bool can_direct_reclaim = gfp_mask & __GFP_DIRECT_RECLAIM;
	const bool costly_order = order > PAGE_ALLOC_COSTLY_ORDER;
	struct page *page = NULL;
	unsigned int alloc_flags;
	unsigned long did_some_progress;
	enum compact_priority compact_priority;
	enum compact_result compact_result;
	int compaction_retries;
	int no_progress_loops;
	unsigned int cpuset_mems_cookie;
	int reserve_flags;
	unsigned long alloc_start = jiffies;
	/*
	 * We also sanity check to catch abuse of atomic reserves being used by
	 * callers that are not in atomic context.
	 */
	if (WARN_ON_ONCE((gfp_mask & (__GFP_ATOMIC|__GFP_DIRECT_RECLAIM)) ==
				(__GFP_ATOMIC|__GFP_DIRECT_RECLAIM)))
		gfp_mask &= ~__GFP_ATOMIC;

retry_cpuset:
	compaction_retries = 0;
	no_progress_loops = 0;
	compact_priority = DEF_COMPACT_PRIORITY;
	cpuset_mems_cookie = read_mems_allowed_begin();

	/*
	 * The fast path uses conservative alloc_flags to succeed only until
	 * kswapd needs to be woken up, and to avoid the cost of setting up
	 * alloc_flags precisely. So we do that now.
	 */
	alloc_flags = gfp_to_alloc_flags(gfp_mask);

	/*
	 * We need to recalculate the starting point for the zonelist iterator
	 * because we might have used different nodemask in the fast path, or
	 * there was a cpuset modification and we are retrying - otherwise we
	 * could end up iterating over non-eligible zones endlessly.
	 */
	ac->preferred_zoneref = first_zones_zonelist(ac->zonelist,
					ac->highest_zoneidx, ac->nodemask);
	if (!ac->preferred_zoneref->zone)
		goto nopage;

	if (alloc_flags & ALLOC_KSWAPD)
		wake_all_kswapds(order, gfp_mask, ac);

	/*
	 * The adjusted alloc_flags might result in immediate success, so try
	 * that first
	 */
	page = get_page_from_freelist(gfp_mask, order, alloc_flags, ac);
	if (page)
		goto got_pg;

	/*
	 * For costly allocations, try direct compaction first, as it's likely
	 * that we have enough base pages and don't need to reclaim. For non-
	 * movable high-order allocations, do that as well, as compaction will
	 * try prevent permanent fragmentation by migrating from blocks of the
	 * same migratetype.
	 * Don't try this for allocations that are allowed to ignore
	 * watermarks, as the ALLOC_NO_WATERMARKS attempt didn't yet happen.
	 */
	if (can_direct_reclaim &&
			(costly_order ||
			   (order > 0 && ac->migratetype != MIGRATE_MOVABLE))
			&& !gfp_pfmemalloc_allowed(gfp_mask)) {
		page = __alloc_pages_direct_compact(gfp_mask, order,
						alloc_flags, ac,
						INIT_COMPACT_PRIORITY,
						&compact_result);
		if (page)
			goto got_pg;

		/*
		 * Checks for costly allocations with __GFP_NORETRY, which
		 * includes some THP page fault allocations
		 */
		if (costly_order && (gfp_mask & __GFP_NORETRY)) {
			/*
			 * If allocating entire pageblock(s) and compaction
			 * failed because all zones are below low watermarks
			 * or is prohibited because it recently failed at this
			 * order, fail immediately unless the allocator has
			 * requested compaction and reclaim retry.
			 *
			 * Reclaim is
			 *  - potentially very expensive because zones are far
			 *    below their low watermarks or this is part of very
			 *    bursty high order allocations,
			 *  - not guaranteed to help because isolate_freepages()
			 *    may not iterate over freed pages as part of its
			 *    linear scan, and
			 *  - unlikely to make entire pageblocks free on its
			 *    own.
			 */
			if (compact_result == COMPACT_SKIPPED ||
			    compact_result == COMPACT_DEFERRED)
				goto nopage;

			/*
			 * Looks like reclaim/compaction is worth trying, but
			 * sync compaction could be very expensive, so keep
			 * using async compaction.
			 */
			compact_priority = INIT_COMPACT_PRIORITY;
		}
	}

retry:
	/* Ensure kswapd doesn't accidentally go to sleep as long as we loop */
	if (alloc_flags & ALLOC_KSWAPD)
		wake_all_kswapds(order, gfp_mask, ac);

	reserve_flags = __gfp_pfmemalloc_flags(gfp_mask);
	if (reserve_flags)
		alloc_flags = current_alloc_flags(gfp_mask, reserve_flags);

	/*
	 * Reset the nodemask and zonelist iterators if memory policies can be
	 * ignored. These allocations are high priority and system rather than
	 * user oriented.
	 */
	if (!(alloc_flags & ALLOC_CPUSET) || reserve_flags) {
		ac->nodemask = NULL;
		ac->preferred_zoneref = first_zones_zonelist(ac->zonelist,
					ac->highest_zoneidx, ac->nodemask);
	}

	/* Attempt with potentially adjusted zonelist and alloc_flags */
	page = get_page_from_freelist(gfp_mask, order, alloc_flags, ac);
	if (page)
		goto got_pg;

	/* Caller is not willing to reclaim, we can't balance anything */
	if (!can_direct_reclaim)
		goto nopage;

	/* Avoid recursion of direct reclaim */
	if (current->flags & PF_MEMALLOC)
		goto nopage;

	/* Try direct reclaim and then allocating */
	page = __alloc_pages_direct_reclaim(gfp_mask, order, alloc_flags, ac,
							&did_some_progress);
	if (page)
		goto got_pg;

	/* Try direct compaction and then allocating */
	page = __alloc_pages_direct_compact(gfp_mask, order, alloc_flags, ac,
					compact_priority, &compact_result);
	if (page)
		goto got_pg;

	/* Do not loop if specifically requested */
	if (gfp_mask & __GFP_NORETRY)
		goto nopage;

	/*
	 * Do not retry costly high order allocations unless they are
	 * __GFP_RETRY_MAYFAIL
	 */
	if (costly_order && !(gfp_mask & __GFP_RETRY_MAYFAIL))
		goto nopage;

	if (should_reclaim_retry(gfp_mask, order, ac, alloc_flags,
				 did_some_progress > 0, &no_progress_loops))
		goto retry;

	/*
	 * It doesn't make any sense to retry for the compaction if the order-0
	 * reclaim is not able to make any progress because the current
	 * implementation of the compaction depends on the sufficient amount
	 * of free memory (see __compaction_suitable)
	 */
	if (did_some_progress > 0 &&
			should_compact_retry(ac, order, alloc_flags,
				compact_result, &compact_priority,
				&compaction_retries))
		goto retry;


	/* Deal with possible cpuset update races before we start OOM killing */
	if (check_retry_cpuset(cpuset_mems_cookie, ac))
		goto retry_cpuset;

	/* Reclaim has failed us, start killing things */
	page = __alloc_pages_may_oom(gfp_mask, order, ac, &did_some_progress);
	if (page)
		goto got_pg;

	/* Avoid allocations with no watermarks from looping endlessly */
	if (tsk_is_oom_victim(current) &&
	    (alloc_flags & ALLOC_OOM ||
	     (gfp_mask & __GFP_NOMEMALLOC)))
		goto nopage;

	/* Retry as long as the OOM killer is making progress */
	if (did_some_progress) {
		no_progress_loops = 0;
		goto retry;
	}

nopage:
	/* Deal with possible cpuset update races before we fail */
	if (check_retry_cpuset(cpuset_mems_cookie, ac))
		goto retry_cpuset;

	/*
	 * Make sure that __GFP_NOFAIL request doesn't leak out and make sure
	 * we always retry
	 */
	if (gfp_mask & __GFP_NOFAIL) {
		/*
		 * All existing users of the __GFP_NOFAIL are blockable, so warn
		 * of any new users that actually require GFP_NOWAIT
		 */
		if (WARN_ON_ONCE(!can_direct_reclaim))
			goto fail;

		/*
		 * PF_MEMALLOC request from this context is rather bizarre
		 * because we cannot reclaim anything and only can loop waiting
		 * for somebody to do a work for us
		 */
		WARN_ON_ONCE(current->flags & PF_MEMALLOC);

		/*
		 * non failing costly orders are a hard requirement which we
		 * are not prepared for much so let's warn about these users
		 * so that we can identify them and convert them to something
		 * else.
		 */
		WARN_ON_ONCE(order > PAGE_ALLOC_COSTLY_ORDER);

		/*
		 * Help non-failing allocations by giving them access to memory
		 * reserves but do not use ALLOC_NO_WATERMARKS because this
		 * could deplete whole memory reserves which would just make
		 * the situation worse
		 */
		page = __alloc_pages_cpuset_fallback(gfp_mask, order, ALLOC_HARDER, ac);
		if (page)
			goto got_pg;

		cond_resched();
		goto retry;
	}
fail:
	warn_alloc(gfp_mask, ac->nodemask,
			"page allocation failure: order:%u", order);
got_pg:
	trace_android_vh_alloc_pages_slowpath(gfp_mask, order, alloc_start);
	return page;
}

static inline bool prepare_alloc_pages(gfp_t gfp_mask, unsigned int order,
		int preferred_nid, nodemask_t *nodemask,
		struct alloc_context *ac, gfp_t *alloc_mask,
		unsigned int *alloc_flags)
{
	ac->highest_zoneidx = gfp_zone(gfp_mask);
	ac->zonelist = node_zonelist(preferred_nid, gfp_mask);
	ac->nodemask = nodemask;
	ac->migratetype = gfp_migratetype(gfp_mask);

	if (cpusets_enabled()) {
		*alloc_mask |= __GFP_HARDWALL;
		/*
		 * When we are in the interrupt context, it is irrelevant
		 * to the current task context. It means that any node ok.
		 */
		if (!in_interrupt() && !ac->nodemask)
			ac->nodemask = &cpuset_current_mems_allowed;
		else
			*alloc_flags |= ALLOC_CPUSET;
	}

	fs_reclaim_acquire(gfp_mask);
	fs_reclaim_release(gfp_mask);

	might_sleep_if(gfp_mask & __GFP_DIRECT_RECLAIM);

	if (should_fail_alloc_page(gfp_mask, order))
		return false;

	*alloc_flags = current_alloc_flags(gfp_mask, *alloc_flags);

	/* Dirty zone balancing only done in the fast path */
	ac->spread_dirty_pages = (gfp_mask & __GFP_WRITE);

	/*
	 * The preferred zone is used for statistics but crucially it is
	 * also used as the starting point for the zonelist iterator. It
	 * may get reset for allocations that ignore memory policies.
	 */
	ac->preferred_zoneref = first_zones_zonelist(ac->zonelist,
					ac->highest_zoneidx, ac->nodemask);

	return true;
}

/*
 * This is the 'heart' of the zoned buddy allocator.
 */
struct page *
__alloc_pages_nodemask(gfp_t gfp_mask, unsigned int order, int preferred_nid,
							nodemask_t *nodemask)
{
	struct page *page;
	unsigned int alloc_flags = ALLOC_WMARK_LOW;
	gfp_t alloc_mask; /* The gfp_t that was actually used for allocation */
	struct alloc_context ac = { };

	/*
	 * There are several places where we assume that the order value is sane
	 * so bail out early if the request is out of bound.
	 */
	if (unlikely(order >= MAX_ORDER)) {
		WARN_ON_ONCE(!(gfp_mask & __GFP_NOWARN));
		return NULL;
	}

	gfp_mask &= gfp_allowed_mask;
	alloc_mask = gfp_mask;
	if (!prepare_alloc_pages(gfp_mask, order, preferred_nid, nodemask, &ac, &alloc_mask, &alloc_flags))
		return NULL;

	/*
	 * Forbid the first pass from falling back to types that fragment
	 * memory until all local zones are considered.
	 */
	alloc_flags |= alloc_flags_nofragment(ac.preferred_zoneref->zone, gfp_mask);

	/* First allocation attempt */
	page = get_page_from_freelist(alloc_mask, order, alloc_flags, &ac);
	if (likely(page))
		goto out;

	/*
	 * Apply scoped allocation constraints. This is mainly about GFP_NOFS
	 * resp. GFP_NOIO which has to be inherited for all allocation requests
	 * from a particular context which has been marked by
	 * memalloc_no{fs,io}_{save,restore}.
	 */
	alloc_mask = current_gfp_context(gfp_mask);
	ac.spread_dirty_pages = false;

	/*
	 * Restore the original nodemask if it was potentially replaced with
	 * &cpuset_current_mems_allowed to optimize the fast-path attempt.
	 */
	ac.nodemask = nodemask;

	page = __alloc_pages_slowpath(alloc_mask, order, &ac);

out:
	if (memcg_kmem_enabled() && (gfp_mask & __GFP_ACCOUNT) && page &&
	    unlikely(__memcg_kmem_charge_page(page, gfp_mask, order) != 0)) {
		__free_pages(page, order);
		page = NULL;
	}

	trace_mm_page_alloc(page, order, alloc_mask, ac.migratetype);

	return page;
}
EXPORT_SYMBOL(__alloc_pages_nodemask);

/*
 * Common helper functions. Never use with __GFP_HIGHMEM because the returned
 * address cannot represent highmem pages. Use alloc_pages and then kmap if
 * you need to access high mem.
 */
unsigned long __get_free_pages(gfp_t gfp_mask, unsigned int order)
{
	struct page *page;

	page = alloc_pages(gfp_mask & ~__GFP_HIGHMEM, order);
	if (!page)
		return 0;
	return (unsigned long) page_address(page);
}
EXPORT_SYMBOL(__get_free_pages);

unsigned long get_zeroed_page(gfp_t gfp_mask)
{
	return __get_free_pages(gfp_mask | __GFP_ZERO, 0);
}
EXPORT_SYMBOL(get_zeroed_page);

static inline void free_the_page(struct page *page, unsigned int order)
{
	if (order == 0)		/* Via pcp? */
		free_unref_page(page);
	else
		__free_pages_ok(page, order, FPI_NONE);
}

void __free_pages(struct page *page, unsigned int order)
{
	if (put_page_testzero(page))
		free_the_page(page, order);
	else if (!PageHead(page))
		while (order-- > 0)
			free_the_page(page + (1 << order), order);
}
EXPORT_SYMBOL(__free_pages);

void free_pages(unsigned long addr, unsigned int order)
{
	if (addr != 0) {
		VM_BUG_ON(!virt_addr_valid((void *)addr));
		__free_pages(virt_to_page((void *)addr), order);
	}
}

EXPORT_SYMBOL(free_pages);

/*
 * Page Fragment:
 *  An arbitrary-length arbitrary-offset area of memory which resides
 *  within a 0 or higher order page.  Multiple fragments within that page
 *  are individually refcounted, in the page's reference counter.
 *
 * The page_frag functions below provide a simple allocation framework for
 * page fragments.  This is used by the network stack and network device
 * drivers to provide a backing region of memory for use as either an
 * sk_buff->head, or to be used in the "frags" portion of skb_shared_info.
 */
static struct page *__page_frag_cache_refill(struct page_frag_cache *nc,
					     gfp_t gfp_mask)
{
	struct page *page = NULL;
	gfp_t gfp = gfp_mask;

#if (PAGE_SIZE < PAGE_FRAG_CACHE_MAX_SIZE)
	gfp_mask |= __GFP_COMP | __GFP_NOWARN | __GFP_NORETRY |
		    __GFP_NOMEMALLOC;
	page = alloc_pages_node(NUMA_NO_NODE, gfp_mask,
				PAGE_FRAG_CACHE_MAX_ORDER);
	nc->size = page ? PAGE_FRAG_CACHE_MAX_SIZE : PAGE_SIZE;
#endif
	if (unlikely(!page))
		page = alloc_pages_node(NUMA_NO_NODE, gfp, 0);

	nc->va = page ? page_address(page) : NULL;

	return page;
}

void __page_frag_cache_drain(struct page *page, unsigned int count)
{
	VM_BUG_ON_PAGE(page_ref_count(page) == 0, page);

	if (page_ref_sub_and_test(page, count))
		free_the_page(page, compound_order(page));
}
EXPORT_SYMBOL(__page_frag_cache_drain);

void *page_frag_alloc(struct page_frag_cache *nc,
		      unsigned int fragsz, gfp_t gfp_mask)
{
	unsigned int size = PAGE_SIZE;
	struct page *page;
	int offset;

	if (unlikely(!nc->va)) {
refill:
		page = __page_frag_cache_refill(nc, gfp_mask);
		if (!page)
			return NULL;

#if (PAGE_SIZE < PAGE_FRAG_CACHE_MAX_SIZE)
		/* if size can vary use size else just use PAGE_SIZE */
		size = nc->size;
#endif
		/* Even if we own the page, we do not use atomic_set().
		 * This would break get_page_unless_zero() users.
		 */
		page_ref_add(page, PAGE_FRAG_CACHE_MAX_SIZE);

		/* reset page count bias and offset to start of new frag */
		nc->pfmemalloc = page_is_pfmemalloc(page);
		nc->pagecnt_bias = PAGE_FRAG_CACHE_MAX_SIZE + 1;
		nc->offset = size;
	}

	offset = nc->offset - fragsz;
	if (unlikely(offset < 0)) {
		page = virt_to_page(nc->va);

		if (!page_ref_sub_and_test(page, nc->pagecnt_bias))
			goto refill;

		if (unlikely(nc->pfmemalloc)) {
			free_the_page(page, compound_order(page));
			goto refill;
		}

#if (PAGE_SIZE < PAGE_FRAG_CACHE_MAX_SIZE)
		/* if size can vary use size else just use PAGE_SIZE */
		size = nc->size;
#endif
		/* OK, page count is 0, we can safely set it */
		set_page_count(page, PAGE_FRAG_CACHE_MAX_SIZE + 1);

		/* reset page count bias and offset to start of new frag */
		nc->pagecnt_bias = PAGE_FRAG_CACHE_MAX_SIZE + 1;
		offset = size - fragsz;
	}

	nc->pagecnt_bias--;
	nc->offset = offset;

	return nc->va + offset;
}
EXPORT_SYMBOL(page_frag_alloc);

/*
 * Frees a page fragment allocated out of either a compound or order 0 page.
 */
void page_frag_free(void *addr)
{
	struct page *page = virt_to_head_page(addr);

	if (unlikely(put_page_testzero(page)))
		free_the_page(page, compound_order(page));
}
EXPORT_SYMBOL(page_frag_free);

static void *make_alloc_exact(unsigned long addr, unsigned int order,
		size_t size)
{
	if (addr) {
		unsigned long alloc_end = addr + (PAGE_SIZE << order);
		unsigned long used = addr + PAGE_ALIGN(size);

		split_page(virt_to_page((void *)addr), order);
		while (used < alloc_end) {
			free_page(used);
			used += PAGE_SIZE;
		}
	}
	return (void *)addr;
}

/**
 * alloc_pages_exact - allocate an exact number physically-contiguous pages.
 * @size: the number of bytes to allocate
 * @gfp_mask: GFP flags for the allocation, must not contain __GFP_COMP
 *
 * This function is similar to alloc_pages(), except that it allocates the
 * minimum number of pages to satisfy the request.  alloc_pages() can only
 * allocate memory in power-of-two pages.
 *
 * This function is also limited by MAX_ORDER.
 *
 * Memory allocated by this function must be released by free_pages_exact().
 *
 * Return: pointer to the allocated area or %NULL in case of error.
 */
void *alloc_pages_exact(size_t size, gfp_t gfp_mask)
{
	unsigned int order = get_order(size);
	unsigned long addr;

	if (WARN_ON_ONCE(gfp_mask & __GFP_COMP))
		gfp_mask &= ~__GFP_COMP;

	addr = __get_free_pages(gfp_mask, order);
	return make_alloc_exact(addr, order, size);
}
EXPORT_SYMBOL(alloc_pages_exact);

/**
 * alloc_pages_exact_nid - allocate an exact number of physically-contiguous
 *			   pages on a node.
 * @nid: the preferred node ID where memory should be allocated
 * @size: the number of bytes to allocate
 * @gfp_mask: GFP flags for the allocation, must not contain __GFP_COMP
 *
 * Like alloc_pages_exact(), but try to allocate on node nid first before falling
 * back.
 *
 * Return: pointer to the allocated area or %NULL in case of error.
 */
void * __meminit alloc_pages_exact_nid(int nid, size_t size, gfp_t gfp_mask)
{
	unsigned int order = get_order(size);
	struct page *p;

	if (WARN_ON_ONCE(gfp_mask & __GFP_COMP))
		gfp_mask &= ~__GFP_COMP;

	p = alloc_pages_node(nid, gfp_mask, order);
	if (!p)
		return NULL;
	return make_alloc_exact((unsigned long)page_address(p), order, size);
}

/**
 * free_pages_exact - release memory allocated via alloc_pages_exact()
 * @virt: the value returned by alloc_pages_exact.
 * @size: size of allocation, same value as passed to alloc_pages_exact().
 *
 * Release the memory allocated by a previous call to alloc_pages_exact.
 */
void free_pages_exact(void *virt, size_t size)
{
	unsigned long addr = (unsigned long)virt;
	unsigned long end = addr + PAGE_ALIGN(size);

	while (addr < end) {
		free_page(addr);
		addr += PAGE_SIZE;
	}
}
EXPORT_SYMBOL(free_pages_exact);

/**
 * nr_free_zone_pages - count number of pages beyond high watermark
 * @offset: The zone index of the highest zone
 *
 * nr_free_zone_pages() counts the number of pages which are beyond the
 * high watermark within all zones at or below a given zone index.  For each
 * zone, the number of pages is calculated as:
 *
 *     nr_free_zone_pages = managed_pages - high_pages
 *
 * Return: number of pages beyond high watermark.
 */
static unsigned long nr_free_zone_pages(int offset)
{
	struct zoneref *z;
	struct zone *zone;

	/* Just pick one node, since fallback list is circular */
	unsigned long sum = 0;

	struct zonelist *zonelist = node_zonelist(numa_node_id(), GFP_KERNEL);

	for_each_zone_zonelist(zone, z, zonelist, offset) {
		unsigned long size = zone_managed_pages(zone);
		unsigned long high = high_wmark_pages(zone);
		if (size > high)
			sum += size - high;
	}

	return sum;
}

/**
 * nr_free_buffer_pages - count number of pages beyond high watermark
 *
 * nr_free_buffer_pages() counts the number of pages which are beyond the high
 * watermark within ZONE_DMA and ZONE_NORMAL.
 *
 * Return: number of pages beyond high watermark within ZONE_DMA and
 * ZONE_NORMAL.
 */
unsigned long nr_free_buffer_pages(void)
{
	return nr_free_zone_pages(gfp_zone(GFP_USER));
}
EXPORT_SYMBOL_GPL(nr_free_buffer_pages);

static inline void show_node(struct zone *zone)
{
	if (IS_ENABLED(CONFIG_NUMA))
		printk("Node %d ", zone_to_nid(zone));
}

long si_mem_available(void)
{
	long available;
	unsigned long pagecache;
	unsigned long wmark_low = 0;
	unsigned long pages[NR_LRU_LISTS];
	unsigned long reclaimable;
	struct zone *zone;
	int lru;

	for (lru = LRU_BASE; lru < NR_LRU_LISTS; lru++)
		pages[lru] = global_node_page_state(NR_LRU_BASE + lru);

	for_each_zone(zone)
		wmark_low += low_wmark_pages(zone);

	/*
	 * Estimate the amount of memory available for userspace allocations,
	 * without causing swapping.
	 */
	available = global_zone_page_state(NR_FREE_PAGES) - totalreserve_pages;

	/*
	 * Not all the page cache can be freed, otherwise the system will
	 * start swapping. Assume at least half of the page cache, or the
	 * low watermark worth of cache, needs to stay.
	 */
	pagecache = pages[LRU_ACTIVE_FILE] + pages[LRU_INACTIVE_FILE];
	pagecache -= min(pagecache / 2, wmark_low);
	available += pagecache;

	/*
	 * Part of the reclaimable slab and other kernel memory consists of
	 * items that are in use, and cannot be freed. Cap this estimate at the
	 * low watermark.
	 */
	reclaimable = global_node_page_state_pages(NR_SLAB_RECLAIMABLE_B) +
		global_node_page_state(NR_KERNEL_MISC_RECLAIMABLE);
	available += reclaimable - min(reclaimable / 2, wmark_low);

	if (available < 0)
		available = 0;
	return available;
}
EXPORT_SYMBOL_GPL(si_mem_available);

void si_meminfo(struct sysinfo *val)
{
	val->totalram = totalram_pages();
	val->sharedram = global_node_page_state(NR_SHMEM);
	val->freeram = global_zone_page_state(NR_FREE_PAGES);
	val->bufferram = nr_blockdev_pages();
	val->totalhigh = totalhigh_pages();
	val->freehigh = nr_free_highpages();
	val->mem_unit = PAGE_SIZE;
}

EXPORT_SYMBOL(si_meminfo);

#ifdef CONFIG_NUMA
void si_meminfo_node(struct sysinfo *val, int nid)
{
	int zone_type;		/* needs to be signed */
	unsigned long managed_pages = 0;
	unsigned long managed_highpages = 0;
	unsigned long free_highpages = 0;
	pg_data_t *pgdat = NODE_DATA(nid);

	for (zone_type = 0; zone_type < MAX_NR_ZONES; zone_type++)
		managed_pages += zone_managed_pages(&pgdat->node_zones[zone_type]);
	val->totalram = managed_pages;
	val->sharedram = node_page_state(pgdat, NR_SHMEM);
	val->freeram = sum_zone_node_page_state(nid, NR_FREE_PAGES);
#ifdef CONFIG_HIGHMEM
	for (zone_type = 0; zone_type < MAX_NR_ZONES; zone_type++) {
		struct zone *zone = &pgdat->node_zones[zone_type];

		if (is_highmem(zone)) {
			managed_highpages += zone_managed_pages(zone);
			free_highpages += zone_page_state(zone, NR_FREE_PAGES);
		}
	}
	val->totalhigh = managed_highpages;
	val->freehigh = free_highpages;
#else
	val->totalhigh = managed_highpages;
	val->freehigh = free_highpages;
#endif
	val->mem_unit = PAGE_SIZE;
}
#endif

/*
 * Determine whether the node should be displayed or not, depending on whether
 * SHOW_MEM_FILTER_NODES was passed to show_free_areas().
 */
static bool show_mem_node_skip(unsigned int flags, int nid, nodemask_t *nodemask)
{
	if (!(flags & SHOW_MEM_FILTER_NODES))
		return false;

	/*
	 * no node mask - aka implicit memory numa policy. Do not bother with
	 * the synchronization - read_mems_allowed_begin - because we do not
	 * have to be precise here.
	 */
	if (!nodemask)
		nodemask = &cpuset_current_mems_allowed;

	return !node_isset(nid, *nodemask);
}

#define K(x) ((x) << (PAGE_SHIFT-10))

static void show_migration_types(unsigned char type)
{
	static const char types[MIGRATE_TYPES] = {
		[MIGRATE_UNMOVABLE]	= 'U',
		[MIGRATE_MOVABLE]	= 'M',
		[MIGRATE_RECLAIMABLE]	= 'E',
		[MIGRATE_HIGHATOMIC]	= 'H',
#ifdef CONFIG_CMA
		[MIGRATE_CMA]		= 'C',
#endif
#ifdef CONFIG_MEMORY_ISOLATION
		[MIGRATE_ISOLATE]	= 'I',
#endif
	};
	char tmp[MIGRATE_TYPES + 1];
	char *p = tmp;
	int i;

	for (i = 0; i < MIGRATE_TYPES; i++) {
		if (type & (1 << i))
			*p++ = types[i];
	}

	*p = '\0';
	printk(KERN_CONT "(%s) ", tmp);
}

/*
 * Show free area list (used inside shift_scroll-lock stuff)
 * We also calculate the percentage fragmentation. We do this by counting the
 * memory on each free list with the exception of the first item on the list.
 *
 * Bits in @filter:
 * SHOW_MEM_FILTER_NODES: suppress nodes that are not allowed by current's
 *   cpuset.
 */
void show_free_areas(unsigned int filter, nodemask_t *nodemask)
{
	unsigned long free_pcp = 0;
	int cpu;
	struct zone *zone;
	pg_data_t *pgdat;

	for_each_populated_zone(zone) {
		if (show_mem_node_skip(filter, zone_to_nid(zone), nodemask))
			continue;

		for_each_online_cpu(cpu)
			free_pcp += per_cpu_ptr(zone->pageset, cpu)->pcp.count;
	}

	printk("active_anon:%lu inactive_anon:%lu isolated_anon:%lu\n"
		" active_file:%lu inactive_file:%lu isolated_file:%lu\n"
		" unevictable:%lu dirty:%lu writeback:%lu\n"
		" slab_reclaimable:%lu slab_unreclaimable:%lu\n"
		" mapped:%lu shmem:%lu pagetables:%lu bounce:%lu\n"
		" free:%lu free_pcp:%lu free_cma:%lu\n",
		global_node_page_state(NR_ACTIVE_ANON),
		global_node_page_state(NR_INACTIVE_ANON),
		global_node_page_state(NR_ISOLATED_ANON),
		global_node_page_state(NR_ACTIVE_FILE),
		global_node_page_state(NR_INACTIVE_FILE),
		global_node_page_state(NR_ISOLATED_FILE),
		global_node_page_state(NR_UNEVICTABLE),
		global_node_page_state(NR_FILE_DIRTY),
		global_node_page_state(NR_WRITEBACK),
		global_node_page_state_pages(NR_SLAB_RECLAIMABLE_B),
		global_node_page_state_pages(NR_SLAB_UNRECLAIMABLE_B),
		global_node_page_state(NR_FILE_MAPPED),
		global_node_page_state(NR_SHMEM),
		global_zone_page_state(NR_PAGETABLE),
		global_zone_page_state(NR_BOUNCE),
		global_zone_page_state(NR_FREE_PAGES),
		free_pcp,
		global_zone_page_state(NR_FREE_CMA_PAGES));

	for_each_online_pgdat(pgdat) {
		if (show_mem_node_skip(filter, pgdat->node_id, nodemask))
			continue;

		printk("Node %d"
			" active_anon:%lukB"
			" inactive_anon:%lukB"
			" active_file:%lukB"
			" inactive_file:%lukB"
			" unevictable:%lukB"
			" isolated(anon):%lukB"
			" isolated(file):%lukB"
			" mapped:%lukB"
			" dirty:%lukB"
			" writeback:%lukB"
			" shmem:%lukB"
#ifdef CONFIG_TRANSPARENT_HUGEPAGE
			" shmem_thp: %lukB"
			" shmem_pmdmapped: %lukB"
			" anon_thp: %lukB"
#endif
			" writeback_tmp:%lukB"
			" kernel_stack:%lukB"
#ifdef CONFIG_SHADOW_CALL_STACK
			" shadow_call_stack:%lukB"
#endif
			" all_unreclaimable? %s"
			"\n",
			pgdat->node_id,
			K(node_page_state(pgdat, NR_ACTIVE_ANON)),
			K(node_page_state(pgdat, NR_INACTIVE_ANON)),
			K(node_page_state(pgdat, NR_ACTIVE_FILE)),
			K(node_page_state(pgdat, NR_INACTIVE_FILE)),
			K(node_page_state(pgdat, NR_UNEVICTABLE)),
			K(node_page_state(pgdat, NR_ISOLATED_ANON)),
			K(node_page_state(pgdat, NR_ISOLATED_FILE)),
			K(node_page_state(pgdat, NR_FILE_MAPPED)),
			K(node_page_state(pgdat, NR_FILE_DIRTY)),
			K(node_page_state(pgdat, NR_WRITEBACK)),
			K(node_page_state(pgdat, NR_SHMEM)),
#ifdef CONFIG_TRANSPARENT_HUGEPAGE
			K(node_page_state(pgdat, NR_SHMEM_THPS) * HPAGE_PMD_NR),
			K(node_page_state(pgdat, NR_SHMEM_PMDMAPPED)
					* HPAGE_PMD_NR),
			K(node_page_state(pgdat, NR_ANON_THPS) * HPAGE_PMD_NR),
#endif
			K(node_page_state(pgdat, NR_WRITEBACK_TEMP)),
			node_page_state(pgdat, NR_KERNEL_STACK_KB),
#ifdef CONFIG_SHADOW_CALL_STACK
			node_page_state(pgdat, NR_KERNEL_SCS_KB),
#endif
			pgdat->kswapd_failures >= MAX_RECLAIM_RETRIES ?
				"yes" : "no");
	}

	for_each_populated_zone(zone) {
		int i;

		if (show_mem_node_skip(filter, zone_to_nid(zone), nodemask))
			continue;

		free_pcp = 0;
		for_each_online_cpu(cpu)
			free_pcp += per_cpu_ptr(zone->pageset, cpu)->pcp.count;

		show_node(zone);
		printk(KERN_CONT
			"%s"
			" free:%lukB"
			" min:%lukB"
			" low:%lukB"
			" high:%lukB"
			" reserved_highatomic:%luKB"
			" active_anon:%lukB"
			" inactive_anon:%lukB"
			" active_file:%lukB"
			" inactive_file:%lukB"
			" unevictable:%lukB"
			" writepending:%lukB"
			" present:%lukB"
			" managed:%lukB"
			" mlocked:%lukB"
			" pagetables:%lukB"
			" bounce:%lukB"
			" free_pcp:%lukB"
			" local_pcp:%ukB"
			" free_cma:%lukB"
			"\n",
			zone->name,
			K(zone_page_state(zone, NR_FREE_PAGES)),
			K(min_wmark_pages(zone)),
			K(low_wmark_pages(zone)),
			K(high_wmark_pages(zone)),
			K(zone->nr_reserved_highatomic),
			K(zone_page_state(zone, NR_ZONE_ACTIVE_ANON)),
			K(zone_page_state(zone, NR_ZONE_INACTIVE_ANON)),
			K(zone_page_state(zone, NR_ZONE_ACTIVE_FILE)),
			K(zone_page_state(zone, NR_ZONE_INACTIVE_FILE)),
			K(zone_page_state(zone, NR_ZONE_UNEVICTABLE)),
			K(zone_page_state(zone, NR_ZONE_WRITE_PENDING)),
			K(zone->present_pages),
			K(zone_managed_pages(zone)),
			K(zone_page_state(zone, NR_MLOCK)),
			K(zone_page_state(zone, NR_PAGETABLE)),
			K(zone_page_state(zone, NR_BOUNCE)),
			K(free_pcp),
			K(this_cpu_read(zone->pageset->pcp.count)),
			K(zone_page_state(zone, NR_FREE_CMA_PAGES)));
		printk("lowmem_reserve[]:");
		for (i = 0; i < MAX_NR_ZONES; i++)
			printk(KERN_CONT " %ld", zone->lowmem_reserve[i]);
		printk(KERN_CONT "\n");
	}

	for_each_populated_zone(zone) {
		unsigned int order;
		unsigned long nr[MAX_ORDER], flags, total = 0;
		unsigned char types[MAX_ORDER];

		if (show_mem_node_skip(filter, zone_to_nid(zone), nodemask))
			continue;
		show_node(zone);
		printk(KERN_CONT "%s: ", zone->name);

		spin_lock_irqsave(&zone->lock, flags);
		for (order = 0; order < MAX_ORDER; order++) {
			struct free_area *area = &zone->free_area[order];
			int type;

			nr[order] = area->nr_free;
			total += nr[order] << order;

			types[order] = 0;
			for (type = 0; type < MIGRATE_TYPES; type++) {
				if (!free_area_empty(area, type))
					types[order] |= 1 << type;
			}
		}
		spin_unlock_irqrestore(&zone->lock, flags);
		for (order = 0; order < MAX_ORDER; order++) {
			printk(KERN_CONT "%lu*%lukB ",
			       nr[order], K(1UL) << order);
			if (nr[order])
				show_migration_types(types[order]);
		}
		printk(KERN_CONT "= %lukB\n", K(total));
	}

	hugetlb_show_meminfo();

	printk("%ld total pagecache pages\n", global_node_page_state(NR_FILE_PAGES));

	show_swap_cache_info();
}

static void zoneref_set_zone(struct zone *zone, struct zoneref *zoneref)
{
	zoneref->zone = zone;
	zoneref->zone_idx = zone_idx(zone);
}

/*
 * Builds allocation fallback zone lists.
 *
 * Add all populated zones of a node to the zonelist.
 */
static int build_zonerefs_node(pg_data_t *pgdat, struct zoneref *zonerefs)
{
	struct zone *zone;
	enum zone_type zone_type = MAX_NR_ZONES;
	int nr_zones = 0;

	do {
		zone_type--;
		zone = pgdat->node_zones + zone_type;
		if (managed_zone(zone)) {
			zoneref_set_zone(zone, &zonerefs[nr_zones++]);
			check_highest_zone(zone_type);
		}
	} while (zone_type);

	return nr_zones;
}

#ifdef CONFIG_NUMA

static int __parse_numa_zonelist_order(char *s)
{
	/*
	 * We used to support different zonlists modes but they turned
	 * out to be just not useful. Let's keep the warning in place
	 * if somebody still use the cmd line parameter so that we do
	 * not fail it silently
	 */
	if (!(*s == 'd' || *s == 'D' || *s == 'n' || *s == 'N')) {
		pr_warn("Ignoring unsupported numa_zonelist_order value:  %s\n", s);
		return -EINVAL;
	}
	return 0;
}

char numa_zonelist_order[] = "Node";

/*
 * sysctl handler for numa_zonelist_order
 */
int numa_zonelist_order_handler(struct ctl_table *table, int write,
		void *buffer, size_t *length, loff_t *ppos)
{
	if (write)
		return __parse_numa_zonelist_order(buffer);
	return proc_dostring(table, write, buffer, length, ppos);
}


#define MAX_NODE_LOAD (nr_online_nodes)
static int node_load[MAX_NUMNODES];

/**
 * find_next_best_node - find the next node that should appear in a given node's fallback list
 * @node: node whose fallback list we're appending
 * @used_node_mask: nodemask_t of already used nodes
 *
 * We use a number of factors to determine which is the next node that should
 * appear on a given node's fallback list.  The node should not have appeared
 * already in @node's fallback list, and it should be the next closest node
 * according to the distance array (which contains arbitrary distance values
 * from each node to each node in the system), and should also prefer nodes
 * with no CPUs, since presumably they'll have very little allocation pressure
 * on them otherwise.
 *
 * Return: node id of the found node or %NUMA_NO_NODE if no node is found.
 */
static int find_next_best_node(int node, nodemask_t *used_node_mask)
{
	int n, val;
	int min_val = INT_MAX;
	int best_node = NUMA_NO_NODE;

	/* Use the local node if we haven't already */
	if (!node_isset(node, *used_node_mask)) {
		node_set(node, *used_node_mask);
		return node;
	}

	for_each_node_state(n, N_MEMORY) {

		/* Don't want a node to appear more than once */
		if (node_isset(n, *used_node_mask))
			continue;

		/* Use the distance array to find the distance */
		val = node_distance(node, n);

		/* Penalize nodes under us ("prefer the next node") */
		val += (n < node);

		/* Give preference to headless and unused nodes */
		if (!cpumask_empty(cpumask_of_node(n)))
			val += PENALTY_FOR_NODE_WITH_CPUS;

		/* Slight preference for less loaded node */
		val *= (MAX_NODE_LOAD*MAX_NUMNODES);
		val += node_load[n];

		if (val < min_val) {
			min_val = val;
			best_node = n;
		}
	}

	if (best_node >= 0)
		node_set(best_node, *used_node_mask);

	return best_node;
}


/*
 * Build zonelists ordered by node and zones within node.
 * This results in maximum locality--normal zone overflows into local
 * DMA zone, if any--but risks exhausting DMA zone.
 */
static void build_zonelists_in_node_order(pg_data_t *pgdat, int *node_order,
		unsigned nr_nodes)
{
	struct zoneref *zonerefs;
	int i;

	zonerefs = pgdat->node_zonelists[ZONELIST_FALLBACK]._zonerefs;

	for (i = 0; i < nr_nodes; i++) {
		int nr_zones;

		pg_data_t *node = NODE_DATA(node_order[i]);

		nr_zones = build_zonerefs_node(node, zonerefs);
		zonerefs += nr_zones;
	}
	zonerefs->zone = NULL;
	zonerefs->zone_idx = 0;
}

/*
 * Build gfp_thisnode zonelists
 */
static void build_thisnode_zonelists(pg_data_t *pgdat)
{
	struct zoneref *zonerefs;
	int nr_zones;

	zonerefs = pgdat->node_zonelists[ZONELIST_NOFALLBACK]._zonerefs;
	nr_zones = build_zonerefs_node(pgdat, zonerefs);
	zonerefs += nr_zones;
	zonerefs->zone = NULL;
	zonerefs->zone_idx = 0;
}

/*
 * Build zonelists ordered by zone and nodes within zones.
 * This results in conserving DMA zone[s] until all Normal memory is
 * exhausted, but results in overflowing to remote node while memory
 * may still exist in local DMA zone.
 */

static void build_zonelists(pg_data_t *pgdat)
{
	static int node_order[MAX_NUMNODES];
	int node, load, nr_nodes = 0;
	nodemask_t used_mask = NODE_MASK_NONE;
	int local_node, prev_node;

	/* NUMA-aware ordering of nodes */
	local_node = pgdat->node_id;
	load = nr_online_nodes;
	prev_node = local_node;

	memset(node_order, 0, sizeof(node_order));
	while ((node = find_next_best_node(local_node, &used_mask)) >= 0) {
		/*
		 * We don't want to pressure a particular node.
		 * So adding penalty to the first node in same
		 * distance group to make it round-robin.
		 */
		if (node_distance(local_node, node) !=
		    node_distance(local_node, prev_node))
			node_load[node] = load;

		node_order[nr_nodes++] = node;
		prev_node = node;
		load--;
	}

	build_zonelists_in_node_order(pgdat, node_order, nr_nodes);
	build_thisnode_zonelists(pgdat);
}

#ifdef CONFIG_HAVE_MEMORYLESS_NODES
/*
 * Return node id of node used for "local" allocations.
 * I.e., first node id of first zone in arg node's generic zonelist.
 * Used for initializing percpu 'numa_mem', which is used primarily
 * for kernel allocations, so use GFP_KERNEL flags to locate zonelist.
 */
int local_memory_node(int node)
{
	struct zoneref *z;

	z = first_zones_zonelist(node_zonelist(node, GFP_KERNEL),
				   gfp_zone(GFP_KERNEL),
				   NULL);
	return zone_to_nid(z->zone);
}
#endif

static void setup_min_unmapped_ratio(void);
static void setup_min_slab_ratio(void);
#else	/* CONFIG_NUMA */

static void build_zonelists(pg_data_t *pgdat)
{
	int node, local_node;
	struct zoneref *zonerefs;
	int nr_zones;

	local_node = pgdat->node_id;

	zonerefs = pgdat->node_zonelists[ZONELIST_FALLBACK]._zonerefs;
	nr_zones = build_zonerefs_node(pgdat, zonerefs);
	zonerefs += nr_zones;

	/*
	 * Now we build the zonelist so that it contains the zones
	 * of all the other nodes.
	 * We don't want to pressure a particular node, so when
	 * building the zones for node N, we make sure that the
	 * zones coming right after the local ones are those from
	 * node N+1 (modulo N)
	 */
	for (node = local_node + 1; node < MAX_NUMNODES; node++) {
		if (!node_online(node))
			continue;
		nr_zones = build_zonerefs_node(NODE_DATA(node), zonerefs);
		zonerefs += nr_zones;
	}
	for (node = 0; node < local_node; node++) {
		if (!node_online(node))
			continue;
		nr_zones = build_zonerefs_node(NODE_DATA(node), zonerefs);
		zonerefs += nr_zones;
	}

	zonerefs->zone = NULL;
	zonerefs->zone_idx = 0;
}

#endif	/* CONFIG_NUMA */

/*
 * Boot pageset table. One per cpu which is going to be used for all
 * zones and all nodes. The parameters will be set in such a way
 * that an item put on a list will immediately be handed over to
 * the buddy list. This is safe since pageset manipulation is done
 * with interrupts disabled.
 *
 * The boot_pagesets must be kept even after bootup is complete for
 * unused processors and/or zones. They do play a role for bootstrapping
 * hotplugged processors.
 *
 * zoneinfo_show() and maybe other functions do
 * not check if the processor is online before following the pageset pointer.
 * Other parts of the kernel may not check if the zone is available.
 */
static void setup_pageset(struct per_cpu_pageset *p, unsigned long batch);
static DEFINE_PER_CPU(struct per_cpu_pageset, boot_pageset);
static DEFINE_PER_CPU(struct per_cpu_nodestat, boot_nodestats);

static void __build_all_zonelists(void *data)
{
	int nid;
	int __maybe_unused cpu;
	pg_data_t *self = data;
	static DEFINE_SPINLOCK(lock);

	spin_lock(&lock);

#ifdef CONFIG_NUMA
	memset(node_load, 0, sizeof(node_load));
#endif

	/*
	 * This node is hotadded and no memory is yet present.   So just
	 * building zonelists is fine - no need to touch other nodes.
	 */
	if (self && !node_online(self->node_id)) {
		build_zonelists(self);
	} else {
		for_each_online_node(nid) {
			pg_data_t *pgdat = NODE_DATA(nid);

			build_zonelists(pgdat);
		}

#ifdef CONFIG_HAVE_MEMORYLESS_NODES
		/*
		 * We now know the "local memory node" for each node--
		 * i.e., the node of the first zone in the generic zonelist.
		 * Set up numa_mem percpu variable for on-line cpus.  During
		 * boot, only the boot cpu should be on-line;  we'll init the
		 * secondary cpus' numa_mem as they come on-line.  During
		 * node/memory hotplug, we'll fixup all on-line cpus.
		 */
		for_each_online_cpu(cpu)
			set_cpu_numa_mem(cpu, local_memory_node(cpu_to_node(cpu)));
#endif
	}

	spin_unlock(&lock);
}

static noinline void __init
build_all_zonelists_init(void)
{
	int cpu;

	__build_all_zonelists(NULL);

	/*
	 * Initialize the boot_pagesets that are going to be used
	 * for bootstrapping processors. The real pagesets for
	 * each zone will be allocated later when the per cpu
	 * allocator is available.
	 *
	 * boot_pagesets are used also for bootstrapping offline
	 * cpus if the system is already booted because the pagesets
	 * are needed to initialize allocators on a specific cpu too.
	 * F.e. the percpu allocator needs the page allocator which
	 * needs the percpu allocator in order to allocate its pagesets
	 * (a chicken-egg dilemma).
	 */
	for_each_possible_cpu(cpu)
		setup_pageset(&per_cpu(boot_pageset, cpu), 0);

	mminit_verify_zonelist();
	cpuset_init_current_mems_allowed();
}

/*
 * unless system_state == SYSTEM_BOOTING.
 *
 * __ref due to call of __init annotated helper build_all_zonelists_init
 * [protected by SYSTEM_BOOTING].
 */
void __ref build_all_zonelists(pg_data_t *pgdat)
{
	unsigned long vm_total_pages;

	if (system_state == SYSTEM_BOOTING) {
		build_all_zonelists_init();
	} else {
		__build_all_zonelists(pgdat);
		/* cpuset refresh routine should be here */
	}
	/* Get the number of free pages beyond high watermark in all zones. */
	vm_total_pages = nr_free_zone_pages(gfp_zone(GFP_HIGHUSER_MOVABLE));
	/*
	 * Disable grouping by mobility if the number of pages in the
	 * system is too low to allow the mechanism to work. It would be
	 * more accurate, but expensive to check per-zone. This check is
	 * made on memory-hotadd so a system can start with mobility
	 * disabled and enable it later
	 */
	if (vm_total_pages < (pageblock_nr_pages * MIGRATE_TYPES))
		page_group_by_mobility_disabled = 1;
	else
		page_group_by_mobility_disabled = 0;

	pr_info("Built %u zonelists, mobility grouping %s.  Total pages: %ld\n",
		nr_online_nodes,
		page_group_by_mobility_disabled ? "off" : "on",
		vm_total_pages);
#ifdef CONFIG_NUMA
	pr_info("Policy zone: %s\n", zone_names[policy_zone]);
#endif
}

/* If zone is ZONE_MOVABLE but memory is mirrored, it is an overlapped init */
static bool __meminit
overlap_memmap_init(unsigned long zone, unsigned long *pfn)
{
	static struct memblock_region *r;

	if (mirrored_kernelcore && zone == ZONE_MOVABLE) {
		if (!r || *pfn >= memblock_region_memory_end_pfn(r)) {
			for_each_mem_region(r) {
				if (*pfn < memblock_region_memory_end_pfn(r))
					break;
			}
		}
		if (*pfn >= memblock_region_memory_base_pfn(r) &&
		    memblock_is_mirror(r)) {
			*pfn = memblock_region_memory_end_pfn(r);
			return true;
		}
	}
	return false;
}

/*
 * Initially all pages are reserved - free ones are freed
 * up by memblock_free_all() once the early boot process is
 * done. Non-atomic initialization, single-pass.
 *
 * All aligned pageblocks are initialized to the specified migratetype
 * (usually MIGRATE_MOVABLE). Besides setting the migratetype, no related
 * zone stats (e.g., nr_isolate_pageblock) are touched.
 */
void __meminit memmap_init_zone(unsigned long size, int nid, unsigned long zone,
		unsigned long start_pfn, unsigned long zone_end_pfn,
		enum meminit_context context,
		struct vmem_altmap *altmap, int migratetype)
{
	unsigned long pfn, end_pfn = start_pfn + size;
	struct page *page;

	if (highest_memmap_pfn < end_pfn - 1)
		highest_memmap_pfn = end_pfn - 1;

#ifdef CONFIG_ZONE_DEVICE
	/*
	 * Honor reservation requested by the driver for this ZONE_DEVICE
	 * memory. We limit the total number of pages to initialize to just
	 * those that might contain the memory mapping. We will defer the
	 * ZONE_DEVICE page initialization until after we have released
	 * the hotplug lock.
	 */
	if (zone == ZONE_DEVICE) {
		if (!altmap)
			return;

		if (start_pfn == altmap->base_pfn)
			start_pfn += altmap->reserve;
		end_pfn = altmap->base_pfn + vmem_altmap_offset(altmap);
	}
#endif

	for (pfn = start_pfn; pfn < end_pfn; ) {
		/*
		 * There can be holes in boot-time mem_map[]s handed to this
		 * function.  They do not exist on hotplugged memory.
		 */
		if (context == MEMINIT_EARLY) {
			if (overlap_memmap_init(zone, &pfn))
				continue;
			if (defer_init(nid, pfn, zone_end_pfn))
				break;
		}

		page = pfn_to_page(pfn);
		__init_single_page(page, pfn, zone, nid);
		if (context == MEMINIT_HOTPLUG)
			__SetPageReserved(page);

		/*
		 * Usually, we want to mark the pageblock MIGRATE_MOVABLE,
		 * such that unmovable allocations won't be scattered all
		 * over the place during system boot.
		 */
		if (IS_ALIGNED(pfn, pageblock_nr_pages)) {
			set_pageblock_migratetype(page, migratetype);
			cond_resched();
		}
		pfn++;
	}
}

#ifdef CONFIG_ZONE_DEVICE
void __ref memmap_init_zone_device(struct zone *zone,
				   unsigned long start_pfn,
				   unsigned long nr_pages,
				   struct dev_pagemap *pgmap)
{
	unsigned long pfn, end_pfn = start_pfn + nr_pages;
	struct pglist_data *pgdat = zone->zone_pgdat;
	struct vmem_altmap *altmap = pgmap_altmap(pgmap);
	unsigned long zone_idx = zone_idx(zone);
	unsigned long start = jiffies;
	int nid = pgdat->node_id;

	if (WARN_ON_ONCE(!pgmap || zone_idx(zone) != ZONE_DEVICE))
		return;

	/*
	 * The call to memmap_init should have already taken care
	 * of the pages reserved for the memmap, so we can just jump to
	 * the end of that region and start processing the device pages.
	 */
	if (altmap) {
		start_pfn = altmap->base_pfn + vmem_altmap_offset(altmap);
		nr_pages = end_pfn - start_pfn;
	}

	for (pfn = start_pfn; pfn < end_pfn; pfn++) {
		struct page *page = pfn_to_page(pfn);

		__init_single_page(page, pfn, zone_idx, nid);

		/*
		 * Mark page reserved as it will need to wait for onlining
		 * phase for it to be fully associated with a zone.
		 *
		 * We can use the non-atomic __set_bit operation for setting
		 * the flag as we are still initializing the pages.
		 */
		__SetPageReserved(page);

		/*
		 * ZONE_DEVICE pages union ->lru with a ->pgmap back pointer
		 * and zone_device_data.  It is a bug if a ZONE_DEVICE page is
		 * ever freed or placed on a driver-private list.
		 */
		page->pgmap = pgmap;
		page->zone_device_data = NULL;

		/*
		 * Mark the block movable so that blocks are reserved for
		 * movable at startup. This will force kernel allocations
		 * to reserve their blocks rather than leaking throughout
		 * the address space during boot when many long-lived
		 * kernel allocations are made.
		 *
		 * Please note that MEMINIT_HOTPLUG path doesn't clear memmap
		 * because this is done early in section_activate()
		 */
		if (IS_ALIGNED(pfn, pageblock_nr_pages)) {
			set_pageblock_migratetype(page, MIGRATE_MOVABLE);
			cond_resched();
		}
	}

	pr_info("%s initialised %lu pages in %ums\n", __func__,
		nr_pages, jiffies_to_msecs(jiffies - start));
}

#endif
static void __meminit zone_init_free_lists(struct zone *zone)
{
	unsigned int order, t;
	for_each_migratetype_order(order, t) {
		INIT_LIST_HEAD(&zone->free_area[order].free_list[t]);
		zone->free_area[order].nr_free = 0;
	}
}

#if !defined(CONFIG_FLAT_NODE_MEM_MAP)
/*
 * Only struct pages that correspond to ranges defined by memblock.memory
 * are zeroed and initialized by going through __init_single_page() during
 * memmap_init_zone_range().
 *
 * But, there could be struct pages that correspond to holes in
 * memblock.memory. This can happen because of the following reasons:
 * - physical memory bank size is not necessarily the exact multiple of the
 *   arbitrary section size
 * - early reserved memory may not be listed in memblock.memory
 * - memory layouts defined with memmap= kernel parameter may not align
 *   nicely with memmap sections
 *
 * Explicitly initialize those struct pages so that:
 * - PG_Reserved is set
 * - zone and node links point to zone and node that span the page if the
 *   hole is in the middle of a zone
 * - zone and node links point to adjacent zone/node if the hole falls on
 *   the zone boundary; the pages in such holes will be prepended to the
 *   zone/node above the hole except for the trailing pages in the last
 *   section that will be appended to the zone/node below.
 */
static void __init init_unavailable_range(unsigned long spfn,
					  unsigned long epfn,
					  int zone, int node)
{
	unsigned long pfn;
	u64 pgcnt = 0;

	for (pfn = spfn; pfn < epfn; pfn++) {
		if (!pfn_valid(ALIGN_DOWN(pfn, pageblock_nr_pages))) {
			pfn = ALIGN_DOWN(pfn, pageblock_nr_pages)
				+ pageblock_nr_pages - 1;
			continue;
		}
		__init_single_page(pfn_to_page(pfn), pfn, zone, node);
		__SetPageReserved(pfn_to_page(pfn));
		pgcnt++;
	}

	if (pgcnt)
		pr_info("On node %d, zone %s: %lld pages in unavailable ranges",
			node, zone_names[zone], pgcnt);
}
#else
static inline void init_unavailable_range(unsigned long spfn,
					  unsigned long epfn,
					  int zone, int node)
{
}
#endif

static void __init memmap_init_zone_range(struct zone *zone,
					  unsigned long start_pfn,
					  unsigned long end_pfn,
					  unsigned long *hole_pfn)
{
	unsigned long zone_start_pfn = zone->zone_start_pfn;
	unsigned long zone_end_pfn = zone_start_pfn + zone->spanned_pages;
	int nid = zone_to_nid(zone), zone_id = zone_idx(zone);

	start_pfn = clamp(start_pfn, zone_start_pfn, zone_end_pfn);
	end_pfn = clamp(end_pfn, zone_start_pfn, zone_end_pfn);

	if (start_pfn >= end_pfn)
		return;

	memmap_init_zone(end_pfn - start_pfn, nid, zone_id, start_pfn,
			  zone_end_pfn, MEMINIT_EARLY, NULL, MIGRATE_MOVABLE);

	if (*hole_pfn < start_pfn)
		init_unavailable_range(*hole_pfn, start_pfn, zone_id, nid);

	*hole_pfn = end_pfn;
}

void __init __weak memmap_init(void)
{
	unsigned long start_pfn, end_pfn;
	unsigned long hole_pfn = 0;
	int i, j, zone_id, nid;

	for_each_mem_pfn_range(i, MAX_NUMNODES, &start_pfn, &end_pfn, &nid) {
		struct pglist_data *node = NODE_DATA(nid);

		for (j = 0; j < MAX_NR_ZONES; j++) {
			struct zone *zone = node->node_zones + j;

			if (!populated_zone(zone))
				continue;

			memmap_init_zone_range(zone, start_pfn, end_pfn,
					       &hole_pfn);
			zone_id = j;
		}
	}

#ifdef CONFIG_SPARSEMEM
	/*
	 * Initialize the memory map for hole in the range [memory_end,
	 * section_end].
	 * Append the pages in this hole to the highest zone in the last
	 * node.
	 * The call to init_unavailable_range() is outside the ifdef to
	 * silence the compiler warining about zone_id set but not used;
	 * for FLATMEM it is a nop anyway
	 */
	end_pfn = round_up(end_pfn, PAGES_PER_SECTION);
	if (hole_pfn < end_pfn)
#endif
		init_unavailable_range(hole_pfn, end_pfn, zone_id, nid);
}

/* A stub for backwards compatibility with custom implementatin on IA-64 */
void __meminit __weak arch_memmap_init(unsigned long size, int nid,
				       unsigned long zone,
				       unsigned long range_start_pfn)
{
}

static int zone_batchsize(struct zone *zone)
{
#ifdef CONFIG_MMU
	int batch;

	/*
	 * The per-cpu-pages pools are set to around 1000th of the
	 * size of the zone.
	 */
	batch = zone_managed_pages(zone) / 1024;
	/* But no more than a meg. */
	if (batch * PAGE_SIZE > 1024 * 1024)
		batch = (1024 * 1024) / PAGE_SIZE;
	batch /= 4;		/* We effectively *= 4 below */
	if (batch < 1)
		batch = 1;

	/*
	 * Clamp the batch to a 2^n - 1 value. Having a power
	 * of 2 value was found to be more likely to have
	 * suboptimal cache aliasing properties in some cases.
	 *
	 * For example if 2 tasks are alternately allocating
	 * batches of pages, one task can end up with a lot
	 * of pages of one half of the possible page colors
	 * and the other with pages of the other colors.
	 */
	batch = rounddown_pow_of_two(batch + batch/2) - 1;

	return batch;

#else
	/* The deferral and batching of frees should be suppressed under NOMMU
	 * conditions.
	 *
	 * The problem is that NOMMU needs to be able to allocate large chunks
	 * of contiguous memory as there's no hardware page translation to
	 * assemble apparent contiguous memory from discontiguous pages.
	 *
	 * Queueing large contiguous runs of pages for batching, however,
	 * causes the pages to actually be freed in smaller chunks.  As there
	 * can be a significant delay between the individual batches being
	 * recycled, this leads to the once large chunks of space being
	 * fragmented and becoming unavailable for high-order allocations.
	 */
	return 0;
#endif
}

/*
 * pcp->high and pcp->batch values are related and dependent on one another:
 * ->batch must never be higher then ->high.
 * The following function updates them in a safe manner without read side
 * locking.
 *
 * Any new users of pcp->batch and pcp->high should ensure they can cope with
 * those fields changing asynchronously (acording to the above rule).
 *
 * mutex_is_locked(&pcp_batch_high_lock) required when calling this function
 * outside of boot time (or some other assurance that no concurrent updaters
 * exist).
 */
static void pageset_update(struct per_cpu_pages *pcp, unsigned long high,
		unsigned long batch)
{
       /* start with a fail safe value for batch */
	pcp->batch = 1;
	smp_wmb();

       /* Update high, then batch, in order */
	pcp->high = high;
	smp_wmb();

	pcp->batch = batch;
}

/* a companion to pageset_set_high() */
static void pageset_set_batch(struct per_cpu_pageset *p, unsigned long batch)
{
	pageset_update(&p->pcp, 6 * batch, max(1UL, 1 * batch));
}

static void pageset_init(struct per_cpu_pageset *p)
{
	struct per_cpu_pages *pcp;
	int migratetype;

	memset(p, 0, sizeof(*p));

	pcp = &p->pcp;
	for (migratetype = 0; migratetype < MIGRATE_PCPTYPES; migratetype++)
		INIT_LIST_HEAD(&pcp->lists[migratetype]);
}

static void setup_pageset(struct per_cpu_pageset *p, unsigned long batch)
{
	pageset_init(p);
	pageset_set_batch(p, batch);
}

/*
 * pageset_set_high() sets the high water mark for hot per_cpu_pagelist
 * to the value high for the pageset p.
 */
static void pageset_set_high(struct per_cpu_pageset *p,
				unsigned long high)
{
	unsigned long batch = max(1UL, high / 4);
	if ((high / 4) > (PAGE_SHIFT * 8))
		batch = PAGE_SHIFT * 8;

	pageset_update(&p->pcp, high, batch);
}

static void pageset_set_high_and_batch(struct zone *zone,
				       struct per_cpu_pageset *pcp)
{
	if (percpu_pagelist_fraction)
		pageset_set_high(pcp,
			(zone_managed_pages(zone) /
				percpu_pagelist_fraction));
	else
		pageset_set_batch(pcp, zone_batchsize(zone));
}

static void __meminit zone_pageset_init(struct zone *zone, int cpu)
{
	struct per_cpu_pageset *pcp = per_cpu_ptr(zone->pageset, cpu);

	pageset_init(pcp);
	pageset_set_high_and_batch(zone, pcp);
}

void __meminit setup_zone_pageset(struct zone *zone)
{
	int cpu;
	zone->pageset = alloc_percpu(struct per_cpu_pageset);
	for_each_possible_cpu(cpu)
		zone_pageset_init(zone, cpu);
}

/*
 * Allocate per cpu pagesets and initialize them.
 * Before this call only boot pagesets were available.
 */
void __init setup_per_cpu_pageset(void)
{
	struct pglist_data *pgdat;
	struct zone *zone;
	int __maybe_unused cpu;

	for_each_populated_zone(zone)
		setup_zone_pageset(zone);

#ifdef CONFIG_NUMA
	/*
	 * Unpopulated zones continue using the boot pagesets.
	 * The numa stats for these pagesets need to be reset.
	 * Otherwise, they will end up skewing the stats of
	 * the nodes these zones are associated with.
	 */
	for_each_possible_cpu(cpu) {
		struct per_cpu_pageset *pcp = &per_cpu(boot_pageset, cpu);
		memset(pcp->vm_numa_stat_diff, 0,
		       sizeof(pcp->vm_numa_stat_diff));
	}
#endif

	for_each_online_pgdat(pgdat)
		pgdat->per_cpu_nodestats =
			alloc_percpu(struct per_cpu_nodestat);
}

static __meminit void zone_pcp_init(struct zone *zone)
{
	/*
	 * per cpu subsystem is not up at this point. The following code
	 * relies on the ability of the linker to provide the
	 * offset of a (static) per cpu variable into the per cpu area.
	 */
	zone->pageset = &boot_pageset;

	if (populated_zone(zone))
		printk(KERN_DEBUG "  %s zone: %lu pages, LIFO batch:%u\n",
			zone->name, zone->present_pages,
					 zone_batchsize(zone));
}

void __meminit init_currently_empty_zone(struct zone *zone,
					unsigned long zone_start_pfn,
					unsigned long size)
{
	struct pglist_data *pgdat = zone->zone_pgdat;
	int zone_idx = zone_idx(zone) + 1;

	if (zone_idx > pgdat->nr_zones)
		pgdat->nr_zones = zone_idx;

	zone->zone_start_pfn = zone_start_pfn;

	mminit_dprintk(MMINIT_TRACE, "memmap_init",
			"Initialising map node %d zone %lu pfns %lu -> %lu\n",
			pgdat->node_id,
			(unsigned long)zone_idx(zone),
			zone_start_pfn, (zone_start_pfn + size));

	zone_init_free_lists(zone);
	zone->initialized = 1;
}

/**
 * get_pfn_range_for_nid - Return the start and end page frames for a node
 * @nid: The nid to return the range for. If MAX_NUMNODES, the min and max PFN are returned.
 * @start_pfn: Passed by reference. On return, it will have the node start_pfn.
 * @end_pfn: Passed by reference. On return, it will have the node end_pfn.
 *
 * It returns the start and end page frame of a node based on information
 * provided by memblock_set_node(). If called for a node
 * with no available memory, a warning is printed and the start and end
 * PFNs will be 0.
 */
void __init get_pfn_range_for_nid(unsigned int nid,
			unsigned long *start_pfn, unsigned long *end_pfn)
{
	unsigned long this_start_pfn, this_end_pfn;
	int i;

	*start_pfn = -1UL;
	*end_pfn = 0;

	for_each_mem_pfn_range(i, nid, &this_start_pfn, &this_end_pfn, NULL) {
		*start_pfn = min(*start_pfn, this_start_pfn);
		*end_pfn = max(*end_pfn, this_end_pfn);
	}

	if (*start_pfn == -1UL)
		*start_pfn = 0;
}

/*
 * This finds a zone that can be used for ZONE_MOVABLE pages. The
 * assumption is made that zones within a node are ordered in monotonic
 * increasing memory addresses so that the "highest" populated zone is used
 */
static void __init find_usable_zone_for_movable(void)
{
	int zone_index;
	for (zone_index = MAX_NR_ZONES - 1; zone_index >= 0; zone_index--) {
		if (zone_index == ZONE_MOVABLE)
			continue;

		if (arch_zone_highest_possible_pfn[zone_index] >
				arch_zone_lowest_possible_pfn[zone_index])
			break;
	}

	VM_BUG_ON(zone_index == -1);
	movable_zone = zone_index;
}

/*
 * The zone ranges provided by the architecture do not include ZONE_MOVABLE
 * because it is sized independent of architecture. Unlike the other zones,
 * the starting point for ZONE_MOVABLE is not fixed. It may be different
 * in each node depending on the size of each node and how evenly kernelcore
 * is distributed. This helper function adjusts the zone ranges
 * provided by the architecture for a given node by using the end of the
 * highest usable zone for ZONE_MOVABLE. This preserves the assumption that
 * zones within a node are in order of monotonic increases memory addresses
 */
static void __init adjust_zone_range_for_zone_movable(int nid,
					unsigned long zone_type,
					unsigned long node_start_pfn,
					unsigned long node_end_pfn,
					unsigned long *zone_start_pfn,
					unsigned long *zone_end_pfn)
{
	/* Only adjust if ZONE_MOVABLE is on this node */
	if (zone_movable_pfn[nid]) {
		/* Size ZONE_MOVABLE */
		if (zone_type == ZONE_MOVABLE) {
			*zone_start_pfn = zone_movable_pfn[nid];
			*zone_end_pfn = min(node_end_pfn,
				arch_zone_highest_possible_pfn[movable_zone]);

		/* Adjust for ZONE_MOVABLE starting within this range */
		} else if (!mirrored_kernelcore &&
			*zone_start_pfn < zone_movable_pfn[nid] &&
			*zone_end_pfn > zone_movable_pfn[nid]) {
			*zone_end_pfn = zone_movable_pfn[nid];

		/* Check if this whole range is within ZONE_MOVABLE */
		} else if (*zone_start_pfn >= zone_movable_pfn[nid])
			*zone_start_pfn = *zone_end_pfn;
	}
}

/*
 * Return the number of pages a zone spans in a node, including holes
 * present_pages = zone_spanned_pages_in_node() - zone_absent_pages_in_node()
 */
static unsigned long __init zone_spanned_pages_in_node(int nid,
					unsigned long zone_type,
					unsigned long node_start_pfn,
					unsigned long node_end_pfn,
					unsigned long *zone_start_pfn,
					unsigned long *zone_end_pfn)
{
	unsigned long zone_low = arch_zone_lowest_possible_pfn[zone_type];
	unsigned long zone_high = arch_zone_highest_possible_pfn[zone_type];
	/* When hotadd a new node from cpu_up(), the node should be empty */
	if (!node_start_pfn && !node_end_pfn)
		return 0;

	/* Get the start and end of the zone */
	*zone_start_pfn = clamp(node_start_pfn, zone_low, zone_high);
	*zone_end_pfn = clamp(node_end_pfn, zone_low, zone_high);
	adjust_zone_range_for_zone_movable(nid, zone_type,
				node_start_pfn, node_end_pfn,
				zone_start_pfn, zone_end_pfn);

	/* Check that this node has pages within the zone's required range */
	if (*zone_end_pfn < node_start_pfn || *zone_start_pfn > node_end_pfn)
		return 0;

	/* Move the zone boundaries inside the node if necessary */
	*zone_end_pfn = min(*zone_end_pfn, node_end_pfn);
	*zone_start_pfn = max(*zone_start_pfn, node_start_pfn);

	/* Return the spanned pages */
	return *zone_end_pfn - *zone_start_pfn;
}

/*
 * Return the number of holes in a range on a node. If nid is MAX_NUMNODES,
 * then all holes in the requested range will be accounted for.
 */
unsigned long __init __absent_pages_in_range(int nid,
				unsigned long range_start_pfn,
				unsigned long range_end_pfn)
{
	unsigned long nr_absent = range_end_pfn - range_start_pfn;
	unsigned long start_pfn, end_pfn;
	int i;

	for_each_mem_pfn_range(i, nid, &start_pfn, &end_pfn, NULL) {
		start_pfn = clamp(start_pfn, range_start_pfn, range_end_pfn);
		end_pfn = clamp(end_pfn, range_start_pfn, range_end_pfn);
		nr_absent -= end_pfn - start_pfn;
	}
	return nr_absent;
}

/**
 * absent_pages_in_range - Return number of page frames in holes within a range
 * @start_pfn: The start PFN to start searching for holes
 * @end_pfn: The end PFN to stop searching for holes
 *
 * Return: the number of pages frames in memory holes within a range.
 */
unsigned long __init absent_pages_in_range(unsigned long start_pfn,
							unsigned long end_pfn)
{
	return __absent_pages_in_range(MAX_NUMNODES, start_pfn, end_pfn);
}

/* Return the number of page frames in holes in a zone on a node */
static unsigned long __init zone_absent_pages_in_node(int nid,
					unsigned long zone_type,
					unsigned long node_start_pfn,
					unsigned long node_end_pfn)
{
	unsigned long zone_low = arch_zone_lowest_possible_pfn[zone_type];
	unsigned long zone_high = arch_zone_highest_possible_pfn[zone_type];
	unsigned long zone_start_pfn, zone_end_pfn;
	unsigned long nr_absent;

	/* When hotadd a new node from cpu_up(), the node should be empty */
	if (!node_start_pfn && !node_end_pfn)
		return 0;

	zone_start_pfn = clamp(node_start_pfn, zone_low, zone_high);
	zone_end_pfn = clamp(node_end_pfn, zone_low, zone_high);

	adjust_zone_range_for_zone_movable(nid, zone_type,
			node_start_pfn, node_end_pfn,
			&zone_start_pfn, &zone_end_pfn);
	nr_absent = __absent_pages_in_range(nid, zone_start_pfn, zone_end_pfn);

	/*
	 * ZONE_MOVABLE handling.
	 * Treat pages to be ZONE_MOVABLE in ZONE_NORMAL as absent pages
	 * and vice versa.
	 */
	if (mirrored_kernelcore && zone_movable_pfn[nid]) {
		unsigned long start_pfn, end_pfn;
		struct memblock_region *r;

		for_each_mem_region(r) {
			start_pfn = clamp(memblock_region_memory_base_pfn(r),
					  zone_start_pfn, zone_end_pfn);
			end_pfn = clamp(memblock_region_memory_end_pfn(r),
					zone_start_pfn, zone_end_pfn);

			if (zone_type == ZONE_MOVABLE &&
			    memblock_is_mirror(r))
				nr_absent += end_pfn - start_pfn;

			if (zone_type == ZONE_NORMAL &&
			    !memblock_is_mirror(r))
				nr_absent += end_pfn - start_pfn;
		}
	}

	return nr_absent;
}

static void __init calculate_node_totalpages(struct pglist_data *pgdat,
						unsigned long node_start_pfn,
						unsigned long node_end_pfn)
{
	unsigned long realtotalpages = 0, totalpages = 0;
	enum zone_type i;

	for (i = 0; i < MAX_NR_ZONES; i++) {
		struct zone *zone = pgdat->node_zones + i;
		unsigned long zone_start_pfn, zone_end_pfn;
		unsigned long spanned, absent;
		unsigned long size, real_size;

		spanned = zone_spanned_pages_in_node(pgdat->node_id, i,
						     node_start_pfn,
						     node_end_pfn,
						     &zone_start_pfn,
						     &zone_end_pfn);
		absent = zone_absent_pages_in_node(pgdat->node_id, i,
						   node_start_pfn,
						   node_end_pfn);

		size = spanned;
		real_size = size - absent;

		if (size)
			zone->zone_start_pfn = zone_start_pfn;
		else
			zone->zone_start_pfn = 0;
		zone->spanned_pages = size;
		zone->present_pages = real_size;

		totalpages += size;
		realtotalpages += real_size;
	}

	pgdat->node_spanned_pages = totalpages;
	pgdat->node_present_pages = realtotalpages;
	printk(KERN_DEBUG "On node %d totalpages: %lu\n", pgdat->node_id,
							realtotalpages);
}

#ifndef CONFIG_SPARSEMEM
/*
 * Calculate the size of the zone->blockflags rounded to an unsigned long
 * Start by making sure zonesize is a multiple of pageblock_order by rounding
 * up. Then use 1 NR_PAGEBLOCK_BITS worth of bits per pageblock, finally
 * round what is now in bits to nearest long in bits, then return it in
 * bytes.
 */
static unsigned long __init usemap_size(unsigned long zone_start_pfn, unsigned long zonesize)
{
	unsigned long usemapsize;

	zonesize += zone_start_pfn & (pageblock_nr_pages-1);
	usemapsize = roundup(zonesize, pageblock_nr_pages);
	usemapsize = usemapsize >> pageblock_order;
	usemapsize *= NR_PAGEBLOCK_BITS;
	usemapsize = roundup(usemapsize, 8 * sizeof(unsigned long));

	return usemapsize / 8;
}

static void __ref setup_usemap(struct pglist_data *pgdat,
				struct zone *zone,
				unsigned long zone_start_pfn,
				unsigned long zonesize)
{
	unsigned long usemapsize = usemap_size(zone_start_pfn, zonesize);
	zone->pageblock_flags = NULL;
	if (usemapsize) {
		zone->pageblock_flags =
			memblock_alloc_node(usemapsize, SMP_CACHE_BYTES,
					    pgdat->node_id);
		if (!zone->pageblock_flags)
			panic("Failed to allocate %ld bytes for zone %s pageblock flags on node %d\n",
			      usemapsize, zone->name, pgdat->node_id);
	}
}
#else
static inline void setup_usemap(struct pglist_data *pgdat, struct zone *zone,
				unsigned long zone_start_pfn, unsigned long zonesize) {}
#endif /* CONFIG_SPARSEMEM */

#ifdef CONFIG_HUGETLB_PAGE_SIZE_VARIABLE

/* Initialise the number of pages represented by NR_PAGEBLOCK_BITS */
void __init set_pageblock_order(void)
{
	unsigned int order;

	/* Check that pageblock_nr_pages has not already been setup */
	if (pageblock_order)
		return;

	if (HPAGE_SHIFT > PAGE_SHIFT)
		order = HUGETLB_PAGE_ORDER;
	else
		order = MAX_ORDER - 1;

	/*
	 * Assume the largest contiguous order of interest is a huge page.
	 * This value may be variable depending on boot parameters on IA64 and
	 * powerpc.
	 */
	pageblock_order = order;
}
#else /* CONFIG_HUGETLB_PAGE_SIZE_VARIABLE */

/*
 * When CONFIG_HUGETLB_PAGE_SIZE_VARIABLE is not set, set_pageblock_order()
 * is unused as pageblock_order is set at compile-time. See
 * include/linux/pageblock-flags.h for the values of pageblock_order based on
 * the kernel config
 */
void __init set_pageblock_order(void)
{
}

#endif /* CONFIG_HUGETLB_PAGE_SIZE_VARIABLE */

static unsigned long __init calc_memmap_size(unsigned long spanned_pages,
						unsigned long present_pages)
{
	unsigned long pages = spanned_pages;

	/*
	 * Provide a more accurate estimation if there are holes within
	 * the zone and SPARSEMEM is in use. If there are holes within the
	 * zone, each populated memory region may cost us one or two extra
	 * memmap pages due to alignment because memmap pages for each
	 * populated regions may not be naturally aligned on page boundary.
	 * So the (present_pages >> 4) heuristic is a tradeoff for that.
	 */
	if (spanned_pages > present_pages + (present_pages >> 4) &&
	    IS_ENABLED(CONFIG_SPARSEMEM))
		pages = present_pages;

	return PAGE_ALIGN(pages * sizeof(struct page)) >> PAGE_SHIFT;
}

#ifdef CONFIG_TRANSPARENT_HUGEPAGE
static void pgdat_init_split_queue(struct pglist_data *pgdat)
{
	struct deferred_split *ds_queue = &pgdat->deferred_split_queue;

	spin_lock_init(&ds_queue->split_queue_lock);
	INIT_LIST_HEAD(&ds_queue->split_queue);
	ds_queue->split_queue_len = 0;
}
#else
static void pgdat_init_split_queue(struct pglist_data *pgdat) {}
#endif

#ifdef CONFIG_COMPACTION
static void pgdat_init_kcompactd(struct pglist_data *pgdat)
{
	init_waitqueue_head(&pgdat->kcompactd_wait);
}
#else
static void pgdat_init_kcompactd(struct pglist_data *pgdat) {}
#endif

static void __meminit pgdat_init_internals(struct pglist_data *pgdat)
{
	pgdat_resize_init(pgdat);

	pgdat_init_split_queue(pgdat);
	pgdat_init_kcompactd(pgdat);

	init_waitqueue_head(&pgdat->kswapd_wait);
	init_waitqueue_head(&pgdat->pfmemalloc_wait);

	pgdat_page_ext_init(pgdat);
	spin_lock_init(&pgdat->lru_lock);
	lruvec_init(&pgdat->__lruvec);
}

static void __meminit zone_init_internals(struct zone *zone, enum zone_type idx, int nid,
							unsigned long remaining_pages)
{
	atomic_long_set(&zone->managed_pages, remaining_pages);
	zone_set_nid(zone, nid);
	zone->name = zone_names[idx];
	zone->zone_pgdat = NODE_DATA(nid);
	spin_lock_init(&zone->lock);
	zone_seqlock_init(zone);
	zone_pcp_init(zone);
}

/*
 * Set up the zone data structures
 * - init pgdat internals
 * - init all zones belonging to this node
 *
 * NOTE: this function is only called during memory hotplug
 */
#ifdef CONFIG_MEMORY_HOTPLUG
void __ref free_area_init_core_hotplug(int nid)
{
	enum zone_type z;
	pg_data_t *pgdat = NODE_DATA(nid);

	pgdat_init_internals(pgdat);
	for (z = 0; z < MAX_NR_ZONES; z++)
		zone_init_internals(&pgdat->node_zones[z], z, nid, 0);
}
#endif

/*
 * Set up the zone data structures:
 *   - mark all pages reserved
 *   - mark all memory queues empty
 *   - clear the memory bitmaps
 *
 * NOTE: pgdat should get zeroed by caller.
 * NOTE: this function is only called during early init.
 */
static void __init free_area_init_core(struct pglist_data *pgdat)
{
	enum zone_type j;
	int nid = pgdat->node_id;

	pgdat_init_internals(pgdat);
	pgdat->per_cpu_nodestats = &boot_nodestats;

	for (j = 0; j < MAX_NR_ZONES; j++) {
		struct zone *zone = pgdat->node_zones + j;
		unsigned long size, freesize, memmap_pages;
		unsigned long zone_start_pfn = zone->zone_start_pfn;

		size = zone->spanned_pages;
		freesize = zone->present_pages;

		/*
		 * Adjust freesize so that it accounts for how much memory
		 * is used by this zone for memmap. This affects the watermark
		 * and per-cpu initialisations
		 */
		memmap_pages = calc_memmap_size(size, freesize);
		if (!is_highmem_idx(j)) {
			if (freesize >= memmap_pages) {
				freesize -= memmap_pages;
				if (memmap_pages)
					printk(KERN_DEBUG
					       "  %s zone: %lu pages used for memmap\n",
					       zone_names[j], memmap_pages);
			} else
				pr_warn("  %s zone: %lu pages exceeds freesize %lu\n",
					zone_names[j], memmap_pages, freesize);
		}

		/* Account for reserved pages */
		if (j == 0 && freesize > dma_reserve) {
			freesize -= dma_reserve;
			printk(KERN_DEBUG "  %s zone: %lu pages reserved\n",
					zone_names[0], dma_reserve);
		}

		if (!is_highmem_idx(j))
			nr_kernel_pages += freesize;
		/* Charge for highmem memmap if there are enough kernel pages */
		else if (nr_kernel_pages > memmap_pages * 2)
			nr_kernel_pages -= memmap_pages;
		nr_all_pages += freesize;

		/*
		 * Set an approximate value for lowmem here, it will be adjusted
		 * when the bootmem allocator frees pages into the buddy system.
		 * And all highmem pages will be managed by the buddy system.
		 */
		zone_init_internals(zone, j, nid, freesize);

		if (!size)
			continue;

		set_pageblock_order();
		setup_usemap(pgdat, zone, zone_start_pfn, size);
		init_currently_empty_zone(zone, zone_start_pfn, size);
		arch_memmap_init(size, nid, j, zone_start_pfn);
	}
}

#ifdef CONFIG_FLAT_NODE_MEM_MAP
static void __ref alloc_node_mem_map(struct pglist_data *pgdat)
{
	unsigned long __maybe_unused start = 0;
	unsigned long __maybe_unused offset = 0;

	/* Skip empty nodes */
	if (!pgdat->node_spanned_pages)
		return;

	start = pgdat->node_start_pfn & ~(MAX_ORDER_NR_PAGES - 1);
	offset = pgdat->node_start_pfn - start;
	/* ia64 gets its own node_mem_map, before this, without bootmem */
	if (!pgdat->node_mem_map) {
		unsigned long size, end;
		struct page *map;

		/*
		 * The zone's endpoints aren't required to be MAX_ORDER
		 * aligned but the node_mem_map endpoints must be in order
		 * for the buddy allocator to function correctly.
		 */
		end = pgdat_end_pfn(pgdat);
		end = ALIGN(end, MAX_ORDER_NR_PAGES);
		size =  (end - start) * sizeof(struct page);
		map = memblock_alloc_node(size, SMP_CACHE_BYTES,
					  pgdat->node_id);
		if (!map)
			panic("Failed to allocate %ld bytes for node %d memory map\n",
			      size, pgdat->node_id);
		pgdat->node_mem_map = map + offset;
	}
	pr_debug("%s: node %d, pgdat %08lx, node_mem_map %08lx\n",
				__func__, pgdat->node_id, (unsigned long)pgdat,
				(unsigned long)pgdat->node_mem_map);
#ifndef CONFIG_NEED_MULTIPLE_NODES
	/*
	 * With no DISCONTIG, the global mem_map is just set as node 0's
	 */
	if (pgdat == NODE_DATA(0)) {
		mem_map = NODE_DATA(0)->node_mem_map;
		if (page_to_pfn(mem_map) != pgdat->node_start_pfn)
			mem_map -= offset;
	}
#endif
}
#else
static void __ref alloc_node_mem_map(struct pglist_data *pgdat) { }
#endif /* CONFIG_FLAT_NODE_MEM_MAP */

#ifdef CONFIG_DEFERRED_STRUCT_PAGE_INIT
static inline void pgdat_set_deferred_range(pg_data_t *pgdat)
{
	pgdat->first_deferred_pfn = ULONG_MAX;
}
#else
static inline void pgdat_set_deferred_range(pg_data_t *pgdat) {}
#endif

static void __init free_area_init_node(int nid)
{
	pg_data_t *pgdat = NODE_DATA(nid);
	unsigned long start_pfn = 0;
	unsigned long end_pfn = 0;

	/* pg_data_t should be reset to zero when it's allocated */
	WARN_ON(pgdat->nr_zones || pgdat->kswapd_highest_zoneidx);

	get_pfn_range_for_nid(nid, &start_pfn, &end_pfn);

	pgdat->node_id = nid;
	pgdat->node_start_pfn = start_pfn;
	pgdat->per_cpu_nodestats = NULL;

	pr_info("Initmem setup node %d [mem %#018Lx-%#018Lx]\n", nid,
		(u64)start_pfn << PAGE_SHIFT,
		end_pfn ? ((u64)end_pfn << PAGE_SHIFT) - 1 : 0);
	calculate_node_totalpages(pgdat, start_pfn, end_pfn);

	alloc_node_mem_map(pgdat);
	pgdat_set_deferred_range(pgdat);

	free_area_init_core(pgdat);
}

void __init free_area_init_memoryless_node(int nid)
{
	free_area_init_node(nid);
}

#if MAX_NUMNODES > 1
/*
 * Figure out the number of possible node ids.
 */
void __init setup_nr_node_ids(void)
{
	unsigned int highest;

	highest = find_last_bit(node_possible_map.bits, MAX_NUMNODES);
	nr_node_ids = highest + 1;
}
#endif

/**
 * node_map_pfn_alignment - determine the maximum internode alignment
 *
 * This function should be called after node map is populated and sorted.
 * It calculates the maximum power of two alignment which can distinguish
 * all the nodes.
 *
 * For example, if all nodes are 1GiB and aligned to 1GiB, the return value
 * would indicate 1GiB alignment with (1 << (30 - PAGE_SHIFT)).  If the
 * nodes are shifted by 256MiB, 256MiB.  Note that if only the last node is
 * shifted, 1GiB is enough and this function will indicate so.
 *
 * This is used to test whether pfn -> nid mapping of the chosen memory
 * model has fine enough granularity to avoid incorrect mapping for the
 * populated node map.
 *
 * Return: the determined alignment in pfn's.  0 if there is no alignment
 * requirement (single node).
 */
unsigned long __init node_map_pfn_alignment(void)
{
	unsigned long accl_mask = 0, last_end = 0;
	unsigned long start, end, mask;
	int last_nid = NUMA_NO_NODE;
	int i, nid;

	for_each_mem_pfn_range(i, MAX_NUMNODES, &start, &end, &nid) {
		if (!start || last_nid < 0 || last_nid == nid) {
			last_nid = nid;
			last_end = end;
			continue;
		}

		/*
		 * Start with a mask granular enough to pin-point to the
		 * start pfn and tick off bits one-by-one until it becomes
		 * too coarse to separate the current node from the last.
		 */
		mask = ~((1 << __ffs(start)) - 1);
		while (mask && last_end <= (start & (mask << 1)))
			mask <<= 1;

		/* accumulate all internode masks */
		accl_mask |= mask;
	}

	/* convert mask to number of pages */
	return ~accl_mask + 1;
}

/**
 * find_min_pfn_with_active_regions - Find the minimum PFN registered
 *
 * Return: the minimum PFN based on information provided via
 * memblock_set_node().
 */
unsigned long __init find_min_pfn_with_active_regions(void)
{
	return PHYS_PFN(memblock_start_of_DRAM());
}

/*
 * early_calculate_totalpages()
 * Sum pages in active regions for movable zone.
 * Populate N_MEMORY for calculating usable_nodes.
 */
static unsigned long __init early_calculate_totalpages(void)
{
	unsigned long totalpages = 0;
	unsigned long start_pfn, end_pfn;
	int i, nid;

	for_each_mem_pfn_range(i, MAX_NUMNODES, &start_pfn, &end_pfn, &nid) {
		unsigned long pages = end_pfn - start_pfn;

		totalpages += pages;
		if (pages)
			node_set_state(nid, N_MEMORY);
	}
	return totalpages;
}

/*
 * Find the PFN the Movable zone begins in each node. Kernel memory
 * is spread evenly between nodes as long as the nodes have enough
 * memory. When they don't, some nodes will have more kernelcore than
 * others
 */
static void __init find_zone_movable_pfns_for_nodes(void)
{
	int i, nid;
	unsigned long usable_startpfn;
	unsigned long kernelcore_node, kernelcore_remaining;
	/* save the state before borrow the nodemask */
	nodemask_t saved_node_state = node_states[N_MEMORY];
	unsigned long totalpages = early_calculate_totalpages();
	int usable_nodes = nodes_weight(node_states[N_MEMORY]);
	struct memblock_region *r;

	/* Need to find movable_zone earlier when movable_node is specified. */
	find_usable_zone_for_movable();

	/*
	 * If movable_node is specified, ignore kernelcore and movablecore
	 * options.
	 */
	if (movable_node_is_enabled()) {
		for_each_mem_region(r) {
			if (!memblock_is_hotpluggable(r))
				continue;

			nid = memblock_get_region_node(r);

			usable_startpfn = PFN_DOWN(r->base);
			zone_movable_pfn[nid] = zone_movable_pfn[nid] ?
				min(usable_startpfn, zone_movable_pfn[nid]) :
				usable_startpfn;
		}

		goto out2;
	}

	/*
	 * If kernelcore=mirror is specified, ignore movablecore option
	 */
	if (mirrored_kernelcore) {
		bool mem_below_4gb_not_mirrored = false;

		for_each_mem_region(r) {
			if (memblock_is_mirror(r))
				continue;

			nid = memblock_get_region_node(r);

			usable_startpfn = memblock_region_memory_base_pfn(r);

			if (usable_startpfn < 0x100000) {
				mem_below_4gb_not_mirrored = true;
				continue;
			}

			zone_movable_pfn[nid] = zone_movable_pfn[nid] ?
				min(usable_startpfn, zone_movable_pfn[nid]) :
				usable_startpfn;
		}

		if (mem_below_4gb_not_mirrored)
			pr_warn("This configuration results in unmirrored kernel memory.\n");

		goto out2;
	}

	/*
	 * If kernelcore=nn% or movablecore=nn% was specified, calculate the
	 * amount of necessary memory.
	 */
	if (required_kernelcore_percent)
		required_kernelcore = (totalpages * 100 * required_kernelcore_percent) /
				       10000UL;
	if (required_movablecore_percent)
		required_movablecore = (totalpages * 100 * required_movablecore_percent) /
					10000UL;

	/*
	 * If movablecore= was specified, calculate what size of
	 * kernelcore that corresponds so that memory usable for
	 * any allocation type is evenly spread. If both kernelcore
	 * and movablecore are specified, then the value of kernelcore
	 * will be used for required_kernelcore if it's greater than
	 * what movablecore would have allowed.
	 */
	if (required_movablecore) {
		unsigned long corepages;

		/*
		 * Round-up so that ZONE_MOVABLE is at least as large as what
		 * was requested by the user
		 */
		required_movablecore =
			roundup(required_movablecore, MAX_ORDER_NR_PAGES);
		required_movablecore = min(totalpages, required_movablecore);
		corepages = totalpages - required_movablecore;

		required_kernelcore = max(required_kernelcore, corepages);
	}

	/*
	 * If kernelcore was not specified or kernelcore size is larger
	 * than totalpages, there is no ZONE_MOVABLE.
	 */
	if (!required_kernelcore || required_kernelcore >= totalpages)
		goto out;

	/* usable_startpfn is the lowest possible pfn ZONE_MOVABLE can be at */
	usable_startpfn = arch_zone_lowest_possible_pfn[movable_zone];

restart:
	/* Spread kernelcore memory as evenly as possible throughout nodes */
	kernelcore_node = required_kernelcore / usable_nodes;
	for_each_node_state(nid, N_MEMORY) {
		unsigned long start_pfn, end_pfn;

		/*
		 * Recalculate kernelcore_node if the division per node
		 * now exceeds what is necessary to satisfy the requested
		 * amount of memory for the kernel
		 */
		if (required_kernelcore < kernelcore_node)
			kernelcore_node = required_kernelcore / usable_nodes;

		/*
		 * As the map is walked, we track how much memory is usable
		 * by the kernel using kernelcore_remaining. When it is
		 * 0, the rest of the node is usable by ZONE_MOVABLE
		 */
		kernelcore_remaining = kernelcore_node;

		/* Go through each range of PFNs within this node */
		for_each_mem_pfn_range(i, nid, &start_pfn, &end_pfn, NULL) {
			unsigned long size_pages;

			start_pfn = max(start_pfn, zone_movable_pfn[nid]);
			if (start_pfn >= end_pfn)
				continue;

			/* Account for what is only usable for kernelcore */
			if (start_pfn < usable_startpfn) {
				unsigned long kernel_pages;
				kernel_pages = min(end_pfn, usable_startpfn)
								- start_pfn;

				kernelcore_remaining -= min(kernel_pages,
							kernelcore_remaining);
				required_kernelcore -= min(kernel_pages,
							required_kernelcore);

				/* Continue if range is now fully accounted */
				if (end_pfn <= usable_startpfn) {

					/*
					 * Push zone_movable_pfn to the end so
					 * that if we have to rebalance
					 * kernelcore across nodes, we will
					 * not double account here
					 */
					zone_movable_pfn[nid] = end_pfn;
					continue;
				}
				start_pfn = usable_startpfn;
			}

			/*
			 * The usable PFN range for ZONE_MOVABLE is from
			 * start_pfn->end_pfn. Calculate size_pages as the
			 * number of pages used as kernelcore
			 */
			size_pages = end_pfn - start_pfn;
			if (size_pages > kernelcore_remaining)
				size_pages = kernelcore_remaining;
			zone_movable_pfn[nid] = start_pfn + size_pages;

			/*
			 * Some kernelcore has been met, update counts and
			 * break if the kernelcore for this node has been
			 * satisfied
			 */
			required_kernelcore -= min(required_kernelcore,
								size_pages);
			kernelcore_remaining -= size_pages;
			if (!kernelcore_remaining)
				break;
		}
	}

	/*
	 * If there is still required_kernelcore, we do another pass with one
	 * less node in the count. This will push zone_movable_pfn[nid] further
	 * along on the nodes that still have memory until kernelcore is
	 * satisfied
	 */
	usable_nodes--;
	if (usable_nodes && required_kernelcore > usable_nodes)
		goto restart;

out2:
	/* Align start of ZONE_MOVABLE on all nids to MAX_ORDER_NR_PAGES */
	for (nid = 0; nid < MAX_NUMNODES; nid++)
		zone_movable_pfn[nid] =
			roundup(zone_movable_pfn[nid], MAX_ORDER_NR_PAGES);

out:
	/* restore the node_state */
	node_states[N_MEMORY] = saved_node_state;
}

/* Any regular or high memory on that node ? */
static void check_for_memory(pg_data_t *pgdat, int nid)
{
	enum zone_type zone_type;

	for (zone_type = 0; zone_type <= ZONE_MOVABLE - 1; zone_type++) {
		struct zone *zone = &pgdat->node_zones[zone_type];
		if (populated_zone(zone)) {
			if (IS_ENABLED(CONFIG_HIGHMEM))
				node_set_state(nid, N_HIGH_MEMORY);
			if (zone_type <= ZONE_NORMAL)
				node_set_state(nid, N_NORMAL_MEMORY);
			break;
		}
	}
}

/*
 * Some architecturs, e.g. ARC may have ZONE_HIGHMEM below ZONE_NORMAL. For
 * such cases we allow max_zone_pfn sorted in the descending order
 */
bool __weak arch_has_descending_max_zone_pfns(void)
{
	return false;
}

/**
 * free_area_init - Initialise all pg_data_t and zone data
 * @max_zone_pfn: an array of max PFNs for each zone
 *
 * This will call free_area_init_node() for each active node in the system.
 * Using the page ranges provided by memblock_set_node(), the size of each
 * zone in each node and their holes is calculated. If the maximum PFN
 * between two adjacent zones match, it is assumed that the zone is empty.
 * For example, if arch_max_dma_pfn == arch_max_dma32_pfn, it is assumed
 * that arch_max_dma32_pfn has no pages. It is also assumed that a zone
 * starts where the previous one ended. For example, ZONE_DMA32 starts
 * at arch_max_dma_pfn.
 */
void __init free_area_init(unsigned long *max_zone_pfn)
{
	unsigned long start_pfn, end_pfn;
	int i, nid, zone;
	bool descending;

	/* Record where the zone boundaries are */
	memset(arch_zone_lowest_possible_pfn, 0,
				sizeof(arch_zone_lowest_possible_pfn));
	memset(arch_zone_highest_possible_pfn, 0,
				sizeof(arch_zone_highest_possible_pfn));

	start_pfn = find_min_pfn_with_active_regions();
	descending = arch_has_descending_max_zone_pfns();

	for (i = 0; i < MAX_NR_ZONES; i++) {
		if (descending)
			zone = MAX_NR_ZONES - i - 1;
		else
			zone = i;

		if (zone == ZONE_MOVABLE)
			continue;

		end_pfn = max(max_zone_pfn[zone], start_pfn);
		arch_zone_lowest_possible_pfn[zone] = start_pfn;
		arch_zone_highest_possible_pfn[zone] = end_pfn;

		start_pfn = end_pfn;
	}

	/* Find the PFNs that ZONE_MOVABLE begins at in each node */
	memset(zone_movable_pfn, 0, sizeof(zone_movable_pfn));
	find_zone_movable_pfns_for_nodes();

	/* Print out the zone ranges */
	pr_info("Zone ranges:\n");
	for (i = 0; i < MAX_NR_ZONES; i++) {
		if (i == ZONE_MOVABLE)
			continue;
		pr_info("  %-8s ", zone_names[i]);
		if (arch_zone_lowest_possible_pfn[i] ==
				arch_zone_highest_possible_pfn[i])
			pr_cont("empty\n");
		else
			pr_cont("[mem %#018Lx-%#018Lx]\n",
				(u64)arch_zone_lowest_possible_pfn[i]
					<< PAGE_SHIFT,
				((u64)arch_zone_highest_possible_pfn[i]
					<< PAGE_SHIFT) - 1);
	}

	/* Print out the PFNs ZONE_MOVABLE begins at in each node */
	pr_info("Movable zone start for each node\n");
	for (i = 0; i < MAX_NUMNODES; i++) {
		if (zone_movable_pfn[i])
			pr_info("  Node %d: %#018Lx\n", i,
			       (u64)zone_movable_pfn[i] << PAGE_SHIFT);
	}

	/*
	 * Print out the early node map, and initialize the
	 * subsection-map relative to active online memory ranges to
	 * enable future "sub-section" extensions of the memory map.
	 */
	pr_info("Early memory node ranges\n");
	for_each_mem_pfn_range(i, MAX_NUMNODES, &start_pfn, &end_pfn, &nid) {
		pr_info("  node %3d: [mem %#018Lx-%#018Lx]\n", nid,
			(u64)start_pfn << PAGE_SHIFT,
			((u64)end_pfn << PAGE_SHIFT) - 1);
		subsection_map_init(start_pfn, end_pfn - start_pfn);
	}

	/* Initialise every node */
	mminit_verify_pageflags_layout();
	setup_nr_node_ids();
	for_each_online_node(nid) {
		pg_data_t *pgdat = NODE_DATA(nid);
		free_area_init_node(nid);

		/* Any memory on that node */
		if (pgdat->node_present_pages)
			node_set_state(nid, N_MEMORY);
		check_for_memory(pgdat, nid);
	}

	memmap_init();
}

static int __init cmdline_parse_core(char *p, unsigned long *core,
				     unsigned long *percent)
{
	unsigned long long coremem;
	char *endptr;

	if (!p)
		return -EINVAL;

	/* Value may be a percentage of total memory, otherwise bytes */
	coremem = simple_strtoull(p, &endptr, 0);
	if (*endptr == '%') {
		/* Paranoid check for percent values greater than 100 */
		WARN_ON(coremem > 100);

		*percent = coremem;
	} else {
		coremem = memparse(p, &p);
		/* Paranoid check that UL is enough for the coremem value */
		WARN_ON((coremem >> PAGE_SHIFT) > ULONG_MAX);

		*core = coremem >> PAGE_SHIFT;
		*percent = 0UL;
	}
	return 0;
}

/*
 * kernelcore=size sets the amount of memory for use for allocations that
 * cannot be reclaimed or migrated.
 */
static int __init cmdline_parse_kernelcore(char *p)
{
	/* parse kernelcore=mirror */
	if (parse_option_str(p, "mirror")) {
		mirrored_kernelcore = true;
		return 0;
	}

	return cmdline_parse_core(p, &required_kernelcore,
				  &required_kernelcore_percent);
}

/*
 * movablecore=size sets the amount of memory for use for allocations that
 * can be reclaimed or migrated.
 */
static int __init cmdline_parse_movablecore(char *p)
{
	return cmdline_parse_core(p, &required_movablecore,
				  &required_movablecore_percent);
}

early_param("kernelcore", cmdline_parse_kernelcore);
early_param("movablecore", cmdline_parse_movablecore);

void adjust_managed_page_count(struct page *page, long count)
{
	atomic_long_add(count, &page_zone(page)->managed_pages);
	totalram_pages_add(count);
#ifdef CONFIG_HIGHMEM
	if (PageHighMem(page))
		totalhigh_pages_add(count);
#endif
}
EXPORT_SYMBOL(adjust_managed_page_count);

unsigned long free_reserved_area(void *start, void *end, int poison, const char *s)
{
	void *pos;
	unsigned long pages = 0;

	start = (void *)PAGE_ALIGN((unsigned long)start);
	end = (void *)((unsigned long)end & PAGE_MASK);
	for (pos = start; pos < end; pos += PAGE_SIZE, pages++) {
		struct page *page = virt_to_page(pos);
		void *direct_map_addr;

		/*
		 * 'direct_map_addr' might be different from 'pos'
		 * because some architectures' virt_to_page()
		 * work with aliases.  Getting the direct map
		 * address ensures that we get a _writeable_
		 * alias for the memset().
		 */
		direct_map_addr = page_address(page);
		/*
		 * Perform a kasan-unchecked memset() since this memory
		 * has not been initialized.
		 */
		direct_map_addr = kasan_reset_tag(direct_map_addr);
		if ((unsigned int)poison <= 0xFF)
			memset(direct_map_addr, poison, PAGE_SIZE);

		free_reserved_page(page);
	}

	if (pages && s)
		pr_info("Freeing %s memory: %ldK\n",
			s, pages << (PAGE_SHIFT - 10));

	return pages;
}

#ifdef	CONFIG_HIGHMEM
void free_highmem_page(struct page *page)
{
	__free_reserved_page(page);
	totalram_pages_inc();
	atomic_long_inc(&page_zone(page)->managed_pages);
	totalhigh_pages_inc();
}
#endif


void __init mem_init_print_info(const char *str)
{
	unsigned long physpages, codesize, datasize, rosize, bss_size;
	unsigned long init_code_size, init_data_size;

	physpages = get_num_physpages();
	codesize = _etext - _stext;
	datasize = _edata - _sdata;
	rosize = __end_rodata - __start_rodata;
	bss_size = __bss_stop - __bss_start;
	init_data_size = __init_end - __init_begin;
	init_code_size = _einittext - _sinittext;

	/*
	 * Detect special cases and adjust section sizes accordingly:
	 * 1) .init.* may be embedded into .data sections
	 * 2) .init.text.* may be out of [__init_begin, __init_end],
	 *    please refer to arch/tile/kernel/vmlinux.lds.S.
	 * 3) .rodata.* may be embedded into .text or .data sections.
	 */
#define adj_init_size(start, end, size, pos, adj) \
	do { \
		if (start <= pos && pos < end && size > adj) \
			size -= adj; \
	} while (0)

	adj_init_size(__init_begin, __init_end, init_data_size,
		     _sinittext, init_code_size);
	adj_init_size(_stext, _etext, codesize, _sinittext, init_code_size);
	adj_init_size(_sdata, _edata, datasize, __init_begin, init_data_size);
	adj_init_size(_stext, _etext, codesize, __start_rodata, rosize);
	adj_init_size(_sdata, _edata, datasize, __start_rodata, rosize);

#undef	adj_init_size

	pr_info("Memory: %luK/%luK available (%luK kernel code, %luK rwdata, %luK rodata, %luK init, %luK bss, %luK reserved, %luK cma-reserved"
#ifdef	CONFIG_HIGHMEM
		", %luK highmem"
#endif
		"%s%s)\n",
		nr_free_pages() << (PAGE_SHIFT - 10),
		physpages << (PAGE_SHIFT - 10),
		codesize >> 10, datasize >> 10, rosize >> 10,
		(init_data_size + init_code_size) >> 10, bss_size >> 10,
		(physpages - totalram_pages() - totalcma_pages) << (PAGE_SHIFT - 10),
		totalcma_pages << (PAGE_SHIFT - 10),
#ifdef	CONFIG_HIGHMEM
		totalhigh_pages() << (PAGE_SHIFT - 10),
#endif
		str ? ", " : "", str ? str : "");
}

/**
 * set_dma_reserve - set the specified number of pages reserved in the first zone
 * @new_dma_reserve: The number of pages to mark reserved
 *
 * The per-cpu batchsize and zone watermarks are determined by managed_pages.
 * In the DMA zone, a significant percentage may be consumed by kernel image
 * and other unfreeable allocations which can skew the watermarks badly. This
 * function may optionally be used to account for unfreeable pages in the
 * first zone (e.g., ZONE_DMA). The effect will be lower watermarks and
 * smaller per-cpu batchsize.
 */
void __init set_dma_reserve(unsigned long new_dma_reserve)
{
	dma_reserve = new_dma_reserve;
}

static int page_alloc_cpu_dead(unsigned int cpu)
{

	lru_add_drain_cpu(cpu);
	drain_pages(cpu);

	/*
	 * Spill the event counters of the dead processor
	 * into the current processors event counters.
	 * This artificially elevates the count of the current
	 * processor.
	 */
	vm_events_fold_cpu(cpu);

	/*
	 * Zero the differential counters of the dead processor
	 * so that the vm statistics are consistent.
	 *
	 * This is only okay since the processor is dead and cannot
	 * race with what we are doing.
	 */
	cpu_vm_stats_fold(cpu);
	return 0;
}

#ifdef CONFIG_NUMA
int hashdist = HASHDIST_DEFAULT;

static int __init set_hashdist(char *str)
{
	if (!str)
		return 0;
	hashdist = simple_strtoul(str, &str, 0);
	return 1;
}
__setup("hashdist=", set_hashdist);
#endif

void __init page_alloc_init(void)
{
	int ret;

#ifdef CONFIG_NUMA
	if (num_node_state(N_MEMORY) == 1)
		hashdist = 0;
#endif

	ret = cpuhp_setup_state_nocalls(CPUHP_PAGE_ALLOC_DEAD,
					"mm/page_alloc:dead", NULL,
					page_alloc_cpu_dead);
	WARN_ON(ret < 0);
}

/*
 * calculate_totalreserve_pages - called when sysctl_lowmem_reserve_ratio
 *	or min_free_kbytes changes.
 */
static void calculate_totalreserve_pages(void)
{
	struct pglist_data *pgdat;
	unsigned long reserve_pages = 0;
	enum zone_type i, j;

	for_each_online_pgdat(pgdat) {

		pgdat->totalreserve_pages = 0;

		for (i = 0; i < MAX_NR_ZONES; i++) {
			struct zone *zone = pgdat->node_zones + i;
			long max = 0;
			unsigned long managed_pages = zone_managed_pages(zone);

			/* Find valid and maximum lowmem_reserve in the zone */
			for (j = i; j < MAX_NR_ZONES; j++) {
				if (zone->lowmem_reserve[j] > max)
					max = zone->lowmem_reserve[j];
			}

			/* we treat the high watermark as reserved pages. */
			max += high_wmark_pages(zone);

			if (max > managed_pages)
				max = managed_pages;

			pgdat->totalreserve_pages += max;

			reserve_pages += max;
		}
	}
	totalreserve_pages = reserve_pages;
}

/*
 * setup_per_zone_lowmem_reserve - called whenever
 *	sysctl_lowmem_reserve_ratio changes.  Ensures that each zone
 *	has a correct pages reserved value, so an adequate number of
 *	pages are left in the zone after a successful __alloc_pages().
 */
static void setup_per_zone_lowmem_reserve(void)
{
	struct pglist_data *pgdat;
	enum zone_type i, j;

	for_each_online_pgdat(pgdat) {
		for (i = 0; i < MAX_NR_ZONES - 1; i++) {
			struct zone *zone = &pgdat->node_zones[i];
			int ratio = sysctl_lowmem_reserve_ratio[i];
			bool clear = !ratio || !zone_managed_pages(zone);
			unsigned long managed_pages = 0;

			for (j = i + 1; j < MAX_NR_ZONES; j++) {
				struct zone *upper_zone = &pgdat->node_zones[j];

				managed_pages += zone_managed_pages(upper_zone);

				if (clear)
					zone->lowmem_reserve[j] = 0;
				else
					zone->lowmem_reserve[j] = managed_pages / ratio;
			}
		}
	}

	/* update totalreserve_pages */
	calculate_totalreserve_pages();
}

static void __setup_per_zone_wmarks(void)
{
	unsigned long pages_min = min_free_kbytes >> (PAGE_SHIFT - 10);
	unsigned long pages_low = extra_free_kbytes >> (PAGE_SHIFT - 10);
	unsigned long lowmem_pages = 0;
	struct zone *zone;
	unsigned long flags;

	/* Calculate total number of !ZONE_HIGHMEM pages */
	for_each_zone(zone) {
		if (!is_highmem(zone))
			lowmem_pages += zone_managed_pages(zone);
	}

	for_each_zone(zone) {
		u64 tmp, low;

		spin_lock_irqsave(&zone->lock, flags);
		tmp = (u64)pages_min * zone_managed_pages(zone);
		do_div(tmp, lowmem_pages);
		low = (u64)pages_low * zone_managed_pages(zone);
		do_div(low, nr_free_zone_pages(gfp_zone(GFP_HIGHUSER_MOVABLE)));
		if (is_highmem(zone)) {
			/*
			 * __GFP_HIGH and PF_MEMALLOC allocations usually don't
			 * need highmem pages, so cap pages_min to a small
			 * value here.
			 *
			 * The WMARK_HIGH-WMARK_LOW and (WMARK_LOW-WMARK_MIN)
			 * deltas control async page reclaim, and so should
			 * not be capped for highmem.
			 */
			unsigned long min_pages;

			min_pages = zone_managed_pages(zone) / 1024;
			min_pages = clamp(min_pages, SWAP_CLUSTER_MAX, 128UL);
			zone->_watermark[WMARK_MIN] = min_pages;
		} else {
			/*
			 * If it's a lowmem zone, reserve a number of pages
			 * proportionate to the zone's size.
			 */
			zone->_watermark[WMARK_MIN] = tmp;
		}

		/*
		 * Set the kswapd watermarks distance according to the
		 * scale factor in proportion to available memory, but
		 * ensure a minimum size on small systems.
		 */
		tmp = max_t(u64, tmp >> 2,
			    mult_frac(zone_managed_pages(zone),
				      watermark_scale_factor, 10000));

		zone->watermark_boost = 0;
		zone->_watermark[WMARK_LOW]  = min_wmark_pages(zone) + low + tmp;
		zone->_watermark[WMARK_HIGH] = min_wmark_pages(zone) + low + tmp * 2;

		spin_unlock_irqrestore(&zone->lock, flags);
	}

	/* update totalreserve_pages */
	calculate_totalreserve_pages();
}

/**
 * setup_per_zone_wmarks - called when min_free_kbytes changes
 * or when memory is hot-{added|removed}
 *
 * Ensures that the watermark[min,low,high] values for each zone are set
 * correctly with respect to min_free_kbytes.
 */
void setup_per_zone_wmarks(void)
{
	static DEFINE_SPINLOCK(lock);

	spin_lock(&lock);
	__setup_per_zone_wmarks();
	spin_unlock(&lock);
}

/*
 * Initialise min_free_kbytes.
 *
 * For small machines we want it small (128k min).  For large machines
 * we want it large (256MB max).  But it is not linear, because network
 * bandwidth does not increase linearly with machine size.  We use
 *
 *	min_free_kbytes = 4 * sqrt(lowmem_kbytes), for better accuracy:
 *	min_free_kbytes = sqrt(lowmem_kbytes * 16)
 *
 * which yields
 *
 * 16MB:	512k
 * 32MB:	724k
 * 64MB:	1024k
 * 128MB:	1448k
 * 256MB:	2048k
 * 512MB:	2896k
 * 1024MB:	4096k
 * 2048MB:	5792k
 * 4096MB:	8192k
 * 8192MB:	11584k
 * 16384MB:	16384k
 */
int __meminit init_per_zone_wmark_min(void)
{
	unsigned long lowmem_kbytes;
	int new_min_free_kbytes;

	lowmem_kbytes = nr_free_buffer_pages() * (PAGE_SIZE >> 10);
	new_min_free_kbytes = int_sqrt(lowmem_kbytes * 16);

	if (new_min_free_kbytes > user_min_free_kbytes) {
		min_free_kbytes = new_min_free_kbytes;
		if (min_free_kbytes < 128)
			min_free_kbytes = 128;
		if (min_free_kbytes > 262144)
			min_free_kbytes = 262144;
	} else {
		pr_warn("min_free_kbytes is not updated to %d because user defined value %d is preferred\n",
				new_min_free_kbytes, user_min_free_kbytes);
	}
	setup_per_zone_wmarks();
	refresh_zone_stat_thresholds();
	setup_per_zone_lowmem_reserve();

#ifdef CONFIG_NUMA
	setup_min_unmapped_ratio();
	setup_min_slab_ratio();
#endif

	khugepaged_min_free_kbytes_update();

	return 0;
}
postcore_initcall(init_per_zone_wmark_min)

/*
 * min_free_kbytes_sysctl_handler - just a wrapper around proc_dointvec() so
 *	that we can call two helper functions whenever min_free_kbytes
 *	or extra_free_kbytes changes.
 */
int min_free_kbytes_sysctl_handler(struct ctl_table *table, int write,
		void *buffer, size_t *length, loff_t *ppos)
{
	int rc;

	rc = proc_dointvec_minmax(table, write, buffer, length, ppos);
	if (rc)
		return rc;

	if (write) {
		user_min_free_kbytes = min_free_kbytes;
		setup_per_zone_wmarks();
	}
	return 0;
}

int watermark_scale_factor_sysctl_handler(struct ctl_table *table, int write,
		void *buffer, size_t *length, loff_t *ppos)
{
	int rc;

	rc = proc_dointvec_minmax(table, write, buffer, length, ppos);
	if (rc)
		return rc;

	if (write)
		setup_per_zone_wmarks();

	return 0;
}

#ifdef CONFIG_NUMA
static void setup_min_unmapped_ratio(void)
{
	pg_data_t *pgdat;
	struct zone *zone;

	for_each_online_pgdat(pgdat)
		pgdat->min_unmapped_pages = 0;

	for_each_zone(zone)
		zone->zone_pgdat->min_unmapped_pages += (zone_managed_pages(zone) *
						         sysctl_min_unmapped_ratio) / 100;
}


int sysctl_min_unmapped_ratio_sysctl_handler(struct ctl_table *table, int write,
		void *buffer, size_t *length, loff_t *ppos)
{
	int rc;

	rc = proc_dointvec_minmax(table, write, buffer, length, ppos);
	if (rc)
		return rc;

	setup_min_unmapped_ratio();

	return 0;
}

static void setup_min_slab_ratio(void)
{
	pg_data_t *pgdat;
	struct zone *zone;

	for_each_online_pgdat(pgdat)
		pgdat->min_slab_pages = 0;

	for_each_zone(zone)
		zone->zone_pgdat->min_slab_pages += (zone_managed_pages(zone) *
						     sysctl_min_slab_ratio) / 100;
}

int sysctl_min_slab_ratio_sysctl_handler(struct ctl_table *table, int write,
		void *buffer, size_t *length, loff_t *ppos)
{
	int rc;

	rc = proc_dointvec_minmax(table, write, buffer, length, ppos);
	if (rc)
		return rc;

	setup_min_slab_ratio();

	return 0;
}
#endif

/*
 * lowmem_reserve_ratio_sysctl_handler - just a wrapper around
 *	proc_dointvec() so that we can call setup_per_zone_lowmem_reserve()
 *	whenever sysctl_lowmem_reserve_ratio changes.
 *
 * The reserve ratio obviously has absolutely no relation with the
 * minimum watermarks. The lowmem reserve ratio can only make sense
 * if in function of the boot time zone sizes.
 */
int lowmem_reserve_ratio_sysctl_handler(struct ctl_table *table, int write,
		void *buffer, size_t *length, loff_t *ppos)
{
	int i;

	proc_dointvec_minmax(table, write, buffer, length, ppos);

	for (i = 0; i < MAX_NR_ZONES; i++) {
		if (sysctl_lowmem_reserve_ratio[i] < 1)
			sysctl_lowmem_reserve_ratio[i] = 0;
	}

	setup_per_zone_lowmem_reserve();
	return 0;
}

static void __zone_pcp_update(struct zone *zone)
{
	unsigned int cpu;

	for_each_possible_cpu(cpu)
		pageset_set_high_and_batch(zone,
				per_cpu_ptr(zone->pageset, cpu));
}

/*
 * percpu_pagelist_fraction - changes the pcp->high for each zone on each
 * cpu.  It is the fraction of total pages in each zone that a hot per cpu
 * pagelist can have before it gets flushed back to buddy allocator.
 */
int percpu_pagelist_fraction_sysctl_handler(struct ctl_table *table, int write,
		void *buffer, size_t *length, loff_t *ppos)
{
	struct zone *zone;
	int old_percpu_pagelist_fraction;
	int ret;

	mutex_lock(&pcp_batch_high_lock);
	old_percpu_pagelist_fraction = percpu_pagelist_fraction;

	ret = proc_dointvec_minmax(table, write, buffer, length, ppos);
	if (!write || ret < 0)
		goto out;

	/* Sanity checking to avoid pcp imbalance */
	if (percpu_pagelist_fraction &&
	    percpu_pagelist_fraction < MIN_PERCPU_PAGELIST_FRACTION) {
		percpu_pagelist_fraction = old_percpu_pagelist_fraction;
		ret = -EINVAL;
		goto out;
	}

	/* No change? */
	if (percpu_pagelist_fraction == old_percpu_pagelist_fraction)
		goto out;

	for_each_populated_zone(zone)
		__zone_pcp_update(zone);
out:
	mutex_unlock(&pcp_batch_high_lock);
	return ret;
}

#ifndef __HAVE_ARCH_RESERVED_KERNEL_PAGES
/*
 * Returns the number of pages that arch has reserved but
 * is not known to alloc_large_system_hash().
 */
static unsigned long __init arch_reserved_kernel_pages(void)
{
	return 0;
}
#endif

/*
 * Adaptive scale is meant to reduce sizes of hash tables on large memory
 * machines. As memory size is increased the scale is also increased but at
 * slower pace.  Starting from ADAPT_SCALE_BASE (64G), every time memory
 * quadruples the scale is increased by one, which means the size of hash table
 * only doubles, instead of quadrupling as well.
 * Because 32-bit systems cannot have large physical memory, where this scaling
 * makes sense, it is disabled on such platforms.
 */
#if __BITS_PER_LONG > 32
#define ADAPT_SCALE_BASE	(64ul << 30)
#define ADAPT_SCALE_SHIFT	2
#define ADAPT_SCALE_NPAGES	(ADAPT_SCALE_BASE >> PAGE_SHIFT)
#endif

/*
 * allocate a large system hash table from bootmem
 * - it is assumed that the hash table must contain an exact power-of-2
 *   quantity of entries
 * - limit is the number of hash buckets, not the total allocation size
 */
void *__init alloc_large_system_hash(const char *tablename,
				     unsigned long bucketsize,
				     unsigned long numentries,
				     int scale,
				     int flags,
				     unsigned int *_hash_shift,
				     unsigned int *_hash_mask,
				     unsigned long low_limit,
				     unsigned long high_limit)
{
	unsigned long long max = high_limit;
	unsigned long log2qty, size;
	void *table = NULL;
	gfp_t gfp_flags;
	bool virt;

	/* allow the kernel cmdline to have a say */
	if (!numentries) {
		/* round applicable memory size up to nearest megabyte */
		numentries = nr_kernel_pages;
		numentries -= arch_reserved_kernel_pages();

		/* It isn't necessary when PAGE_SIZE >= 1MB */
		if (PAGE_SHIFT < 20)
			numentries = round_up(numentries, (1<<20)/PAGE_SIZE);

#if __BITS_PER_LONG > 32
		if (!high_limit) {
			unsigned long adapt;

			for (adapt = ADAPT_SCALE_NPAGES; adapt < numentries;
			     adapt <<= ADAPT_SCALE_SHIFT)
				scale++;
		}
#endif

		/* limit to 1 bucket per 2^scale bytes of low memory */
		if (scale > PAGE_SHIFT)
			numentries >>= (scale - PAGE_SHIFT);
		else
			numentries <<= (PAGE_SHIFT - scale);

		/* Make sure we've got at least a 0-order allocation.. */
		if (unlikely(flags & HASH_SMALL)) {
			/* Makes no sense without HASH_EARLY */
			WARN_ON(!(flags & HASH_EARLY));
			if (!(numentries >> *_hash_shift)) {
				numentries = 1UL << *_hash_shift;
				BUG_ON(!numentries);
			}
		} else if (unlikely((numentries * bucketsize) < PAGE_SIZE))
			numentries = PAGE_SIZE / bucketsize;
	}
	numentries = roundup_pow_of_two(numentries);

	/* limit allocation size to 1/16 total memory by default */
	if (max == 0) {
		max = ((unsigned long long)nr_all_pages << PAGE_SHIFT) >> 4;
		do_div(max, bucketsize);
	}
	max = min(max, 0x80000000ULL);

	if (numentries < low_limit)
		numentries = low_limit;
	if (numentries > max)
		numentries = max;

	log2qty = ilog2(numentries);

	gfp_flags = (flags & HASH_ZERO) ? GFP_ATOMIC | __GFP_ZERO : GFP_ATOMIC;
	do {
		virt = false;
		size = bucketsize << log2qty;
		if (flags & HASH_EARLY) {
			if (flags & HASH_ZERO)
				table = memblock_alloc(size, SMP_CACHE_BYTES);
			else
				table = memblock_alloc_raw(size,
							   SMP_CACHE_BYTES);
		} else if (get_order(size) >= MAX_ORDER || hashdist) {
			table = __vmalloc(size, gfp_flags);
			virt = true;
		} else {
			/*
			 * If bucketsize is not a power-of-two, we may free
			 * some pages at the end of hash table which
			 * alloc_pages_exact() automatically does
			 */
			table = alloc_pages_exact(size, gfp_flags);
			kmemleak_alloc(table, size, 1, gfp_flags);
		}
	} while (!table && size > PAGE_SIZE && --log2qty);

	if (!table)
		panic("Failed to allocate %s hash table\n", tablename);

	pr_info("%s hash table entries: %ld (order: %d, %lu bytes, %s)\n",
		tablename, 1UL << log2qty, ilog2(size) - PAGE_SHIFT, size,
		virt ? "vmalloc" : "linear");

	if (_hash_shift)
		*_hash_shift = log2qty;
	if (_hash_mask)
		*_hash_mask = (1 << log2qty) - 1;

	return table;
}

/*
 * This function checks whether pageblock includes unmovable pages or not.
 *
 * PageLRU check without isolation or lru_lock could race so that
 * MIGRATE_MOVABLE block might include unmovable pages. And __PageMovable
 * check without lock_page also may miss some movable non-lru pages at
 * race condition. So you can't expect this function should be exact.
 *
 * Returns a page without holding a reference. If the caller wants to
 * dereference that page (e.g., dumping), it has to make sure that it
 * cannot get removed (e.g., via memory unplug) concurrently.
 *
 */
struct page *has_unmovable_pages(struct zone *zone, struct page *page,
				 int migratetype, int flags)
{
	unsigned long iter = 0;
	unsigned long pfn = page_to_pfn(page);
	unsigned long offset = pfn % pageblock_nr_pages;

	if (is_migrate_cma_page(page)) {
		/*
		 * CMA allocations (alloc_contig_range) really need to mark
		 * isolate CMA pageblocks even when they are not movable in fact
		 * so consider them movable here.
		 */
		if (is_migrate_cma(migratetype))
			return NULL;

		return page;
	}

	for (; iter < pageblock_nr_pages - offset; iter++) {
		if (!pfn_valid_within(pfn + iter))
			continue;

		page = pfn_to_page(pfn + iter);

		/*
		 * Both, bootmem allocations and memory holes are marked
		 * PG_reserved and are unmovable. We can even have unmovable
		 * allocations inside ZONE_MOVABLE, for example when
		 * specifying "movablecore".
		 */
		if (PageReserved(page))
			return page;

		/*
		 * If the zone is movable and we have ruled out all reserved
		 * pages then it should be reasonably safe to assume the rest
		 * is movable.
		 */
		if (zone_idx(zone) == ZONE_MOVABLE)
			continue;

		/*
		 * Hugepages are not in LRU lists, but they're movable.
		 * THPs are on the LRU, but need to be counted as #small pages.
		 * We need not scan over tail pages because we don't
		 * handle each tail page individually in migration.
		 */
		if (PageHuge(page) || PageTransCompound(page)) {
			struct page *head = compound_head(page);
			unsigned int skip_pages;

			if (PageHuge(page)) {
				if (!hugepage_migration_supported(page_hstate(head)))
					return page;
			} else if (!PageLRU(head) && !__PageMovable(head)) {
				return page;
			}

			skip_pages = compound_nr(head) - (page - head);
			iter += skip_pages - 1;
			continue;
		}

		/*
		 * We can't use page_count without pin a page
		 * because another CPU can free compound page.
		 * This check already skips compound tails of THP
		 * because their page->_refcount is zero at all time.
		 */
		if (!page_ref_count(page)) {
			if (PageBuddy(page))
				iter += (1 << buddy_order(page)) - 1;
			continue;
		}

		/*
		 * The HWPoisoned page may be not in buddy system, and
		 * page_count() is not 0.
		 */
		if ((flags & MEMORY_OFFLINE) && PageHWPoison(page))
			continue;

		/*
		 * We treat all PageOffline() pages as movable when offlining
		 * to give drivers a chance to decrement their reference count
		 * in MEM_GOING_OFFLINE in order to indicate that these pages
		 * can be offlined as there are no direct references anymore.
		 * For actually unmovable PageOffline() where the driver does
		 * not support this, we will fail later when trying to actually
		 * move these pages that still have a reference count > 0.
		 * (false negatives in this function only)
		 */
		if ((flags & MEMORY_OFFLINE) && PageOffline(page))
			continue;

		if (__PageMovable(page) || PageLRU(page))
			continue;

		/*
		 * If there are RECLAIMABLE pages, we need to check
		 * it.  But now, memory offline itself doesn't call
		 * shrink_node_slabs() and it still to be fixed.
		 */
		return page;
	}
	return NULL;
}

#ifdef CONFIG_CONTIG_ALLOC
static unsigned long pfn_max_align_down(unsigned long pfn)
{
	return pfn & ~(max_t(unsigned long, MAX_ORDER_NR_PAGES,
			     pageblock_nr_pages) - 1);
}

unsigned long pfn_max_align_up(unsigned long pfn)
{
	return ALIGN(pfn, max_t(unsigned long, MAX_ORDER_NR_PAGES,
				pageblock_nr_pages));
}

#if defined(CONFIG_DYNAMIC_DEBUG) || \
	(defined(CONFIG_DYNAMIC_DEBUG_CORE) && defined(DYNAMIC_DEBUG_MODULE))
/* Usage: See admin-guide/dynamic-debug-howto.rst */
static void alloc_contig_dump_pages(struct list_head *page_list)
{
	DEFINE_DYNAMIC_DEBUG_METADATA(descriptor, "migrate failure");

	if (DYNAMIC_DEBUG_BRANCH(descriptor)) {
		struct page *page;
		unsigned long nr_skip = 0;
		unsigned long nr_pages = 0;

		dump_stack();
		list_for_each_entry(page, page_list, lru) {
			nr_pages++;
			/* The page will be freed by putback_movable_pages soon */
			if (page_count(page) == 1) {
				nr_skip++;
				continue;
			}
			dump_page(page, "migration failure");
		}
		pr_warn("total dump_pages %lu skipping %lu\n", nr_pages, nr_skip);
	}
}
#else
static inline void alloc_contig_dump_pages(struct list_head *page_list)
{
}
#endif

/* [start, end) must belong to a single zone. */
static int __alloc_contig_migrate_range(struct compact_control *cc,
					unsigned long start, unsigned long end,
					struct acr_info *info)
{
	/* This function is based on compact_zone() from compaction.c. */
	unsigned int nr_reclaimed;
	unsigned long pfn = start;
	unsigned int tries = 0;
	unsigned int max_tries = 5;
	int ret = 0;
	struct page *page;
	struct migration_target_control mtc = {
		.nid = zone_to_nid(cc->zone),
		.gfp_mask = GFP_USER | __GFP_MOVABLE | __GFP_RETRY_MAYFAIL,
	};

	if (cc->alloc_contig && cc->mode == MIGRATE_ASYNC)
		max_tries = 1;

	lru_cache_disable();

	while (pfn < end || !list_empty(&cc->migratepages)) {
		if (fatal_signal_pending(current)) {
			ret = -EINTR;
			break;
		}

		if (list_empty(&cc->migratepages)) {
			cc->nr_migratepages = 0;
			pfn = isolate_migratepages_range(cc, pfn, end);
			if (!pfn) {
				ret = -EINTR;
				break;
			}
			tries = 0;
		} else if (++tries == max_tries) {
			ret = ret < 0 ? ret : -EBUSY;
			break;
		}

		nr_reclaimed = reclaim_clean_pages_from_list(cc->zone,
							&cc->migratepages);
		info->nr_reclaimed += nr_reclaimed;
		cc->nr_migratepages -= nr_reclaimed;

		list_for_each_entry(page, &cc->migratepages, lru)
			info->nr_mapped += page_mapcount(page);

		ret = migrate_pages(&cc->migratepages, alloc_migration_target,
				NULL, (unsigned long)&mtc, cc->mode, MR_CONTIG_RANGE);
		if (!ret)
			info->nr_migrated += cc->nr_migratepages;
	}

	lru_cache_enable();
	if (ret < 0) {
		if (ret == -EBUSY) {
			alloc_contig_dump_pages(&cc->migratepages);
			page_pinner_mark_migration_failed_pages(&cc->migratepages);
		}

		if (!list_empty(&cc->migratepages)) {
			page = list_first_entry(&cc->migratepages, struct page , lru);
			info->failed_pfn = page_to_pfn(page);
		}

		putback_movable_pages(&cc->migratepages);
		info->err |= ACR_ERR_MIGRATE;
		return ret;
	}
	return 0;
}

/**
 * alloc_contig_range() -- tries to allocate given range of pages
 * @start:	start PFN to allocate
 * @end:	one-past-the-last PFN to allocate
 * @migratetype:	migratetype of the underlaying pageblocks (either
 *			#MIGRATE_MOVABLE or #MIGRATE_CMA).  All pageblocks
 *			in range must have the same migratetype and it must
 *			be either of the two.
 * @gfp_mask:	GFP mask to use during compaction
 *
 * The PFN range does not have to be pageblock or MAX_ORDER_NR_PAGES
 * aligned.  The PFN range must belong to a single zone.
 *
 * The first thing this routine does is attempt to MIGRATE_ISOLATE all
 * pageblocks in the range.  Once isolated, the pageblocks should not
 * be modified by others.
 *
 * Return: zero on success or negative error code.  On success all
 * pages which PFN is in [start, end) are allocated for the caller and
 * need to be freed with free_contig_range().
 */
int alloc_contig_range(unsigned long start, unsigned long end,
		       unsigned migratetype, gfp_t gfp_mask,
		       struct acr_info *info)
{
	unsigned long outer_start, outer_end;
	unsigned int order;
	int ret = 0;

	struct compact_control cc = {
		.nr_migratepages = 0,
		.order = -1,
		.zone = page_zone(pfn_to_page(start)),
		.mode = gfp_mask & __GFP_NORETRY ? MIGRATE_ASYNC : MIGRATE_SYNC,
		.ignore_skip_hint = true,
		.no_set_skip_hint = true,
		.gfp_mask = current_gfp_context(gfp_mask),
		.alloc_contig = true,
	};
	INIT_LIST_HEAD(&cc.migratepages);

	/*
	 * What we do here is we mark all pageblocks in range as
	 * MIGRATE_ISOLATE.  Because pageblock and max order pages may
	 * have different sizes, and due to the way page allocator
	 * work, we align the range to biggest of the two pages so
	 * that page allocator won't try to merge buddies from
	 * different pageblocks and change MIGRATE_ISOLATE to some
	 * other migration type.
	 *
	 * Once the pageblocks are marked as MIGRATE_ISOLATE, we
	 * migrate the pages from an unaligned range (ie. pages that
	 * we are interested in).  This will put all the pages in
	 * range back to page allocator as MIGRATE_ISOLATE.
	 *
	 * When this is done, we take the pages in range from page
	 * allocator removing them from the buddy system.  This way
	 * page allocator will never consider using them.
	 *
	 * This lets us mark the pageblocks back as
	 * MIGRATE_CMA/MIGRATE_MOVABLE so that free pages in the
	 * aligned range but not in the unaligned, original range are
	 * put back to page allocator so that buddy can use them.
	 */

	ret = start_isolate_page_range(pfn_max_align_down(start),
				       pfn_max_align_up(end), migratetype, 0,
				       &info->failed_pfn);
	if (ret) {
		info->err |= ACR_ERR_ISOLATE;
		return ret;
	}

	drain_all_pages(cc.zone);

	/*
	 * In case of -EBUSY, we'd like to know which page causes problem.
	 * So, just fall through. test_pages_isolated() has a tracepoint
	 * which will report the busy page.
	 *
	 * It is possible that busy pages could become available before
	 * the call to test_pages_isolated, and the range will actually be
	 * allocated.  So, if we fall through be sure to clear ret so that
	 * -EBUSY is not accidentally used or returned to caller.
	 */
	ret = __alloc_contig_migrate_range(&cc, start, end, info);
	if (ret && (ret != -EBUSY || (gfp_mask & __GFP_NORETRY)))
		goto done;
	ret =0;

	/*
	 * Pages from [start, end) are within a MAX_ORDER_NR_PAGES
	 * aligned blocks that are marked as MIGRATE_ISOLATE.  What's
	 * more, all pages in [start, end) are free in page allocator.
	 * What we are going to do is to allocate all pages from
	 * [start, end) (that is remove them from page allocator).
	 *
	 * The only problem is that pages at the beginning and at the
	 * end of interesting range may be not aligned with pages that
	 * page allocator holds, ie. they can be part of higher order
	 * pages.  Because of this, we reserve the bigger range and
	 * once this is done free the pages we are not interested in.
	 *
	 * We don't have to hold zone->lock here because the pages are
	 * isolated thus they won't get removed from buddy.
	 */

	order = 0;
	outer_start = start;
	while (!PageBuddy(pfn_to_page(outer_start))) {
		if (++order >= MAX_ORDER) {
			outer_start = start;
			break;
		}
		outer_start &= ~0UL << order;
	}

	if (outer_start != start) {
		order = buddy_order(pfn_to_page(outer_start));

		/*
		 * outer_start page could be small order buddy page and
		 * it doesn't include start page. Adjust outer_start
		 * in this case to report failed page properly
		 * on tracepoint in test_pages_isolated()
		 */
		if (outer_start + (1UL << order) <= start)
			outer_start = start;
	}

	/* Make sure the range is really isolated. */
<<<<<<< HEAD
	if (test_pages_isolated(outer_start, end, 0, &info->failed_pfn)) {
=======
	if (test_pages_isolated(outer_start, end, 0)) {
>>>>>>> 84db2c69
		ret = -EBUSY;
		info->err |= ACR_ERR_TEST;
		goto done;
	}

	/* Grab isolated pages from freelists. */
	outer_end = isolate_freepages_range(&cc, outer_start, end);
	if (!outer_end) {
		ret = -EBUSY;
		goto done;
	}

	/* Free head and tail (if any) */
	if (start != outer_start)
		free_contig_range(outer_start, start - outer_start);
	if (end != outer_end)
		free_contig_range(end, outer_end - end);

done:
	undo_isolate_page_range(pfn_max_align_down(start),
				pfn_max_align_up(end), migratetype);
	return ret;
}
EXPORT_SYMBOL(alloc_contig_range);

static int __alloc_contig_pages(unsigned long start_pfn,
				unsigned long nr_pages, gfp_t gfp_mask)
{
	struct acr_info dummy;
	unsigned long end_pfn = start_pfn + nr_pages;

	return alloc_contig_range(start_pfn, end_pfn, MIGRATE_MOVABLE,
				  gfp_mask, &dummy);
}

static bool pfn_range_valid_contig(struct zone *z, unsigned long start_pfn,
				   unsigned long nr_pages)
{
	unsigned long i, end_pfn = start_pfn + nr_pages;
	struct page *page;

	for (i = start_pfn; i < end_pfn; i++) {
		page = pfn_to_online_page(i);
		if (!page)
			return false;

		if (page_zone(page) != z)
			return false;

		if (PageReserved(page))
			return false;

		if (page_count(page) > 0)
			return false;

		if (PageHuge(page))
			return false;
	}
	return true;
}

static bool zone_spans_last_pfn(const struct zone *zone,
				unsigned long start_pfn, unsigned long nr_pages)
{
	unsigned long last_pfn = start_pfn + nr_pages - 1;

	return zone_spans_pfn(zone, last_pfn);
}

/**
 * alloc_contig_pages() -- tries to find and allocate contiguous range of pages
 * @nr_pages:	Number of contiguous pages to allocate
 * @gfp_mask:	GFP mask to limit search and used during compaction
 * @nid:	Target node
 * @nodemask:	Mask for other possible nodes
 *
 * This routine is a wrapper around alloc_contig_range(). It scans over zones
 * on an applicable zonelist to find a contiguous pfn range which can then be
 * tried for allocation with alloc_contig_range(). This routine is intended
 * for allocation requests which can not be fulfilled with the buddy allocator.
 *
 * The allocated memory is always aligned to a page boundary. If nr_pages is a
 * power of two then the alignment is guaranteed to be to the given nr_pages
 * (e.g. 1GB request would be aligned to 1GB).
 *
 * Allocated pages can be freed with free_contig_range() or by manually calling
 * __free_page() on each allocated page.
 *
 * Return: pointer to contiguous pages on success, or NULL if not successful.
 */
struct page *alloc_contig_pages(unsigned long nr_pages, gfp_t gfp_mask,
				int nid, nodemask_t *nodemask)
{
	unsigned long ret, pfn, flags;
	struct zonelist *zonelist;
	struct zone *zone;
	struct zoneref *z;

	zonelist = node_zonelist(nid, gfp_mask);
	for_each_zone_zonelist_nodemask(zone, z, zonelist,
					gfp_zone(gfp_mask), nodemask) {
		spin_lock_irqsave(&zone->lock, flags);

		pfn = ALIGN(zone->zone_start_pfn, nr_pages);
		while (zone_spans_last_pfn(zone, pfn, nr_pages)) {
			if (pfn_range_valid_contig(zone, pfn, nr_pages)) {
				/*
				 * We release the zone lock here because
				 * alloc_contig_range() will also lock the zone
				 * at some point. If there's an allocation
				 * spinning on this lock, it may win the race
				 * and cause alloc_contig_range() to fail...
				 */
				spin_unlock_irqrestore(&zone->lock, flags);
				ret = __alloc_contig_pages(pfn, nr_pages,
							gfp_mask);
				if (!ret)
					return pfn_to_page(pfn);
				spin_lock_irqsave(&zone->lock, flags);
			}
			pfn += nr_pages;
		}
		spin_unlock_irqrestore(&zone->lock, flags);
	}
	return NULL;
}
#endif /* CONFIG_CONTIG_ALLOC */

void free_contig_range(unsigned long pfn, unsigned int nr_pages)
{
	unsigned int count = 0;

	for (; nr_pages--; pfn++) {
		struct page *page = pfn_to_page(pfn);

		count += page_count(page) != 1;
		__free_page(page);
	}
	WARN(count != 0, "%d pages are still in use!\n", count);
}
EXPORT_SYMBOL(free_contig_range);

/*
 * The zone indicated has a new number of managed_pages; batch sizes and percpu
 * page high values need to be recalulated.
 */
void __meminit zone_pcp_update(struct zone *zone)
{
	mutex_lock(&pcp_batch_high_lock);
	__zone_pcp_update(zone);
	mutex_unlock(&pcp_batch_high_lock);
}

void zone_pcp_reset(struct zone *zone)
{
	unsigned long flags;
	int cpu;
	struct per_cpu_pageset *pset;

	/* avoid races with drain_pages()  */
	local_irq_save(flags);
	if (zone->pageset != &boot_pageset) {
		for_each_online_cpu(cpu) {
			pset = per_cpu_ptr(zone->pageset, cpu);
			drain_zonestat(zone, pset);
		}
		free_percpu(zone->pageset);
		zone->pageset = &boot_pageset;
	}
	local_irq_restore(flags);
}

#ifdef CONFIG_MEMORY_HOTREMOVE
/*
 * All pages in the range must be in a single zone, must not contain holes,
 * must span full sections, and must be isolated before calling this function.
 */
void __offline_isolated_pages(unsigned long start_pfn, unsigned long end_pfn)
{
	unsigned long pfn = start_pfn;
	struct page *page;
	struct zone *zone;
	unsigned int order;
	unsigned long flags;

	offline_mem_sections(pfn, end_pfn);
	zone = page_zone(pfn_to_page(pfn));
	spin_lock_irqsave(&zone->lock, flags);
	while (pfn < end_pfn) {
		page = pfn_to_page(pfn);
		/*
		 * The HWPoisoned page may be not in buddy system, and
		 * page_count() is not 0.
		 */
		if (unlikely(!PageBuddy(page) && PageHWPoison(page))) {
			pfn++;
			continue;
		}
		/*
		 * At this point all remaining PageOffline() pages have a
		 * reference count of 0 and can simply be skipped.
		 */
		if (PageOffline(page)) {
			BUG_ON(page_count(page));
			BUG_ON(PageBuddy(page));
			pfn++;
			continue;
		}

		BUG_ON(page_count(page));
		BUG_ON(!PageBuddy(page));
		order = buddy_order(page);
		del_page_from_free_list(page, zone, order);
		pfn += (1 << order);
	}
	spin_unlock_irqrestore(&zone->lock, flags);
}
#endif

bool is_free_buddy_page(struct page *page)
{
	struct zone *zone = page_zone(page);
	unsigned long pfn = page_to_pfn(page);
	unsigned long flags;
	unsigned int order;

	spin_lock_irqsave(&zone->lock, flags);
	for (order = 0; order < MAX_ORDER; order++) {
		struct page *page_head = page - (pfn & ((1 << order) - 1));

		if (PageBuddy(page_head) && buddy_order(page_head) >= order)
			break;
	}
	spin_unlock_irqrestore(&zone->lock, flags);

	return order < MAX_ORDER;
}

#ifdef CONFIG_MEMORY_FAILURE
/*
 * Break down a higher-order page in sub-pages, and keep our target out of
 * buddy allocator.
 */
static void break_down_buddy_pages(struct zone *zone, struct page *page,
				   struct page *target, int low, int high,
				   int migratetype)
{
	unsigned long size = 1 << high;
	struct page *current_buddy, *next_page;

	while (high > low) {
		high--;
		size >>= 1;

		if (target >= &page[size]) {
			next_page = page + size;
			current_buddy = page;
		} else {
			next_page = page;
			current_buddy = page + size;
		}

		if (set_page_guard(zone, current_buddy, high, migratetype))
			continue;

		if (current_buddy != target) {
			add_to_free_list(current_buddy, zone, high, migratetype);
			set_buddy_order(current_buddy, high);
			page = next_page;
		}
	}
}

/*
 * Take a page that will be marked as poisoned off the buddy allocator.
 */
bool take_page_off_buddy(struct page *page)
{
	struct zone *zone = page_zone(page);
	unsigned long pfn = page_to_pfn(page);
	unsigned long flags;
	unsigned int order;
	bool ret = false;

	spin_lock_irqsave(&zone->lock, flags);
	for (order = 0; order < MAX_ORDER; order++) {
		struct page *page_head = page - (pfn & ((1 << order) - 1));
		int page_order = buddy_order(page_head);

		if (PageBuddy(page_head) && page_order >= order) {
			unsigned long pfn_head = page_to_pfn(page_head);
			int migratetype = get_pfnblock_migratetype(page_head,
								   pfn_head);

			del_page_from_free_list(page_head, zone, page_order);
			break_down_buddy_pages(zone, page_head, page, 0,
						page_order, migratetype);
			if (!is_migrate_isolate(migratetype))
				__mod_zone_freepage_state(zone, -1, migratetype);
			ret = true;
			break;
		}
		if (page_count(page_head) > 0)
			break;
	}
	spin_unlock_irqrestore(&zone->lock, flags);
	return ret;
}
#endif

#ifdef CONFIG_ZONE_DMA
bool has_managed_dma(void)
{
	struct pglist_data *pgdat;

	for_each_online_pgdat(pgdat) {
		struct zone *zone = &pgdat->node_zones[ZONE_DMA];

		if (managed_zone(zone))
			return true;
	}
	return false;
}
#endif /* CONFIG_ZONE_DMA */<|MERGE_RESOLUTION|>--- conflicted
+++ resolved
@@ -8818,11 +8818,7 @@
 	}
 
 	/* Make sure the range is really isolated. */
-<<<<<<< HEAD
 	if (test_pages_isolated(outer_start, end, 0, &info->failed_pfn)) {
-=======
-	if (test_pages_isolated(outer_start, end, 0)) {
->>>>>>> 84db2c69
 		ret = -EBUSY;
 		info->err |= ACR_ERR_TEST;
 		goto done;
