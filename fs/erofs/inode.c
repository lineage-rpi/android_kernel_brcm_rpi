// SPDX-License-Identifier: GPL-2.0-only
/*
 * Copyright (C) 2017-2018 HUAWEI, Inc.
 *             https://www.huawei.com/
 * Copyright (C) 2021, Alibaba Cloud
 */
#include "xattr.h"

#include <trace/events/erofs.h>

/*
 * if inode is successfully read, return its inode page (or sometimes
 * the inode payload page if it's an extended inode) in order to fill
 * inline data if possible.
 */
static struct page *erofs_read_inode(struct inode *inode,
				     unsigned int *ofs)
{
	struct super_block *sb = inode->i_sb;
	struct erofs_sb_info *sbi = EROFS_SB(sb);
	struct erofs_inode *vi = EROFS_I(inode);
	const erofs_off_t inode_loc = iloc(sbi, vi->nid);

	erofs_blk_t blkaddr, nblks = 0;
	struct page *page;
	struct erofs_inode_compact *dic;
	struct erofs_inode_extended *die, *copied = NULL;
	unsigned int ifmt;
	int err;

	blkaddr = erofs_blknr(inode_loc);
	*ofs = erofs_blkoff(inode_loc);

	erofs_dbg("%s, reading inode nid %llu at %u of blkaddr %u",
		  __func__, vi->nid, *ofs, blkaddr);

	page = erofs_get_meta_page(sb, blkaddr);
	if (IS_ERR(page)) {
		erofs_err(sb, "failed to get inode (nid: %llu) page, err %ld",
			  vi->nid, PTR_ERR(page));
		return page;
	}

	dic = page_address(page) + *ofs;
	ifmt = le16_to_cpu(dic->i_format);

	if (ifmt & ~EROFS_I_ALL) {
		erofs_err(inode->i_sb, "unsupported i_format %u of nid %llu",
			  ifmt, vi->nid);
		err = -EOPNOTSUPP;
		goto err_out;
	}

	vi->datalayout = erofs_inode_datalayout(ifmt);
	if (vi->datalayout >= EROFS_INODE_DATALAYOUT_MAX) {
		erofs_err(inode->i_sb, "unsupported datalayout %u of nid %llu",
			  vi->datalayout, vi->nid);
		err = -EOPNOTSUPP;
		goto err_out;
	}

	switch (erofs_inode_version(ifmt)) {
	case EROFS_INODE_LAYOUT_EXTENDED:
		vi->inode_isize = sizeof(struct erofs_inode_extended);
		/* check if the inode acrosses page boundary */
		if (*ofs + vi->inode_isize <= PAGE_SIZE) {
			*ofs += vi->inode_isize;
			die = (struct erofs_inode_extended *)dic;
		} else {
			const unsigned int gotten = PAGE_SIZE - *ofs;

			copied = kmalloc(vi->inode_isize, GFP_NOFS);
			if (!copied) {
				err = -ENOMEM;
				goto err_out;
			}
			memcpy(copied, dic, gotten);
			unlock_page(page);
			put_page(page);

			page = erofs_get_meta_page(sb, blkaddr + 1);
			if (IS_ERR(page)) {
				erofs_err(sb, "failed to get inode payload page (nid: %llu), err %ld",
					  vi->nid, PTR_ERR(page));
				kfree(copied);
				return page;
			}
			*ofs = vi->inode_isize - gotten;
			memcpy((u8 *)copied + gotten, page_address(page), *ofs);
			die = copied;
		}
		vi->xattr_isize = erofs_xattr_ibody_size(die->i_xattr_icount);

		inode->i_mode = le16_to_cpu(die->i_mode);
		switch (inode->i_mode & S_IFMT) {
		case S_IFREG:
		case S_IFDIR:
		case S_IFLNK:
			vi->raw_blkaddr = le32_to_cpu(die->i_u.raw_blkaddr);
			break;
		case S_IFCHR:
		case S_IFBLK:
			inode->i_rdev =
				new_decode_dev(le32_to_cpu(die->i_u.rdev));
			break;
		case S_IFIFO:
		case S_IFSOCK:
			inode->i_rdev = 0;
			break;
		default:
			goto bogusimode;
		}
		i_uid_write(inode, le32_to_cpu(die->i_uid));
		i_gid_write(inode, le32_to_cpu(die->i_gid));
		set_nlink(inode, le32_to_cpu(die->i_nlink));

		/* extended inode has its own timestamp */
		inode->i_ctime.tv_sec = le64_to_cpu(die->i_ctime);
		inode->i_ctime.tv_nsec = le32_to_cpu(die->i_ctime_nsec);

		inode->i_size = le64_to_cpu(die->i_size);

		/* total blocks for compressed files */
		if (erofs_inode_is_data_compressed(vi->datalayout))
			nblks = le32_to_cpu(die->i_u.compressed_blocks);
		else if (vi->datalayout == EROFS_INODE_CHUNK_BASED)
			/* fill chunked inode summary info */
			vi->chunkformat = le16_to_cpu(die->i_u.c.format);
		kfree(copied);
		copied = NULL;
		break;
	case EROFS_INODE_LAYOUT_COMPACT:
		vi->inode_isize = sizeof(struct erofs_inode_compact);
		*ofs += vi->inode_isize;
		vi->xattr_isize = erofs_xattr_ibody_size(dic->i_xattr_icount);

		inode->i_mode = le16_to_cpu(dic->i_mode);
		switch (inode->i_mode & S_IFMT) {
		case S_IFREG:
		case S_IFDIR:
		case S_IFLNK:
			vi->raw_blkaddr = le32_to_cpu(dic->i_u.raw_blkaddr);
			break;
		case S_IFCHR:
		case S_IFBLK:
			inode->i_rdev =
				new_decode_dev(le32_to_cpu(dic->i_u.rdev));
			break;
		case S_IFIFO:
		case S_IFSOCK:
			inode->i_rdev = 0;
			break;
		default:
			goto bogusimode;
		}
		i_uid_write(inode, le16_to_cpu(dic->i_uid));
		i_gid_write(inode, le16_to_cpu(dic->i_gid));
		set_nlink(inode, le16_to_cpu(dic->i_nlink));

		/* use build time for compact inodes */
		inode->i_ctime.tv_sec = sbi->build_time;
		inode->i_ctime.tv_nsec = sbi->build_time_nsec;

		inode->i_size = le32_to_cpu(dic->i_size);
		if (erofs_inode_is_data_compressed(vi->datalayout))
			nblks = le32_to_cpu(dic->i_u.compressed_blocks);
		else if (vi->datalayout == EROFS_INODE_CHUNK_BASED)
			vi->chunkformat = le16_to_cpu(dic->i_u.c.format);
		break;
	default:
		erofs_err(inode->i_sb,
			  "unsupported on-disk inode version %u of nid %llu",
			  erofs_inode_version(ifmt), vi->nid);
		err = -EOPNOTSUPP;
		goto err_out;
	}

	if (vi->datalayout == EROFS_INODE_CHUNK_BASED) {
		if (vi->chunkformat & ~EROFS_CHUNK_FORMAT_ALL) {
			erofs_err(inode->i_sb,
				  "unsupported chunk format %x of nid %llu",
				  vi->chunkformat, vi->nid);
			err = -EOPNOTSUPP;
			goto err_out;
		}
		vi->chunkbits = LOG_BLOCK_SIZE +
			(vi->chunkformat & EROFS_CHUNK_FORMAT_BLKBITS_MASK);
	}
	inode->i_mtime.tv_sec = inode->i_ctime.tv_sec;
	inode->i_atime.tv_sec = inode->i_ctime.tv_sec;
	inode->i_mtime.tv_nsec = inode->i_ctime.tv_nsec;
	inode->i_atime.tv_nsec = inode->i_ctime.tv_nsec;

	inode->i_flags &= ~S_DAX;
	if (test_opt(&sbi->opt, DAX_ALWAYS) && S_ISREG(inode->i_mode) &&
<<<<<<< HEAD
	    vi->datalayout == EROFS_INODE_FLAT_PLAIN)
=======
	    (vi->datalayout == EROFS_INODE_FLAT_PLAIN ||
	     vi->datalayout == EROFS_INODE_CHUNK_BASED))
>>>>>>> cdd3cdb6
		inode->i_flags |= S_DAX;
	if (!nblks)
		/* measure inode.i_blocks as generic filesystems */
		inode->i_blocks = roundup(inode->i_size, EROFS_BLKSIZ) >> 9;
	else
		inode->i_blocks = nblks << LOG_SECTORS_PER_BLOCK;
	return page;

bogusimode:
	erofs_err(inode->i_sb, "bogus i_mode (%o) @ nid %llu",
		  inode->i_mode, vi->nid);
	err = -EFSCORRUPTED;
err_out:
	DBG_BUGON(1);
	kfree(copied);
	unlock_page(page);
	put_page(page);
	return ERR_PTR(err);
}

static int erofs_fill_symlink(struct inode *inode, void *data,
			      unsigned int m_pofs)
{
	struct erofs_inode *vi = EROFS_I(inode);
	char *lnk;

	/* if it cannot be handled with fast symlink scheme */
	if (vi->datalayout != EROFS_INODE_FLAT_INLINE ||
	    inode->i_size >= PAGE_SIZE || inode->i_size < 0) {
		inode->i_op = &erofs_symlink_iops;
		return 0;
	}

	lnk = kmalloc(inode->i_size + 1, GFP_KERNEL);
	if (!lnk)
		return -ENOMEM;

	m_pofs += vi->xattr_isize;
	/* inline symlink data shouldn't cross page boundary as well */
	if (m_pofs + inode->i_size > PAGE_SIZE) {
		kfree(lnk);
		erofs_err(inode->i_sb,
			  "inline data cross block boundary @ nid %llu",
			  vi->nid);
		DBG_BUGON(1);
		return -EFSCORRUPTED;
	}

	memcpy(lnk, data + m_pofs, inode->i_size);
	lnk[inode->i_size] = '\0';

	inode->i_link = lnk;
	inode->i_op = &erofs_fast_symlink_iops;
	return 0;
}

static int erofs_fill_inode(struct inode *inode, int isdir)
{
	struct erofs_inode *vi = EROFS_I(inode);
	struct page *page;
	unsigned int ofs;
	int err = 0;

	trace_erofs_fill_inode(inode, isdir);

	/* read inode base data from disk */
	page = erofs_read_inode(inode, &ofs);
	if (IS_ERR(page))
		return PTR_ERR(page);

	/* setup the new inode */
	switch (inode->i_mode & S_IFMT) {
	case S_IFREG:
		inode->i_op = &erofs_generic_iops;
		if (erofs_inode_is_data_compressed(vi->datalayout))
			inode->i_fop = &generic_ro_fops;
		else
			inode->i_fop = &erofs_file_fops;
		break;
	case S_IFDIR:
		inode->i_op = &erofs_dir_iops;
		inode->i_fop = &erofs_dir_fops;
		break;
	case S_IFLNK:
		err = erofs_fill_symlink(inode, page_address(page), ofs);
		if (err)
			goto out_unlock;
		inode_nohighmem(inode);
		break;
	case S_IFCHR:
	case S_IFBLK:
	case S_IFIFO:
	case S_IFSOCK:
		inode->i_op = &erofs_generic_iops;
		init_special_inode(inode, inode->i_mode, inode->i_rdev);
		goto out_unlock;
	default:
		err = -EFSCORRUPTED;
		goto out_unlock;
	}

	if (erofs_inode_is_data_compressed(vi->datalayout)) {
		err = z_erofs_fill_inode(inode);
		goto out_unlock;
	}
	inode->i_mapping->a_ops = &erofs_raw_access_aops;

out_unlock:
	unlock_page(page);
	put_page(page);
	return err;
}

/*
 * erofs nid is 64bits, but i_ino is 'unsigned long', therefore
 * we should do more for 32-bit platform to find the right inode.
 */
static int erofs_ilookup_test_actor(struct inode *inode, void *opaque)
{
	const erofs_nid_t nid = *(erofs_nid_t *)opaque;

	return EROFS_I(inode)->nid == nid;
}

static int erofs_iget_set_actor(struct inode *inode, void *opaque)
{
	const erofs_nid_t nid = *(erofs_nid_t *)opaque;

	inode->i_ino = erofs_inode_hash(nid);
	return 0;
}

static inline struct inode *erofs_iget_locked(struct super_block *sb,
					      erofs_nid_t nid)
{
	const unsigned long hashval = erofs_inode_hash(nid);

	return iget5_locked(sb, hashval, erofs_ilookup_test_actor,
		erofs_iget_set_actor, &nid);
}

struct inode *erofs_iget(struct super_block *sb,
			 erofs_nid_t nid,
			 bool isdir)
{
	struct inode *inode = erofs_iget_locked(sb, nid);

	if (!inode)
		return ERR_PTR(-ENOMEM);

	if (inode->i_state & I_NEW) {
		int err;
		struct erofs_inode *vi = EROFS_I(inode);

		vi->nid = nid;

		err = erofs_fill_inode(inode, isdir);
		if (!err)
			unlock_new_inode(inode);
		else {
			iget_failed(inode);
			inode = ERR_PTR(err);
		}
	}
	return inode;
}

int erofs_getattr(struct user_namespace *mnt_userns, const struct path *path,
		  struct kstat *stat, u32 request_mask,
		  unsigned int query_flags)
{
	struct inode *const inode = d_inode(path->dentry);

	if (erofs_inode_is_data_compressed(EROFS_I(inode)->datalayout))
		stat->attributes |= STATX_ATTR_COMPRESSED;

	stat->attributes |= STATX_ATTR_IMMUTABLE;
	stat->attributes_mask |= (STATX_ATTR_COMPRESSED |
				  STATX_ATTR_IMMUTABLE);

	generic_fillattr(&init_user_ns, inode, stat);
	return 0;
}

const struct inode_operations erofs_generic_iops = {
	.getattr = erofs_getattr,
	.listxattr = erofs_listxattr,
	.get_acl = erofs_get_acl,
	.fiemap = erofs_fiemap,
};

const struct inode_operations erofs_symlink_iops = {
	.get_link = page_get_link,
	.getattr = erofs_getattr,
	.listxattr = erofs_listxattr,
	.get_acl = erofs_get_acl,
};

const struct inode_operations erofs_fast_symlink_iops = {
	.get_link = simple_get_link,
	.getattr = erofs_getattr,
	.listxattr = erofs_listxattr,
	.get_acl = erofs_get_acl,
};<|MERGE_RESOLUTION|>--- conflicted
+++ resolved
@@ -193,12 +193,8 @@
 
 	inode->i_flags &= ~S_DAX;
 	if (test_opt(&sbi->opt, DAX_ALWAYS) && S_ISREG(inode->i_mode) &&
-<<<<<<< HEAD
-	    vi->datalayout == EROFS_INODE_FLAT_PLAIN)
-=======
 	    (vi->datalayout == EROFS_INODE_FLAT_PLAIN ||
 	     vi->datalayout == EROFS_INODE_CHUNK_BASED))
->>>>>>> cdd3cdb6
 		inode->i_flags |= S_DAX;
 	if (!nblks)
 		/* measure inode.i_blocks as generic filesystems */
