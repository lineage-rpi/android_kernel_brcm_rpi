--- conflicted
+++ resolved
@@ -1904,24 +1904,14 @@
 		write_unlock_irq(&ep->lock);
 
 		if (!eavail && !res)
-			timed_out = !schedule_hrtimeout_range(to, slack,
-							      HRTIMER_MODE_ABS);
-
-<<<<<<< HEAD
-		if (!freezable_schedule_hrtimeout_range(to, slack,
-						        HRTIMER_MODE_ABS)) {
-			timed_out = 1;
-			break;
-		}
-
-		/* We were woken up, thus go and try to harvest some events */
-=======
+			timed_out = !freezable_schedule_hrtimeout_range(to, slack,
+									HRTIMER_MODE_ABS);
+
 		/*
 		 * We were woken up, thus go and try to harvest some events.
 		 * If timed out and still on the wait queue, recheck eavail
 		 * carefully under lock, below.
 		 */
->>>>>>> b1313fe5
 		eavail = 1;
 	} while (0);
 
