/*
 * Copyright (c) 2000-2002,2005 Silicon Graphics, Inc.
 * All Rights Reserved.
 *
 * This program is free software; you can redistribute it and/or
 * modify it under the terms of the GNU General Public License as
 * published by the Free Software Foundation.
 *
 * This program is distributed in the hope that it would be useful,
 * but WITHOUT ANY WARRANTY; without even the implied warranty of
 * MERCHANTABILITY or FITNESS FOR A PARTICULAR PURPOSE.  See the
 * GNU General Public License for more details.
 *
 * You should have received a copy of the GNU General Public License
 * along with this program; if not, write the Free Software Foundation,
 * Inc.,  51 Franklin St, Fifth Floor, Boston, MA  02110-1301  USA
 */
#include "xfs.h"
#include "xfs_fs.h"
#include "xfs_format.h"
#include "xfs_log_format.h"
#include "xfs_shared.h"
#include "xfs_trans_resv.h"
#include "xfs_bit.h"
#include "xfs_sb.h"
#include "xfs_mount.h"
#include "xfs_defer.h"
#include "xfs_inode.h"
#include "xfs_btree.h"
#include "xfs_rmap.h"
#include "xfs_alloc_btree.h"
#include "xfs_alloc.h"
#include "xfs_extent_busy.h"
#include "xfs_errortag.h"
#include "xfs_error.h"
#include "xfs_cksum.h"
#include "xfs_trace.h"
#include "xfs_trans.h"
#include "xfs_buf_item.h"
#include "xfs_log.h"
#include "xfs_ag_resv.h"

struct workqueue_struct *xfs_alloc_wq;

#define XFS_ABSDIFF(a,b)	(((a) <= (b)) ? ((b) - (a)) : ((a) - (b)))

#define	XFSA_FIXUP_BNO_OK	1
#define	XFSA_FIXUP_CNT_OK	2

STATIC int xfs_alloc_ag_vextent_exact(xfs_alloc_arg_t *);
STATIC int xfs_alloc_ag_vextent_near(xfs_alloc_arg_t *);
STATIC int xfs_alloc_ag_vextent_size(xfs_alloc_arg_t *);
STATIC int xfs_alloc_ag_vextent_small(xfs_alloc_arg_t *,
		xfs_btree_cur_t *, xfs_agblock_t *, xfs_extlen_t *, int *);

unsigned int
xfs_refc_block(
	struct xfs_mount	*mp)
{
	if (xfs_sb_version_hasrmapbt(&mp->m_sb))
		return XFS_RMAP_BLOCK(mp) + 1;
	if (xfs_sb_version_hasfinobt(&mp->m_sb))
		return XFS_FIBT_BLOCK(mp) + 1;
	return XFS_IBT_BLOCK(mp) + 1;
}

xfs_extlen_t
xfs_prealloc_blocks(
	struct xfs_mount	*mp)
{
	if (xfs_sb_version_hasreflink(&mp->m_sb))
		return xfs_refc_block(mp) + 1;
	if (xfs_sb_version_hasrmapbt(&mp->m_sb))
		return XFS_RMAP_BLOCK(mp) + 1;
	if (xfs_sb_version_hasfinobt(&mp->m_sb))
		return XFS_FIBT_BLOCK(mp) + 1;
	return XFS_IBT_BLOCK(mp) + 1;
}

/*
 * In order to avoid ENOSPC-related deadlock caused by out-of-order locking of
 * AGF buffer (PV 947395), we place constraints on the relationship among
 * actual allocations for data blocks, freelist blocks, and potential file data
 * bmap btree blocks. However, these restrictions may result in no actual space
 * allocated for a delayed extent, for example, a data block in a certain AG is
 * allocated but there is no additional block for the additional bmap btree
 * block due to a split of the bmap btree of the file. The result of this may
 * lead to an infinite loop when the file gets flushed to disk and all delayed
 * extents need to be actually allocated. To get around this, we explicitly set
 * aside a few blocks which will not be reserved in delayed allocation.
 *
 * We need to reserve 4 fsbs _per AG_ for the freelist and 4 more to handle a
 * potential split of the file's bmap btree.
 */
unsigned int
xfs_alloc_set_aside(
	struct xfs_mount	*mp)
{
	return mp->m_sb.sb_agcount * (XFS_ALLOC_AGFL_RESERVE + 4);
}

/*
 * When deciding how much space to allocate out of an AG, we limit the
 * allocation maximum size to the size the AG. However, we cannot use all the
 * blocks in the AG - some are permanently used by metadata. These
 * blocks are generally:
 *	- the AG superblock, AGF, AGI and AGFL
 *	- the AGF (bno and cnt) and AGI btree root blocks, and optionally
 *	  the AGI free inode and rmap btree root blocks.
 *	- blocks on the AGFL according to xfs_alloc_set_aside() limits
 *	- the rmapbt root block
 *
 * The AG headers are sector sized, so the amount of space they take up is
 * dependent on filesystem geometry. The others are all single blocks.
 */
unsigned int
xfs_alloc_ag_max_usable(
	struct xfs_mount	*mp)
{
	unsigned int		blocks;

	blocks = XFS_BB_TO_FSB(mp, XFS_FSS_TO_BB(mp, 4)); /* ag headers */
	blocks += XFS_ALLOC_AGFL_RESERVE;
	blocks += 3;			/* AGF, AGI btree root blocks */
	if (xfs_sb_version_hasfinobt(&mp->m_sb))
		blocks++;		/* finobt root block */
	if (xfs_sb_version_hasrmapbt(&mp->m_sb))
		blocks++; 		/* rmap root block */
	if (xfs_sb_version_hasreflink(&mp->m_sb))
		blocks++;		/* refcount root block */

	return mp->m_sb.sb_agblocks - blocks;
}

/*
 * Lookup the record equal to [bno, len] in the btree given by cur.
 */
STATIC int				/* error */
xfs_alloc_lookup_eq(
	struct xfs_btree_cur	*cur,	/* btree cursor */
	xfs_agblock_t		bno,	/* starting block of extent */
	xfs_extlen_t		len,	/* length of extent */
	int			*stat)	/* success/failure */
{
	cur->bc_rec.a.ar_startblock = bno;
	cur->bc_rec.a.ar_blockcount = len;
	return xfs_btree_lookup(cur, XFS_LOOKUP_EQ, stat);
}

/*
 * Lookup the first record greater than or equal to [bno, len]
 * in the btree given by cur.
 */
int				/* error */
xfs_alloc_lookup_ge(
	struct xfs_btree_cur	*cur,	/* btree cursor */
	xfs_agblock_t		bno,	/* starting block of extent */
	xfs_extlen_t		len,	/* length of extent */
	int			*stat)	/* success/failure */
{
	cur->bc_rec.a.ar_startblock = bno;
	cur->bc_rec.a.ar_blockcount = len;
	return xfs_btree_lookup(cur, XFS_LOOKUP_GE, stat);
}

/*
 * Lookup the first record less than or equal to [bno, len]
 * in the btree given by cur.
 */
int					/* error */
xfs_alloc_lookup_le(
	struct xfs_btree_cur	*cur,	/* btree cursor */
	xfs_agblock_t		bno,	/* starting block of extent */
	xfs_extlen_t		len,	/* length of extent */
	int			*stat)	/* success/failure */
{
	cur->bc_rec.a.ar_startblock = bno;
	cur->bc_rec.a.ar_blockcount = len;
	return xfs_btree_lookup(cur, XFS_LOOKUP_LE, stat);
}

/*
 * Update the record referred to by cur to the value given
 * by [bno, len].
 * This either works (return 0) or gets an EFSCORRUPTED error.
 */
STATIC int				/* error */
xfs_alloc_update(
	struct xfs_btree_cur	*cur,	/* btree cursor */
	xfs_agblock_t		bno,	/* starting block of extent */
	xfs_extlen_t		len)	/* length of extent */
{
	union xfs_btree_rec	rec;

	rec.alloc.ar_startblock = cpu_to_be32(bno);
	rec.alloc.ar_blockcount = cpu_to_be32(len);
	return xfs_btree_update(cur, &rec);
}

/*
 * Get the data from the pointed-to record.
 */
int					/* error */
xfs_alloc_get_rec(
	struct xfs_btree_cur	*cur,	/* btree cursor */
	xfs_agblock_t		*bno,	/* output: starting block of extent */
	xfs_extlen_t		*len,	/* output: length of extent */
	int			*stat)	/* output: success/failure */
{
	union xfs_btree_rec	*rec;
	int			error;

	error = xfs_btree_get_rec(cur, &rec, stat);
	if (!error && *stat == 1) {
		*bno = be32_to_cpu(rec->alloc.ar_startblock);
		*len = be32_to_cpu(rec->alloc.ar_blockcount);
	}
	return error;
}

/*
 * Compute aligned version of the found extent.
 * Takes alignment and min length into account.
 */
STATIC bool
xfs_alloc_compute_aligned(
	xfs_alloc_arg_t	*args,		/* allocation argument structure */
	xfs_agblock_t	foundbno,	/* starting block in found extent */
	xfs_extlen_t	foundlen,	/* length in found extent */
	xfs_agblock_t	*resbno,	/* result block number */
	xfs_extlen_t	*reslen,	/* result length */
	unsigned	*busy_gen)
{
	xfs_agblock_t	bno = foundbno;
	xfs_extlen_t	len = foundlen;
	xfs_extlen_t	diff;
	bool		busy;

	/* Trim busy sections out of found extent */
	busy = xfs_extent_busy_trim(args, &bno, &len, busy_gen);

	/*
	 * If we have a largish extent that happens to start before min_agbno,
	 * see if we can shift it into range...
	 */
	if (bno < args->min_agbno && bno + len > args->min_agbno) {
		diff = args->min_agbno - bno;
		if (len > diff) {
			bno += diff;
			len -= diff;
		}
	}

	if (args->alignment > 1 && len >= args->minlen) {
		xfs_agblock_t	aligned_bno = roundup(bno, args->alignment);

		diff = aligned_bno - bno;

		*resbno = aligned_bno;
		*reslen = diff >= len ? 0 : len - diff;
	} else {
		*resbno = bno;
		*reslen = len;
	}

	return busy;
}

/*
 * Compute best start block and diff for "near" allocations.
 * freelen >= wantlen already checked by caller.
 */
STATIC xfs_extlen_t			/* difference value (absolute) */
xfs_alloc_compute_diff(
	xfs_agblock_t	wantbno,	/* target starting block */
	xfs_extlen_t	wantlen,	/* target length */
	xfs_extlen_t	alignment,	/* target alignment */
	int		datatype,	/* are we allocating data? */
	xfs_agblock_t	freebno,	/* freespace's starting block */
	xfs_extlen_t	freelen,	/* freespace's length */
	xfs_agblock_t	*newbnop)	/* result: best start block from free */
{
	xfs_agblock_t	freeend;	/* end of freespace extent */
	xfs_agblock_t	newbno1;	/* return block number */
	xfs_agblock_t	newbno2;	/* other new block number */
	xfs_extlen_t	newlen1=0;	/* length with newbno1 */
	xfs_extlen_t	newlen2=0;	/* length with newbno2 */
	xfs_agblock_t	wantend;	/* end of target extent */
	bool		userdata = xfs_alloc_is_userdata(datatype);

	ASSERT(freelen >= wantlen);
	freeend = freebno + freelen;
	wantend = wantbno + wantlen;
	/*
	 * We want to allocate from the start of a free extent if it is past
	 * the desired block or if we are allocating user data and the free
	 * extent is before desired block. The second case is there to allow
	 * for contiguous allocation from the remaining free space if the file
	 * grows in the short term.
	 */
	if (freebno >= wantbno || (userdata && freeend < wantend)) {
		if ((newbno1 = roundup(freebno, alignment)) >= freeend)
			newbno1 = NULLAGBLOCK;
	} else if (freeend >= wantend && alignment > 1) {
		newbno1 = roundup(wantbno, alignment);
		newbno2 = newbno1 - alignment;
		if (newbno1 >= freeend)
			newbno1 = NULLAGBLOCK;
		else
			newlen1 = XFS_EXTLEN_MIN(wantlen, freeend - newbno1);
		if (newbno2 < freebno)
			newbno2 = NULLAGBLOCK;
		else
			newlen2 = XFS_EXTLEN_MIN(wantlen, freeend - newbno2);
		if (newbno1 != NULLAGBLOCK && newbno2 != NULLAGBLOCK) {
			if (newlen1 < newlen2 ||
			    (newlen1 == newlen2 &&
			     XFS_ABSDIFF(newbno1, wantbno) >
			     XFS_ABSDIFF(newbno2, wantbno)))
				newbno1 = newbno2;
		} else if (newbno2 != NULLAGBLOCK)
			newbno1 = newbno2;
	} else if (freeend >= wantend) {
		newbno1 = wantbno;
	} else if (alignment > 1) {
		newbno1 = roundup(freeend - wantlen, alignment);
		if (newbno1 > freeend - wantlen &&
		    newbno1 - alignment >= freebno)
			newbno1 -= alignment;
		else if (newbno1 >= freeend)
			newbno1 = NULLAGBLOCK;
	} else
		newbno1 = freeend - wantlen;
	*newbnop = newbno1;
	return newbno1 == NULLAGBLOCK ? 0 : XFS_ABSDIFF(newbno1, wantbno);
}

/*
 * Fix up the length, based on mod and prod.
 * len should be k * prod + mod for some k.
 * If len is too small it is returned unchanged.
 * If len hits maxlen it is left alone.
 */
STATIC void
xfs_alloc_fix_len(
	xfs_alloc_arg_t	*args)		/* allocation argument structure */
{
	xfs_extlen_t	k;
	xfs_extlen_t	rlen;

	ASSERT(args->mod < args->prod);
	rlen = args->len;
	ASSERT(rlen >= args->minlen);
	ASSERT(rlen <= args->maxlen);
	if (args->prod <= 1 || rlen < args->mod || rlen == args->maxlen ||
	    (args->mod == 0 && rlen < args->prod))
		return;
	k = rlen % args->prod;
	if (k == args->mod)
		return;
	if (k > args->mod)
		rlen = rlen - (k - args->mod);
	else
		rlen = rlen - args->prod + (args->mod - k);
	/* casts to (int) catch length underflows */
	if ((int)rlen < (int)args->minlen)
		return;
	ASSERT(rlen >= args->minlen && rlen <= args->maxlen);
	ASSERT(rlen % args->prod == args->mod);
	ASSERT(args->pag->pagf_freeblks + args->pag->pagf_flcount >=
		rlen + args->minleft);
	args->len = rlen;
}

/*
 * Update the two btrees, logically removing from freespace the extent
 * starting at rbno, rlen blocks.  The extent is contained within the
 * actual (current) free extent fbno for flen blocks.
 * Flags are passed in indicating whether the cursors are set to the
 * relevant records.
 */
STATIC int				/* error code */
xfs_alloc_fixup_trees(
	xfs_btree_cur_t	*cnt_cur,	/* cursor for by-size btree */
	xfs_btree_cur_t	*bno_cur,	/* cursor for by-block btree */
	xfs_agblock_t	fbno,		/* starting block of free extent */
	xfs_extlen_t	flen,		/* length of free extent */
	xfs_agblock_t	rbno,		/* starting block of returned extent */
	xfs_extlen_t	rlen,		/* length of returned extent */
	int		flags)		/* flags, XFSA_FIXUP_... */
{
	int		error;		/* error code */
	int		i;		/* operation results */
	xfs_agblock_t	nfbno1;		/* first new free startblock */
	xfs_agblock_t	nfbno2;		/* second new free startblock */
	xfs_extlen_t	nflen1=0;	/* first new free length */
	xfs_extlen_t	nflen2=0;	/* second new free length */
	struct xfs_mount *mp;

	mp = cnt_cur->bc_mp;

	/*
	 * Look up the record in the by-size tree if necessary.
	 */
	if (flags & XFSA_FIXUP_CNT_OK) {
#ifdef DEBUG
		if ((error = xfs_alloc_get_rec(cnt_cur, &nfbno1, &nflen1, &i)))
			return error;
		XFS_WANT_CORRUPTED_RETURN(mp,
			i == 1 && nfbno1 == fbno && nflen1 == flen);
#endif
	} else {
		if ((error = xfs_alloc_lookup_eq(cnt_cur, fbno, flen, &i)))
			return error;
		XFS_WANT_CORRUPTED_RETURN(mp, i == 1);
	}
	/*
	 * Look up the record in the by-block tree if necessary.
	 */
	if (flags & XFSA_FIXUP_BNO_OK) {
#ifdef DEBUG
		if ((error = xfs_alloc_get_rec(bno_cur, &nfbno1, &nflen1, &i)))
			return error;
		XFS_WANT_CORRUPTED_RETURN(mp,
			i == 1 && nfbno1 == fbno && nflen1 == flen);
#endif
	} else {
		if ((error = xfs_alloc_lookup_eq(bno_cur, fbno, flen, &i)))
			return error;
		XFS_WANT_CORRUPTED_RETURN(mp, i == 1);
	}

#ifdef DEBUG
	if (bno_cur->bc_nlevels == 1 && cnt_cur->bc_nlevels == 1) {
		struct xfs_btree_block	*bnoblock;
		struct xfs_btree_block	*cntblock;

		bnoblock = XFS_BUF_TO_BLOCK(bno_cur->bc_bufs[0]);
		cntblock = XFS_BUF_TO_BLOCK(cnt_cur->bc_bufs[0]);

		XFS_WANT_CORRUPTED_RETURN(mp,
			bnoblock->bb_numrecs == cntblock->bb_numrecs);
	}
#endif

	/*
	 * Deal with all four cases: the allocated record is contained
	 * within the freespace record, so we can have new freespace
	 * at either (or both) end, or no freespace remaining.
	 */
	if (rbno == fbno && rlen == flen)
		nfbno1 = nfbno2 = NULLAGBLOCK;
	else if (rbno == fbno) {
		nfbno1 = rbno + rlen;
		nflen1 = flen - rlen;
		nfbno2 = NULLAGBLOCK;
	} else if (rbno + rlen == fbno + flen) {
		nfbno1 = fbno;
		nflen1 = flen - rlen;
		nfbno2 = NULLAGBLOCK;
	} else {
		nfbno1 = fbno;
		nflen1 = rbno - fbno;
		nfbno2 = rbno + rlen;
		nflen2 = (fbno + flen) - nfbno2;
	}
	/*
	 * Delete the entry from the by-size btree.
	 */
	if ((error = xfs_btree_delete(cnt_cur, &i)))
		return error;
	XFS_WANT_CORRUPTED_RETURN(mp, i == 1);
	/*
	 * Add new by-size btree entry(s).
	 */
	if (nfbno1 != NULLAGBLOCK) {
		if ((error = xfs_alloc_lookup_eq(cnt_cur, nfbno1, nflen1, &i)))
			return error;
		XFS_WANT_CORRUPTED_RETURN(mp, i == 0);
		if ((error = xfs_btree_insert(cnt_cur, &i)))
			return error;
		XFS_WANT_CORRUPTED_RETURN(mp, i == 1);
	}
	if (nfbno2 != NULLAGBLOCK) {
		if ((error = xfs_alloc_lookup_eq(cnt_cur, nfbno2, nflen2, &i)))
			return error;
		XFS_WANT_CORRUPTED_RETURN(mp, i == 0);
		if ((error = xfs_btree_insert(cnt_cur, &i)))
			return error;
		XFS_WANT_CORRUPTED_RETURN(mp, i == 1);
	}
	/*
	 * Fix up the by-block btree entry(s).
	 */
	if (nfbno1 == NULLAGBLOCK) {
		/*
		 * No remaining freespace, just delete the by-block tree entry.
		 */
		if ((error = xfs_btree_delete(bno_cur, &i)))
			return error;
		XFS_WANT_CORRUPTED_RETURN(mp, i == 1);
	} else {
		/*
		 * Update the by-block entry to start later|be shorter.
		 */
		if ((error = xfs_alloc_update(bno_cur, nfbno1, nflen1)))
			return error;
	}
	if (nfbno2 != NULLAGBLOCK) {
		/*
		 * 2 resulting free entries, need to add one.
		 */
		if ((error = xfs_alloc_lookup_eq(bno_cur, nfbno2, nflen2, &i)))
			return error;
		XFS_WANT_CORRUPTED_RETURN(mp, i == 0);
		if ((error = xfs_btree_insert(bno_cur, &i)))
			return error;
		XFS_WANT_CORRUPTED_RETURN(mp, i == 1);
	}
	return 0;
}

static xfs_failaddr_t
xfs_agfl_verify(
	struct xfs_buf	*bp)
{
	struct xfs_mount *mp = bp->b_target->bt_mount;
	struct xfs_agfl	*agfl = XFS_BUF_TO_AGFL(bp);
	int		i;

	/*
	 * There is no verification of non-crc AGFLs because mkfs does not
	 * initialise the AGFL to zero or NULL. Hence the only valid part of the
	 * AGFL is what the AGF says is active. We can't get to the AGF, so we
	 * can't verify just those entries are valid.
	 */
	if (!xfs_sb_version_hascrc(&mp->m_sb))
		return NULL;

	if (!uuid_equal(&agfl->agfl_uuid, &mp->m_sb.sb_meta_uuid))
		return __this_address;
	if (be32_to_cpu(agfl->agfl_magicnum) != XFS_AGFL_MAGIC)
		return __this_address;
	/*
	 * during growfs operations, the perag is not fully initialised,
	 * so we can't use it for any useful checking. growfs ensures we can't
	 * use it by using uncached buffers that don't have the perag attached
	 * so we can detect and avoid this problem.
	 */
	if (bp->b_pag && be32_to_cpu(agfl->agfl_seqno) != bp->b_pag->pag_agno)
		return __this_address;

	for (i = 0; i < XFS_AGFL_SIZE(mp); i++) {
		if (be32_to_cpu(agfl->agfl_bno[i]) != NULLAGBLOCK &&
		    be32_to_cpu(agfl->agfl_bno[i]) >= mp->m_sb.sb_agblocks)
			return __this_address;
	}

	if (!xfs_log_check_lsn(mp, be64_to_cpu(XFS_BUF_TO_AGFL(bp)->agfl_lsn)))
		return __this_address;
	return NULL;
}

static void
xfs_agfl_read_verify(
	struct xfs_buf	*bp)
{
	struct xfs_mount *mp = bp->b_target->bt_mount;
	xfs_failaddr_t	fa;

	/*
	 * There is no verification of non-crc AGFLs because mkfs does not
	 * initialise the AGFL to zero or NULL. Hence the only valid part of the
	 * AGFL is what the AGF says is active. We can't get to the AGF, so we
	 * can't verify just those entries are valid.
	 */
	if (!xfs_sb_version_hascrc(&mp->m_sb))
		return;

	if (!xfs_buf_verify_cksum(bp, XFS_AGFL_CRC_OFF))
		xfs_verifier_error(bp, -EFSBADCRC, __this_address);
	else {
		fa = xfs_agfl_verify(bp);
		if (fa)
			xfs_verifier_error(bp, -EFSCORRUPTED, fa);
	}
}

static void
xfs_agfl_write_verify(
	struct xfs_buf	*bp)
{
	struct xfs_mount	*mp = bp->b_target->bt_mount;
	struct xfs_buf_log_item	*bip = bp->b_log_item;
	xfs_failaddr_t		fa;

	/* no verification of non-crc AGFLs */
	if (!xfs_sb_version_hascrc(&mp->m_sb))
		return;

	fa = xfs_agfl_verify(bp);
	if (fa) {
		xfs_verifier_error(bp, -EFSCORRUPTED, fa);
		return;
	}

	if (bip)
		XFS_BUF_TO_AGFL(bp)->agfl_lsn = cpu_to_be64(bip->bli_item.li_lsn);

	xfs_buf_update_cksum(bp, XFS_AGFL_CRC_OFF);
}

const struct xfs_buf_ops xfs_agfl_buf_ops = {
	.name = "xfs_agfl",
	.verify_read = xfs_agfl_read_verify,
	.verify_write = xfs_agfl_write_verify,
	.verify_struct = xfs_agfl_verify,
};

/*
 * Read in the allocation group free block array.
 */
int					/* error */
xfs_alloc_read_agfl(
	xfs_mount_t	*mp,		/* mount point structure */
	xfs_trans_t	*tp,		/* transaction pointer */
	xfs_agnumber_t	agno,		/* allocation group number */
	xfs_buf_t	**bpp)		/* buffer for the ag free block array */
{
	xfs_buf_t	*bp;		/* return value */
	int		error;

	ASSERT(agno != NULLAGNUMBER);
	error = xfs_trans_read_buf(
			mp, tp, mp->m_ddev_targp,
			XFS_AG_DADDR(mp, agno, XFS_AGFL_DADDR(mp)),
			XFS_FSS_TO_BB(mp, 1), 0, &bp, &xfs_agfl_buf_ops);
	if (error)
		return error;
	xfs_buf_set_ref(bp, XFS_AGFL_REF);
	*bpp = bp;
	return 0;
}

STATIC int
xfs_alloc_update_counters(
	struct xfs_trans	*tp,
	struct xfs_perag	*pag,
	struct xfs_buf		*agbp,
	long			len)
{
	struct xfs_agf		*agf = XFS_BUF_TO_AGF(agbp);

	pag->pagf_freeblks += len;
	be32_add_cpu(&agf->agf_freeblks, len);

	xfs_trans_agblocks_delta(tp, len);
	if (unlikely(be32_to_cpu(agf->agf_freeblks) >
		     be32_to_cpu(agf->agf_length)))
		return -EFSCORRUPTED;

	xfs_alloc_log_agf(tp, agbp, XFS_AGF_FREEBLKS);
	return 0;
}

/*
 * Allocation group level functions.
 */

/*
 * Allocate a variable extent in the allocation group agno.
 * Type and bno are used to determine where in the allocation group the
 * extent will start.
 * Extent's length (returned in *len) will be between minlen and maxlen,
 * and of the form k * prod + mod unless there's nothing that large.
 * Return the starting a.g. block, or NULLAGBLOCK if we can't do it.
 */
STATIC int			/* error */
xfs_alloc_ag_vextent(
	xfs_alloc_arg_t	*args)	/* argument structure for allocation */
{
	int		error=0;

	ASSERT(args->minlen > 0);
	ASSERT(args->maxlen > 0);
	ASSERT(args->minlen <= args->maxlen);
	ASSERT(args->mod < args->prod);
	ASSERT(args->alignment > 0);

	/*
	 * Branch to correct routine based on the type.
	 */
	args->wasfromfl = 0;
	switch (args->type) {
	case XFS_ALLOCTYPE_THIS_AG:
		error = xfs_alloc_ag_vextent_size(args);
		break;
	case XFS_ALLOCTYPE_NEAR_BNO:
		error = xfs_alloc_ag_vextent_near(args);
		break;
	case XFS_ALLOCTYPE_THIS_BNO:
		error = xfs_alloc_ag_vextent_exact(args);
		break;
	default:
		ASSERT(0);
		/* NOTREACHED */
	}

	if (error || args->agbno == NULLAGBLOCK)
		return error;

	ASSERT(args->len >= args->minlen);
	ASSERT(args->len <= args->maxlen);
	ASSERT(!args->wasfromfl || args->resv != XFS_AG_RESV_AGFL);
	ASSERT(args->agbno % args->alignment == 0);

	/* if not file data, insert new block into the reverse map btree */
	if (!xfs_rmap_should_skip_owner_update(&args->oinfo)) {
		error = xfs_rmap_alloc(args->tp, args->agbp, args->agno,
				       args->agbno, args->len, &args->oinfo);
		if (error)
			return error;
	}

	if (!args->wasfromfl) {
		error = xfs_alloc_update_counters(args->tp, args->pag,
						  args->agbp,
						  -((long)(args->len)));
		if (error)
			return error;

		ASSERT(!xfs_extent_busy_search(args->mp, args->agno,
					      args->agbno, args->len));
	}

	xfs_ag_resv_alloc_extent(args->pag, args->resv, args);

	XFS_STATS_INC(args->mp, xs_allocx);
	XFS_STATS_ADD(args->mp, xs_allocb, args->len);
	return error;
}

/*
 * Allocate a variable extent at exactly agno/bno.
 * Extent's length (returned in *len) will be between minlen and maxlen,
 * and of the form k * prod + mod unless there's nothing that large.
 * Return the starting a.g. block (bno), or NULLAGBLOCK if we can't do it.
 */
STATIC int			/* error */
xfs_alloc_ag_vextent_exact(
	xfs_alloc_arg_t	*args)	/* allocation argument structure */
{
	xfs_btree_cur_t	*bno_cur;/* by block-number btree cursor */
	xfs_btree_cur_t	*cnt_cur;/* by count btree cursor */
	int		error;
	xfs_agblock_t	fbno;	/* start block of found extent */
	xfs_extlen_t	flen;	/* length of found extent */
	xfs_agblock_t	tbno;	/* start block of busy extent */
	xfs_extlen_t	tlen;	/* length of busy extent */
	xfs_agblock_t	tend;	/* end block of busy extent */
	int		i;	/* success/failure of operation */
	unsigned	busy_gen;

	ASSERT(args->alignment == 1);

	/*
	 * Allocate/initialize a cursor for the by-number freespace btree.
	 */
	bno_cur = xfs_allocbt_init_cursor(args->mp, args->tp, args->agbp,
					  args->agno, XFS_BTNUM_BNO);

	/*
	 * Lookup bno and minlen in the btree (minlen is irrelevant, really).
	 * Look for the closest free block <= bno, it must contain bno
	 * if any free block does.
	 */
	error = xfs_alloc_lookup_le(bno_cur, args->agbno, args->minlen, &i);
	if (error)
		goto error0;
	if (!i)
		goto not_found;

	/*
	 * Grab the freespace record.
	 */
	error = xfs_alloc_get_rec(bno_cur, &fbno, &flen, &i);
	if (error)
		goto error0;
	XFS_WANT_CORRUPTED_GOTO(args->mp, i == 1, error0);
	ASSERT(fbno <= args->agbno);

	/*
	 * Check for overlapping busy extents.
	 */
	tbno = fbno;
	tlen = flen;
	xfs_extent_busy_trim(args, &tbno, &tlen, &busy_gen);

	/*
	 * Give up if the start of the extent is busy, or the freespace isn't
	 * long enough for the minimum request.
	 */
	if (tbno > args->agbno)
		goto not_found;
	if (tlen < args->minlen)
		goto not_found;
	tend = tbno + tlen;
	if (tend < args->agbno + args->minlen)
		goto not_found;

	/*
	 * End of extent will be smaller of the freespace end and the
	 * maximal requested end.
	 *
	 * Fix the length according to mod and prod if given.
	 */
	args->len = XFS_AGBLOCK_MIN(tend, args->agbno + args->maxlen)
						- args->agbno;
	xfs_alloc_fix_len(args);
	ASSERT(args->agbno + args->len <= tend);

	/*
	 * We are allocating agbno for args->len
	 * Allocate/initialize a cursor for the by-size btree.
	 */
	cnt_cur = xfs_allocbt_init_cursor(args->mp, args->tp, args->agbp,
		args->agno, XFS_BTNUM_CNT);
	ASSERT(args->agbno + args->len <=
		be32_to_cpu(XFS_BUF_TO_AGF(args->agbp)->agf_length));
	error = xfs_alloc_fixup_trees(cnt_cur, bno_cur, fbno, flen, args->agbno,
				      args->len, XFSA_FIXUP_BNO_OK);
	if (error) {
		xfs_btree_del_cursor(cnt_cur, XFS_BTREE_ERROR);
		goto error0;
	}

	xfs_btree_del_cursor(bno_cur, XFS_BTREE_NOERROR);
	xfs_btree_del_cursor(cnt_cur, XFS_BTREE_NOERROR);

	args->wasfromfl = 0;
	trace_xfs_alloc_exact_done(args);
	return 0;

not_found:
	/* Didn't find it, return null. */
	xfs_btree_del_cursor(bno_cur, XFS_BTREE_NOERROR);
	args->agbno = NULLAGBLOCK;
	trace_xfs_alloc_exact_notfound(args);
	return 0;

error0:
	xfs_btree_del_cursor(bno_cur, XFS_BTREE_ERROR);
	trace_xfs_alloc_exact_error(args);
	return error;
}

/*
 * Search the btree in a given direction via the search cursor and compare
 * the records found against the good extent we've already found.
 */
STATIC int
xfs_alloc_find_best_extent(
	struct xfs_alloc_arg	*args,	/* allocation argument structure */
	struct xfs_btree_cur	**gcur,	/* good cursor */
	struct xfs_btree_cur	**scur,	/* searching cursor */
	xfs_agblock_t		gdiff,	/* difference for search comparison */
	xfs_agblock_t		*sbno,	/* extent found by search */
	xfs_extlen_t		*slen,	/* extent length */
	xfs_agblock_t		*sbnoa,	/* aligned extent found by search */
	xfs_extlen_t		*slena,	/* aligned extent length */
	int			dir)	/* 0 = search right, 1 = search left */
{
	xfs_agblock_t		new;
	xfs_agblock_t		sdiff;
	int			error;
	int			i;
	unsigned		busy_gen;

	/* The good extent is perfect, no need to  search. */
	if (!gdiff)
		goto out_use_good;

	/*
	 * Look until we find a better one, run out of space or run off the end.
	 */
	do {
		error = xfs_alloc_get_rec(*scur, sbno, slen, &i);
		if (error)
			goto error0;
		XFS_WANT_CORRUPTED_GOTO(args->mp, i == 1, error0);
		xfs_alloc_compute_aligned(args, *sbno, *slen,
				sbnoa, slena, &busy_gen);

		/*
		 * The good extent is closer than this one.
		 */
		if (!dir) {
			if (*sbnoa > args->max_agbno)
				goto out_use_good;
			if (*sbnoa >= args->agbno + gdiff)
				goto out_use_good;
		} else {
			if (*sbnoa < args->min_agbno)
				goto out_use_good;
			if (*sbnoa <= args->agbno - gdiff)
				goto out_use_good;
		}

		/*
		 * Same distance, compare length and pick the best.
		 */
		if (*slena >= args->minlen) {
			args->len = XFS_EXTLEN_MIN(*slena, args->maxlen);
			xfs_alloc_fix_len(args);

			sdiff = xfs_alloc_compute_diff(args->agbno, args->len,
						       args->alignment,
						       args->datatype, *sbnoa,
						       *slena, &new);

			/*
			 * Choose closer size and invalidate other cursor.
			 */
			if (sdiff < gdiff)
				goto out_use_search;
			goto out_use_good;
		}

		if (!dir)
			error = xfs_btree_increment(*scur, 0, &i);
		else
			error = xfs_btree_decrement(*scur, 0, &i);
		if (error)
			goto error0;
	} while (i);

out_use_good:
	xfs_btree_del_cursor(*scur, XFS_BTREE_NOERROR);
	*scur = NULL;
	return 0;

out_use_search:
	xfs_btree_del_cursor(*gcur, XFS_BTREE_NOERROR);
	*gcur = NULL;
	return 0;

error0:
	/* caller invalidates cursors */
	return error;
}

/*
 * Allocate a variable extent near bno in the allocation group agno.
 * Extent's length (returned in len) will be between minlen and maxlen,
 * and of the form k * prod + mod unless there's nothing that large.
 * Return the starting a.g. block, or NULLAGBLOCK if we can't do it.
 */
STATIC int				/* error */
xfs_alloc_ag_vextent_near(
	xfs_alloc_arg_t	*args)		/* allocation argument structure */
{
	xfs_btree_cur_t	*bno_cur_gt;	/* cursor for bno btree, right side */
	xfs_btree_cur_t	*bno_cur_lt;	/* cursor for bno btree, left side */
	xfs_btree_cur_t	*cnt_cur;	/* cursor for count btree */
	xfs_agblock_t	gtbno;		/* start bno of right side entry */
	xfs_agblock_t	gtbnoa;		/* aligned ... */
	xfs_extlen_t	gtdiff;		/* difference to right side entry */
	xfs_extlen_t	gtlen;		/* length of right side entry */
	xfs_extlen_t	gtlena;		/* aligned ... */
	xfs_agblock_t	gtnew;		/* useful start bno of right side */
	int		error;		/* error code */
	int		i;		/* result code, temporary */
	int		j;		/* result code, temporary */
	xfs_agblock_t	ltbno;		/* start bno of left side entry */
	xfs_agblock_t	ltbnoa;		/* aligned ... */
	xfs_extlen_t	ltdiff;		/* difference to left side entry */
	xfs_extlen_t	ltlen;		/* length of left side entry */
	xfs_extlen_t	ltlena;		/* aligned ... */
	xfs_agblock_t	ltnew;		/* useful start bno of left side */
	xfs_extlen_t	rlen;		/* length of returned extent */
	bool		busy;
	unsigned	busy_gen;
#ifdef DEBUG
	/*
	 * Randomly don't execute the first algorithm.
	 */
	int		dofirst;	/* set to do first algorithm */

	dofirst = prandom_u32() & 1;
#endif

	/* handle unitialized agbno range so caller doesn't have to */
	if (!args->min_agbno && !args->max_agbno)
		args->max_agbno = args->mp->m_sb.sb_agblocks - 1;
	ASSERT(args->min_agbno <= args->max_agbno);

	/* clamp agbno to the range if it's outside */
	if (args->agbno < args->min_agbno)
		args->agbno = args->min_agbno;
	if (args->agbno > args->max_agbno)
		args->agbno = args->max_agbno;

restart:
	bno_cur_lt = NULL;
	bno_cur_gt = NULL;
	ltlen = 0;
	gtlena = 0;
	ltlena = 0;
	busy = false;

	/*
	 * Get a cursor for the by-size btree.
	 */
	cnt_cur = xfs_allocbt_init_cursor(args->mp, args->tp, args->agbp,
		args->agno, XFS_BTNUM_CNT);

	/*
	 * See if there are any free extents as big as maxlen.
	 */
	if ((error = xfs_alloc_lookup_ge(cnt_cur, 0, args->maxlen, &i)))
		goto error0;
	/*
	 * If none, then pick up the last entry in the tree unless the
	 * tree is empty.
	 */
	if (!i) {
		if ((error = xfs_alloc_ag_vextent_small(args, cnt_cur, &ltbno,
				&ltlen, &i)))
			goto error0;
		if (i == 0 || ltlen == 0) {
			xfs_btree_del_cursor(cnt_cur, XFS_BTREE_NOERROR);
			trace_xfs_alloc_near_noentry(args);
			return 0;
		}
		ASSERT(i == 1);
	}
	args->wasfromfl = 0;

	/*
	 * First algorithm.
	 * If the requested extent is large wrt the freespaces available
	 * in this a.g., then the cursor will be pointing to a btree entry
	 * near the right edge of the tree.  If it's in the last btree leaf
	 * block, then we just examine all the entries in that block
	 * that are big enough, and pick the best one.
	 * This is written as a while loop so we can break out of it,
	 * but we never loop back to the top.
	 */
	while (xfs_btree_islastblock(cnt_cur, 0)) {
		xfs_extlen_t	bdiff;
		int		besti=0;
		xfs_extlen_t	blen=0;
		xfs_agblock_t	bnew=0;

#ifdef DEBUG
		if (dofirst)
			break;
#endif
		/*
		 * Start from the entry that lookup found, sequence through
		 * all larger free blocks.  If we're actually pointing at a
		 * record smaller than maxlen, go to the start of this block,
		 * and skip all those smaller than minlen.
		 */
		if (ltlen || args->alignment > 1) {
			cnt_cur->bc_ptrs[0] = 1;
			do {
				if ((error = xfs_alloc_get_rec(cnt_cur, &ltbno,
						&ltlen, &i)))
					goto error0;
				XFS_WANT_CORRUPTED_GOTO(args->mp, i == 1, error0);
				if (ltlen >= args->minlen)
					break;
				if ((error = xfs_btree_increment(cnt_cur, 0, &i)))
					goto error0;
			} while (i);
			ASSERT(ltlen >= args->minlen);
			if (!i)
				break;
		}
		i = cnt_cur->bc_ptrs[0];
		for (j = 1, blen = 0, bdiff = 0;
		     !error && j && (blen < args->maxlen || bdiff > 0);
		     error = xfs_btree_increment(cnt_cur, 0, &j)) {
			/*
			 * For each entry, decide if it's better than
			 * the previous best entry.
			 */
			if ((error = xfs_alloc_get_rec(cnt_cur, &ltbno, &ltlen, &i)))
				goto error0;
			XFS_WANT_CORRUPTED_GOTO(args->mp, i == 1, error0);
			busy = xfs_alloc_compute_aligned(args, ltbno, ltlen,
					&ltbnoa, &ltlena, &busy_gen);
			if (ltlena < args->minlen)
				continue;
			if (ltbnoa < args->min_agbno || ltbnoa > args->max_agbno)
				continue;
			args->len = XFS_EXTLEN_MIN(ltlena, args->maxlen);
			xfs_alloc_fix_len(args);
			ASSERT(args->len >= args->minlen);
			if (args->len < blen)
				continue;
			ltdiff = xfs_alloc_compute_diff(args->agbno, args->len,
				args->alignment, args->datatype, ltbnoa,
				ltlena, &ltnew);
			if (ltnew != NULLAGBLOCK &&
			    (args->len > blen || ltdiff < bdiff)) {
				bdiff = ltdiff;
				bnew = ltnew;
				blen = args->len;
				besti = cnt_cur->bc_ptrs[0];
			}
		}
		/*
		 * It didn't work.  We COULD be in a case where
		 * there's a good record somewhere, so try again.
		 */
		if (blen == 0)
			break;
		/*
		 * Point at the best entry, and retrieve it again.
		 */
		cnt_cur->bc_ptrs[0] = besti;
		if ((error = xfs_alloc_get_rec(cnt_cur, &ltbno, &ltlen, &i)))
			goto error0;
		XFS_WANT_CORRUPTED_GOTO(args->mp, i == 1, error0);
		ASSERT(ltbno + ltlen <= be32_to_cpu(XFS_BUF_TO_AGF(args->agbp)->agf_length));
		args->len = blen;

		/*
		 * We are allocating starting at bnew for blen blocks.
		 */
		args->agbno = bnew;
		ASSERT(bnew >= ltbno);
		ASSERT(bnew + blen <= ltbno + ltlen);
		/*
		 * Set up a cursor for the by-bno tree.
		 */
		bno_cur_lt = xfs_allocbt_init_cursor(args->mp, args->tp,
			args->agbp, args->agno, XFS_BTNUM_BNO);
		/*
		 * Fix up the btree entries.
		 */
		if ((error = xfs_alloc_fixup_trees(cnt_cur, bno_cur_lt, ltbno,
				ltlen, bnew, blen, XFSA_FIXUP_CNT_OK)))
			goto error0;
		xfs_btree_del_cursor(cnt_cur, XFS_BTREE_NOERROR);
		xfs_btree_del_cursor(bno_cur_lt, XFS_BTREE_NOERROR);

		trace_xfs_alloc_near_first(args);
		return 0;
	}
	/*
	 * Second algorithm.
	 * Search in the by-bno tree to the left and to the right
	 * simultaneously, until in each case we find a space big enough,
	 * or run into the edge of the tree.  When we run into the edge,
	 * we deallocate that cursor.
	 * If both searches succeed, we compare the two spaces and pick
	 * the better one.
	 * With alignment, it's possible for both to fail; the upper
	 * level algorithm that picks allocation groups for allocations
	 * is not supposed to do this.
	 */
	/*
	 * Allocate and initialize the cursor for the leftward search.
	 */
	bno_cur_lt = xfs_allocbt_init_cursor(args->mp, args->tp, args->agbp,
		args->agno, XFS_BTNUM_BNO);
	/*
	 * Lookup <= bno to find the leftward search's starting point.
	 */
	if ((error = xfs_alloc_lookup_le(bno_cur_lt, args->agbno, args->maxlen, &i)))
		goto error0;
	if (!i) {
		/*
		 * Didn't find anything; use this cursor for the rightward
		 * search.
		 */
		bno_cur_gt = bno_cur_lt;
		bno_cur_lt = NULL;
	}
	/*
	 * Found something.  Duplicate the cursor for the rightward search.
	 */
	else if ((error = xfs_btree_dup_cursor(bno_cur_lt, &bno_cur_gt)))
		goto error0;
	/*
	 * Increment the cursor, so we will point at the entry just right
	 * of the leftward entry if any, or to the leftmost entry.
	 */
	if ((error = xfs_btree_increment(bno_cur_gt, 0, &i)))
		goto error0;
	if (!i) {
		/*
		 * It failed, there are no rightward entries.
		 */
		xfs_btree_del_cursor(bno_cur_gt, XFS_BTREE_NOERROR);
		bno_cur_gt = NULL;
	}
	/*
	 * Loop going left with the leftward cursor, right with the
	 * rightward cursor, until either both directions give up or
	 * we find an entry at least as big as minlen.
	 */
	do {
		if (bno_cur_lt) {
			if ((error = xfs_alloc_get_rec(bno_cur_lt, &ltbno, &ltlen, &i)))
				goto error0;
			XFS_WANT_CORRUPTED_GOTO(args->mp, i == 1, error0);
			busy |= xfs_alloc_compute_aligned(args, ltbno, ltlen,
					&ltbnoa, &ltlena, &busy_gen);
			if (ltlena >= args->minlen && ltbnoa >= args->min_agbno)
				break;
			if ((error = xfs_btree_decrement(bno_cur_lt, 0, &i)))
				goto error0;
			if (!i || ltbnoa < args->min_agbno) {
				xfs_btree_del_cursor(bno_cur_lt,
						     XFS_BTREE_NOERROR);
				bno_cur_lt = NULL;
			}
		}
		if (bno_cur_gt) {
			if ((error = xfs_alloc_get_rec(bno_cur_gt, &gtbno, &gtlen, &i)))
				goto error0;
			XFS_WANT_CORRUPTED_GOTO(args->mp, i == 1, error0);
			busy |= xfs_alloc_compute_aligned(args, gtbno, gtlen,
					&gtbnoa, &gtlena, &busy_gen);
			if (gtlena >= args->minlen && gtbnoa <= args->max_agbno)
				break;
			if ((error = xfs_btree_increment(bno_cur_gt, 0, &i)))
				goto error0;
			if (!i || gtbnoa > args->max_agbno) {
				xfs_btree_del_cursor(bno_cur_gt,
						     XFS_BTREE_NOERROR);
				bno_cur_gt = NULL;
			}
		}
	} while (bno_cur_lt || bno_cur_gt);

	/*
	 * Got both cursors still active, need to find better entry.
	 */
	if (bno_cur_lt && bno_cur_gt) {
		if (ltlena >= args->minlen) {
			/*
			 * Left side is good, look for a right side entry.
			 */
			args->len = XFS_EXTLEN_MIN(ltlena, args->maxlen);
			xfs_alloc_fix_len(args);
			ltdiff = xfs_alloc_compute_diff(args->agbno, args->len,
				args->alignment, args->datatype, ltbnoa,
				ltlena, &ltnew);

			error = xfs_alloc_find_best_extent(args,
						&bno_cur_lt, &bno_cur_gt,
						ltdiff, &gtbno, &gtlen,
						&gtbnoa, &gtlena,
						0 /* search right */);
		} else {
			ASSERT(gtlena >= args->minlen);

			/*
			 * Right side is good, look for a left side entry.
			 */
			args->len = XFS_EXTLEN_MIN(gtlena, args->maxlen);
			xfs_alloc_fix_len(args);
			gtdiff = xfs_alloc_compute_diff(args->agbno, args->len,
				args->alignment, args->datatype, gtbnoa,
				gtlena, &gtnew);

			error = xfs_alloc_find_best_extent(args,
						&bno_cur_gt, &bno_cur_lt,
						gtdiff, &ltbno, &ltlen,
						&ltbnoa, &ltlena,
						1 /* search left */);
		}

		if (error)
			goto error0;
	}

	/*
	 * If we couldn't get anything, give up.
	 */
	if (bno_cur_lt == NULL && bno_cur_gt == NULL) {
		xfs_btree_del_cursor(cnt_cur, XFS_BTREE_NOERROR);

		if (busy) {
			trace_xfs_alloc_near_busy(args);
			xfs_extent_busy_flush(args->mp, args->pag, busy_gen);
			goto restart;
		}
		trace_xfs_alloc_size_neither(args);
		args->agbno = NULLAGBLOCK;
		return 0;
	}

	/*
	 * At this point we have selected a freespace entry, either to the
	 * left or to the right.  If it's on the right, copy all the
	 * useful variables to the "left" set so we only have one
	 * copy of this code.
	 */
	if (bno_cur_gt) {
		bno_cur_lt = bno_cur_gt;
		bno_cur_gt = NULL;
		ltbno = gtbno;
		ltbnoa = gtbnoa;
		ltlen = gtlen;
		ltlena = gtlena;
		j = 1;
	} else
		j = 0;

	/*
	 * Fix up the length and compute the useful address.
	 */
	args->len = XFS_EXTLEN_MIN(ltlena, args->maxlen);
	xfs_alloc_fix_len(args);
	rlen = args->len;
	(void)xfs_alloc_compute_diff(args->agbno, rlen, args->alignment,
				     args->datatype, ltbnoa, ltlena, &ltnew);
	ASSERT(ltnew >= ltbno);
	ASSERT(ltnew + rlen <= ltbnoa + ltlena);
	ASSERT(ltnew + rlen <= be32_to_cpu(XFS_BUF_TO_AGF(args->agbp)->agf_length));
	ASSERT(ltnew >= args->min_agbno && ltnew <= args->max_agbno);
	args->agbno = ltnew;

	if ((error = xfs_alloc_fixup_trees(cnt_cur, bno_cur_lt, ltbno, ltlen,
			ltnew, rlen, XFSA_FIXUP_BNO_OK)))
		goto error0;

	if (j)
		trace_xfs_alloc_near_greater(args);
	else
		trace_xfs_alloc_near_lesser(args);

	xfs_btree_del_cursor(cnt_cur, XFS_BTREE_NOERROR);
	xfs_btree_del_cursor(bno_cur_lt, XFS_BTREE_NOERROR);
	return 0;

 error0:
	trace_xfs_alloc_near_error(args);
	if (cnt_cur != NULL)
		xfs_btree_del_cursor(cnt_cur, XFS_BTREE_ERROR);
	if (bno_cur_lt != NULL)
		xfs_btree_del_cursor(bno_cur_lt, XFS_BTREE_ERROR);
	if (bno_cur_gt != NULL)
		xfs_btree_del_cursor(bno_cur_gt, XFS_BTREE_ERROR);
	return error;
}

/*
 * Allocate a variable extent anywhere in the allocation group agno.
 * Extent's length (returned in len) will be between minlen and maxlen,
 * and of the form k * prod + mod unless there's nothing that large.
 * Return the starting a.g. block, or NULLAGBLOCK if we can't do it.
 */
STATIC int				/* error */
xfs_alloc_ag_vextent_size(
	xfs_alloc_arg_t	*args)		/* allocation argument structure */
{
	xfs_btree_cur_t	*bno_cur;	/* cursor for bno btree */
	xfs_btree_cur_t	*cnt_cur;	/* cursor for cnt btree */
	int		error;		/* error result */
	xfs_agblock_t	fbno;		/* start of found freespace */
	xfs_extlen_t	flen;		/* length of found freespace */
	int		i;		/* temp status variable */
	xfs_agblock_t	rbno;		/* returned block number */
	xfs_extlen_t	rlen;		/* length of returned extent */
	bool		busy;
	unsigned	busy_gen;

restart:
	/*
	 * Allocate and initialize a cursor for the by-size btree.
	 */
	cnt_cur = xfs_allocbt_init_cursor(args->mp, args->tp, args->agbp,
		args->agno, XFS_BTNUM_CNT);
	bno_cur = NULL;
	busy = false;

	/*
	 * Look for an entry >= maxlen+alignment-1 blocks.
	 */
	if ((error = xfs_alloc_lookup_ge(cnt_cur, 0,
			args->maxlen + args->alignment - 1, &i)))
		goto error0;

	/*
	 * If none then we have to settle for a smaller extent. In the case that
	 * there are no large extents, this will return the last entry in the
	 * tree unless the tree is empty. In the case that there are only busy
	 * large extents, this will return the largest small extent unless there
	 * are no smaller extents available.
	 */
	if (!i) {
		error = xfs_alloc_ag_vextent_small(args, cnt_cur,
						   &fbno, &flen, &i);
		if (error)
			goto error0;
		if (i == 0 || flen == 0) {
			xfs_btree_del_cursor(cnt_cur, XFS_BTREE_NOERROR);
			trace_xfs_alloc_size_noentry(args);
			return 0;
		}
		ASSERT(i == 1);
		busy = xfs_alloc_compute_aligned(args, fbno, flen, &rbno,
				&rlen, &busy_gen);
	} else {
		/*
		 * Search for a non-busy extent that is large enough.
		 */
		for (;;) {
			error = xfs_alloc_get_rec(cnt_cur, &fbno, &flen, &i);
			if (error)
				goto error0;
			XFS_WANT_CORRUPTED_GOTO(args->mp, i == 1, error0);

			busy = xfs_alloc_compute_aligned(args, fbno, flen,
					&rbno, &rlen, &busy_gen);

			if (rlen >= args->maxlen)
				break;

			error = xfs_btree_increment(cnt_cur, 0, &i);
			if (error)
				goto error0;
			if (i == 0) {
				/*
				 * Our only valid extents must have been busy.
				 * Make it unbusy by forcing the log out and
				 * retrying.
				 */
				xfs_btree_del_cursor(cnt_cur,
						     XFS_BTREE_NOERROR);
				trace_xfs_alloc_size_busy(args);
				xfs_extent_busy_flush(args->mp,
							args->pag, busy_gen);
				goto restart;
			}
		}
	}

	/*
	 * In the first case above, we got the last entry in the
	 * by-size btree.  Now we check to see if the space hits maxlen
	 * once aligned; if not, we search left for something better.
	 * This can't happen in the second case above.
	 */
	rlen = XFS_EXTLEN_MIN(args->maxlen, rlen);
	XFS_WANT_CORRUPTED_GOTO(args->mp, rlen == 0 ||
			(rlen <= flen && rbno + rlen <= fbno + flen), error0);
	if (rlen < args->maxlen) {
		xfs_agblock_t	bestfbno;
		xfs_extlen_t	bestflen;
		xfs_agblock_t	bestrbno;
		xfs_extlen_t	bestrlen;

		bestrlen = rlen;
		bestrbno = rbno;
		bestflen = flen;
		bestfbno = fbno;
		for (;;) {
			if ((error = xfs_btree_decrement(cnt_cur, 0, &i)))
				goto error0;
			if (i == 0)
				break;
			if ((error = xfs_alloc_get_rec(cnt_cur, &fbno, &flen,
					&i)))
				goto error0;
			XFS_WANT_CORRUPTED_GOTO(args->mp, i == 1, error0);
			if (flen < bestrlen)
				break;
			busy = xfs_alloc_compute_aligned(args, fbno, flen,
					&rbno, &rlen, &busy_gen);
			rlen = XFS_EXTLEN_MIN(args->maxlen, rlen);
			XFS_WANT_CORRUPTED_GOTO(args->mp, rlen == 0 ||
				(rlen <= flen && rbno + rlen <= fbno + flen),
				error0);
			if (rlen > bestrlen) {
				bestrlen = rlen;
				bestrbno = rbno;
				bestflen = flen;
				bestfbno = fbno;
				if (rlen == args->maxlen)
					break;
			}
		}
		if ((error = xfs_alloc_lookup_eq(cnt_cur, bestfbno, bestflen,
				&i)))
			goto error0;
		XFS_WANT_CORRUPTED_GOTO(args->mp, i == 1, error0);
		rlen = bestrlen;
		rbno = bestrbno;
		flen = bestflen;
		fbno = bestfbno;
	}
	args->wasfromfl = 0;
	/*
	 * Fix up the length.
	 */
	args->len = rlen;
	if (rlen < args->minlen) {
		if (busy) {
			xfs_btree_del_cursor(cnt_cur, XFS_BTREE_NOERROR);
			trace_xfs_alloc_size_busy(args);
			xfs_extent_busy_flush(args->mp, args->pag, busy_gen);
			goto restart;
		}
		goto out_nominleft;
	}
	xfs_alloc_fix_len(args);

	rlen = args->len;
	XFS_WANT_CORRUPTED_GOTO(args->mp, rlen <= flen, error0);
	/*
	 * Allocate and initialize a cursor for the by-block tree.
	 */
	bno_cur = xfs_allocbt_init_cursor(args->mp, args->tp, args->agbp,
		args->agno, XFS_BTNUM_BNO);
	if ((error = xfs_alloc_fixup_trees(cnt_cur, bno_cur, fbno, flen,
			rbno, rlen, XFSA_FIXUP_CNT_OK)))
		goto error0;
	xfs_btree_del_cursor(cnt_cur, XFS_BTREE_NOERROR);
	xfs_btree_del_cursor(bno_cur, XFS_BTREE_NOERROR);
	cnt_cur = bno_cur = NULL;
	args->len = rlen;
	args->agbno = rbno;
	XFS_WANT_CORRUPTED_GOTO(args->mp,
		args->agbno + args->len <=
			be32_to_cpu(XFS_BUF_TO_AGF(args->agbp)->agf_length),
		error0);
	trace_xfs_alloc_size_done(args);
	return 0;

error0:
	trace_xfs_alloc_size_error(args);
	if (cnt_cur)
		xfs_btree_del_cursor(cnt_cur, XFS_BTREE_ERROR);
	if (bno_cur)
		xfs_btree_del_cursor(bno_cur, XFS_BTREE_ERROR);
	return error;

out_nominleft:
	xfs_btree_del_cursor(cnt_cur, XFS_BTREE_NOERROR);
	trace_xfs_alloc_size_nominleft(args);
	args->agbno = NULLAGBLOCK;
	return 0;
}

/*
 * Deal with the case where only small freespaces remain.
 * Either return the contents of the last freespace record,
 * or allocate space from the freelist if there is nothing in the tree.
 */
STATIC int			/* error */
xfs_alloc_ag_vextent_small(
	xfs_alloc_arg_t	*args,	/* allocation argument structure */
	xfs_btree_cur_t	*ccur,	/* by-size cursor */
	xfs_agblock_t	*fbnop,	/* result block number */
	xfs_extlen_t	*flenp,	/* result length */
	int		*stat)	/* status: 0-freelist, 1-normal/none */
{
	struct xfs_owner_info	oinfo;
	struct xfs_perag	*pag;
	int		error;
	xfs_agblock_t	fbno;
	xfs_extlen_t	flen;
	int		i;

	if ((error = xfs_btree_decrement(ccur, 0, &i)))
		goto error0;
	if (i) {
		if ((error = xfs_alloc_get_rec(ccur, &fbno, &flen, &i)))
			goto error0;
		XFS_WANT_CORRUPTED_GOTO(args->mp, i == 1, error0);
	}
	/*
	 * Nothing in the btree, try the freelist.  Make sure
	 * to respect minleft even when pulling from the
	 * freelist.
	 */
	else if (args->minlen == 1 && args->alignment == 1 &&
		 args->resv != XFS_AG_RESV_AGFL &&
		 (be32_to_cpu(XFS_BUF_TO_AGF(args->agbp)->agf_flcount)
		  > args->minleft)) {
		error = xfs_alloc_get_freelist(args->tp, args->agbp, &fbno, 0);
		if (error)
			goto error0;
		if (fbno != NULLAGBLOCK) {
			xfs_extent_busy_reuse(args->mp, args->agno, fbno, 1,
			      xfs_alloc_allow_busy_reuse(args->datatype));

			if (xfs_alloc_is_userdata(args->datatype)) {
				xfs_buf_t	*bp;

				bp = xfs_btree_get_bufs(args->mp, args->tp,
					args->agno, fbno, 0);
				if (!bp) {
					error = -EFSCORRUPTED;
					goto error0;
				}
				xfs_trans_binval(args->tp, bp);
			}
			args->len = 1;
			args->agbno = fbno;
			XFS_WANT_CORRUPTED_GOTO(args->mp,
				args->agbno + args->len <=
				be32_to_cpu(XFS_BUF_TO_AGF(args->agbp)->agf_length),
				error0);
			args->wasfromfl = 1;
			trace_xfs_alloc_small_freelist(args);

			/*
			 * If we're feeding an AGFL block to something that
			 * doesn't live in the free space, we need to clear
			 * out the OWN_AG rmap and add the block back to
			 * the AGFL per-AG reservation.
			 */
			xfs_rmap_ag_owner(&oinfo, XFS_RMAP_OWN_AG);
			error = xfs_rmap_free(args->tp, args->agbp, args->agno,
					fbno, 1, &oinfo);
			if (error)
				goto error0;
			pag = xfs_perag_get(args->mp, args->agno);
			xfs_ag_resv_free_extent(pag, XFS_AG_RESV_AGFL,
					args->tp, 1);
			xfs_perag_put(pag);

			*stat = 0;
			return 0;
		}
		/*
		 * Nothing in the freelist.
		 */
		else
			flen = 0;
	}
	/*
	 * Can't allocate from the freelist for some reason.
	 */
	else {
		fbno = NULLAGBLOCK;
		flen = 0;
	}
	/*
	 * Can't do the allocation, give up.
	 */
	if (flen < args->minlen) {
		args->agbno = NULLAGBLOCK;
		trace_xfs_alloc_small_notenough(args);
		flen = 0;
	}
	*fbnop = fbno;
	*flenp = flen;
	*stat = 1;
	trace_xfs_alloc_small_done(args);
	return 0;

error0:
	trace_xfs_alloc_small_error(args);
	return error;
}

/*
 * Free the extent starting at agno/bno for length.
 */
STATIC int
xfs_free_ag_extent(
	xfs_trans_t		*tp,
	xfs_buf_t		*agbp,
	xfs_agnumber_t		agno,
	xfs_agblock_t		bno,
	xfs_extlen_t		len,
	struct xfs_owner_info	*oinfo,
	enum xfs_ag_resv_type	type)
{
	xfs_btree_cur_t	*bno_cur;	/* cursor for by-block btree */
	xfs_btree_cur_t	*cnt_cur;	/* cursor for by-size btree */
	int		error;		/* error return value */
	xfs_agblock_t	gtbno;		/* start of right neighbor block */
	xfs_extlen_t	gtlen;		/* length of right neighbor block */
	int		haveleft;	/* have a left neighbor block */
	int		haveright;	/* have a right neighbor block */
	int		i;		/* temp, result code */
	xfs_agblock_t	ltbno;		/* start of left neighbor block */
	xfs_extlen_t	ltlen;		/* length of left neighbor block */
	xfs_mount_t	*mp;		/* mount point struct for filesystem */
	xfs_agblock_t	nbno;		/* new starting block of freespace */
	xfs_extlen_t	nlen;		/* new length of freespace */
	xfs_perag_t	*pag;		/* per allocation group data */

	bno_cur = cnt_cur = NULL;
	mp = tp->t_mountp;

	if (!xfs_rmap_should_skip_owner_update(oinfo)) {
		error = xfs_rmap_free(tp, agbp, agno, bno, len, oinfo);
		if (error)
			goto error0;
	}

	/*
	 * Allocate and initialize a cursor for the by-block btree.
	 */
	bno_cur = xfs_allocbt_init_cursor(mp, tp, agbp, agno, XFS_BTNUM_BNO);
	/*
	 * Look for a neighboring block on the left (lower block numbers)
	 * that is contiguous with this space.
	 */
	if ((error = xfs_alloc_lookup_le(bno_cur, bno, len, &haveleft)))
		goto error0;
	if (haveleft) {
		/*
		 * There is a block to our left.
		 */
		if ((error = xfs_alloc_get_rec(bno_cur, &ltbno, &ltlen, &i)))
			goto error0;
		XFS_WANT_CORRUPTED_GOTO(mp, i == 1, error0);
		/*
		 * It's not contiguous, though.
		 */
		if (ltbno + ltlen < bno)
			haveleft = 0;
		else {
			/*
			 * If this failure happens the request to free this
			 * space was invalid, it's (partly) already free.
			 * Very bad.
			 */
			XFS_WANT_CORRUPTED_GOTO(mp,
						ltbno + ltlen <= bno, error0);
		}
	}
	/*
	 * Look for a neighboring block on the right (higher block numbers)
	 * that is contiguous with this space.
	 */
	if ((error = xfs_btree_increment(bno_cur, 0, &haveright)))
		goto error0;
	if (haveright) {
		/*
		 * There is a block to our right.
		 */
		if ((error = xfs_alloc_get_rec(bno_cur, &gtbno, &gtlen, &i)))
			goto error0;
		XFS_WANT_CORRUPTED_GOTO(mp, i == 1, error0);
		/*
		 * It's not contiguous, though.
		 */
		if (bno + len < gtbno)
			haveright = 0;
		else {
			/*
			 * If this failure happens the request to free this
			 * space was invalid, it's (partly) already free.
			 * Very bad.
			 */
			XFS_WANT_CORRUPTED_GOTO(mp, gtbno >= bno + len, error0);
		}
	}
	/*
	 * Now allocate and initialize a cursor for the by-size tree.
	 */
	cnt_cur = xfs_allocbt_init_cursor(mp, tp, agbp, agno, XFS_BTNUM_CNT);
	/*
	 * Have both left and right contiguous neighbors.
	 * Merge all three into a single free block.
	 */
	if (haveleft && haveright) {
		/*
		 * Delete the old by-size entry on the left.
		 */
		if ((error = xfs_alloc_lookup_eq(cnt_cur, ltbno, ltlen, &i)))
			goto error0;
		XFS_WANT_CORRUPTED_GOTO(mp, i == 1, error0);
		if ((error = xfs_btree_delete(cnt_cur, &i)))
			goto error0;
		XFS_WANT_CORRUPTED_GOTO(mp, i == 1, error0);
		/*
		 * Delete the old by-size entry on the right.
		 */
		if ((error = xfs_alloc_lookup_eq(cnt_cur, gtbno, gtlen, &i)))
			goto error0;
		XFS_WANT_CORRUPTED_GOTO(mp, i == 1, error0);
		if ((error = xfs_btree_delete(cnt_cur, &i)))
			goto error0;
		XFS_WANT_CORRUPTED_GOTO(mp, i == 1, error0);
		/*
		 * Delete the old by-block entry for the right block.
		 */
		if ((error = xfs_btree_delete(bno_cur, &i)))
			goto error0;
		XFS_WANT_CORRUPTED_GOTO(mp, i == 1, error0);
		/*
		 * Move the by-block cursor back to the left neighbor.
		 */
		if ((error = xfs_btree_decrement(bno_cur, 0, &i)))
			goto error0;
		XFS_WANT_CORRUPTED_GOTO(mp, i == 1, error0);
#ifdef DEBUG
		/*
		 * Check that this is the right record: delete didn't
		 * mangle the cursor.
		 */
		{
			xfs_agblock_t	xxbno;
			xfs_extlen_t	xxlen;

			if ((error = xfs_alloc_get_rec(bno_cur, &xxbno, &xxlen,
					&i)))
				goto error0;
			XFS_WANT_CORRUPTED_GOTO(mp,
				i == 1 && xxbno == ltbno && xxlen == ltlen,
				error0);
		}
#endif
		/*
		 * Update remaining by-block entry to the new, joined block.
		 */
		nbno = ltbno;
		nlen = len + ltlen + gtlen;
		if ((error = xfs_alloc_update(bno_cur, nbno, nlen)))
			goto error0;
	}
	/*
	 * Have only a left contiguous neighbor.
	 * Merge it together with the new freespace.
	 */
	else if (haveleft) {
		/*
		 * Delete the old by-size entry on the left.
		 */
		if ((error = xfs_alloc_lookup_eq(cnt_cur, ltbno, ltlen, &i)))
			goto error0;
		XFS_WANT_CORRUPTED_GOTO(mp, i == 1, error0);
		if ((error = xfs_btree_delete(cnt_cur, &i)))
			goto error0;
		XFS_WANT_CORRUPTED_GOTO(mp, i == 1, error0);
		/*
		 * Back up the by-block cursor to the left neighbor, and
		 * update its length.
		 */
		if ((error = xfs_btree_decrement(bno_cur, 0, &i)))
			goto error0;
		XFS_WANT_CORRUPTED_GOTO(mp, i == 1, error0);
		nbno = ltbno;
		nlen = len + ltlen;
		if ((error = xfs_alloc_update(bno_cur, nbno, nlen)))
			goto error0;
	}
	/*
	 * Have only a right contiguous neighbor.
	 * Merge it together with the new freespace.
	 */
	else if (haveright) {
		/*
		 * Delete the old by-size entry on the right.
		 */
		if ((error = xfs_alloc_lookup_eq(cnt_cur, gtbno, gtlen, &i)))
			goto error0;
		XFS_WANT_CORRUPTED_GOTO(mp, i == 1, error0);
		if ((error = xfs_btree_delete(cnt_cur, &i)))
			goto error0;
		XFS_WANT_CORRUPTED_GOTO(mp, i == 1, error0);
		/*
		 * Update the starting block and length of the right
		 * neighbor in the by-block tree.
		 */
		nbno = bno;
		nlen = len + gtlen;
		if ((error = xfs_alloc_update(bno_cur, nbno, nlen)))
			goto error0;
	}
	/*
	 * No contiguous neighbors.
	 * Insert the new freespace into the by-block tree.
	 */
	else {
		nbno = bno;
		nlen = len;
		if ((error = xfs_btree_insert(bno_cur, &i)))
			goto error0;
		XFS_WANT_CORRUPTED_GOTO(mp, i == 1, error0);
	}
	xfs_btree_del_cursor(bno_cur, XFS_BTREE_NOERROR);
	bno_cur = NULL;
	/*
	 * In all cases we need to insert the new freespace in the by-size tree.
	 */
	if ((error = xfs_alloc_lookup_eq(cnt_cur, nbno, nlen, &i)))
		goto error0;
	XFS_WANT_CORRUPTED_GOTO(mp, i == 0, error0);
	if ((error = xfs_btree_insert(cnt_cur, &i)))
		goto error0;
	XFS_WANT_CORRUPTED_GOTO(mp, i == 1, error0);
	xfs_btree_del_cursor(cnt_cur, XFS_BTREE_NOERROR);
	cnt_cur = NULL;

	/*
	 * Update the freespace totals in the ag and superblock.
	 */
	pag = xfs_perag_get(mp, agno);
	error = xfs_alloc_update_counters(tp, pag, agbp, len);
	xfs_ag_resv_free_extent(pag, type, tp, len);
	xfs_perag_put(pag);
	if (error)
		goto error0;

	XFS_STATS_INC(mp, xs_freex);
	XFS_STATS_ADD(mp, xs_freeb, len);

	trace_xfs_free_extent(mp, agno, bno, len, type == XFS_AG_RESV_AGFL,
			haveleft, haveright);

	return 0;

 error0:
	trace_xfs_free_extent(mp, agno, bno, len, type == XFS_AG_RESV_AGFL,
			-1, -1);
	if (bno_cur)
		xfs_btree_del_cursor(bno_cur, XFS_BTREE_ERROR);
	if (cnt_cur)
		xfs_btree_del_cursor(cnt_cur, XFS_BTREE_ERROR);
	return error;
}

/*
 * Visible (exported) allocation/free functions.
 * Some of these are used just by xfs_alloc_btree.c and this file.
 */

/*
 * Compute and fill in value of m_ag_maxlevels.
 */
void
xfs_alloc_compute_maxlevels(
	xfs_mount_t	*mp)	/* file system mount structure */
{
	mp->m_ag_maxlevels = xfs_btree_compute_maxlevels(mp, mp->m_alloc_mnr,
			(mp->m_sb.sb_agblocks + 1) / 2);
}

/*
 * Find the length of the longest extent in an AG.  The 'need' parameter
 * specifies how much space we're going to need for the AGFL and the
 * 'reserved' parameter tells us how many blocks in this AG are reserved for
 * other callers.
 */
xfs_extlen_t
xfs_alloc_longest_free_extent(
	struct xfs_mount	*mp,
	struct xfs_perag	*pag,
	xfs_extlen_t		need,
	xfs_extlen_t		reserved)
{
	xfs_extlen_t		delta = 0;

	/*
	 * If the AGFL needs a recharge, we'll have to subtract that from the
	 * longest extent.
	 */
	if (need > pag->pagf_flcount)
		delta = need - pag->pagf_flcount;

	/*
	 * If we cannot maintain others' reservations with space from the
	 * not-longest freesp extents, we'll have to subtract /that/ from
	 * the longest extent too.
	 */
	if (pag->pagf_freeblks - pag->pagf_longest < reserved)
		delta += reserved - (pag->pagf_freeblks - pag->pagf_longest);

	/*
	 * If the longest extent is long enough to satisfy all the
	 * reservations and AGFL rules in place, we can return this extent.
	 */
	if (pag->pagf_longest > delta)
		return pag->pagf_longest - delta;

	/* Otherwise, let the caller try for 1 block if there's space. */
	return pag->pagf_flcount > 0 || pag->pagf_longest > 0;
}

unsigned int
xfs_alloc_min_freelist(
	struct xfs_mount	*mp,
	struct xfs_perag	*pag)
{
	unsigned int		min_free;

	/* space needed by-bno freespace btree */
	min_free = min_t(unsigned int, pag->pagf_levels[XFS_BTNUM_BNOi] + 1,
				       mp->m_ag_maxlevels);
	/* space needed by-size freespace btree */
	min_free += min_t(unsigned int, pag->pagf_levels[XFS_BTNUM_CNTi] + 1,
				       mp->m_ag_maxlevels);
	/* space needed reverse mapping used space btree */
	if (xfs_sb_version_hasrmapbt(&mp->m_sb))
		min_free += min_t(unsigned int,
				  pag->pagf_levels[XFS_BTNUM_RMAPi] + 1,
				  mp->m_rmap_maxlevels);

	return min_free;
}

/*
 * Check if the operation we are fixing up the freelist for should go ahead or
 * not. If we are freeing blocks, we always allow it, otherwise the allocation
 * is dependent on whether the size and shape of free space available will
 * permit the requested allocation to take place.
 */
static bool
xfs_alloc_space_available(
	struct xfs_alloc_arg	*args,
	xfs_extlen_t		min_free,
	int			flags)
{
	struct xfs_perag	*pag = args->pag;
	xfs_extlen_t		alloc_len, longest;
	xfs_extlen_t		reservation; /* blocks that are still reserved */
	int			available;

	if (flags & XFS_ALLOC_FLAG_FREEING)
		return true;

	reservation = xfs_ag_resv_needed(pag, args->resv);

	/* do we have enough contiguous free space for the allocation? */
	alloc_len = args->minlen + (args->alignment - 1) + args->minalignslop;
	longest = xfs_alloc_longest_free_extent(args->mp, pag, min_free,
			reservation);
	if (longest < alloc_len)
		return false;

	/* do we have enough free space remaining for the allocation? */
	available = (int)(pag->pagf_freeblks + pag->pagf_flcount -
			  reservation - min_free - args->minleft);
	if (available < (int)max(args->total, alloc_len))
		return false;

	/*
	 * Clamp maxlen to the amount of free space available for the actual
	 * extent allocation.
	 */
	if (available < (int)args->maxlen && !(flags & XFS_ALLOC_FLAG_CHECK)) {
		args->maxlen = available;
		ASSERT(args->maxlen > 0);
		ASSERT(args->maxlen >= args->minlen);
	}

	return true;
}

/*
 * Decide whether to use this allocation group for this allocation.
 * If so, fix up the btree freelist's size.
 */
int			/* error */
xfs_alloc_fix_freelist(
	struct xfs_alloc_arg	*args,	/* allocation argument structure */
	int			flags)	/* XFS_ALLOC_FLAG_... */
{
	struct xfs_mount	*mp = args->mp;
	struct xfs_perag	*pag = args->pag;
	struct xfs_trans	*tp = args->tp;
	struct xfs_buf		*agbp = NULL;
	struct xfs_buf		*agflbp = NULL;
	struct xfs_alloc_arg	targs;	/* local allocation arguments */
	xfs_agblock_t		bno;	/* freelist block */
	xfs_extlen_t		need;	/* total blocks needed in freelist */
	int			error = 0;

	if (!pag->pagf_init) {
		error = xfs_alloc_read_agf(mp, tp, args->agno, flags, &agbp);
		if (error)
			goto out_no_agbp;
		if (!pag->pagf_init) {
			ASSERT(flags & XFS_ALLOC_FLAG_TRYLOCK);
			ASSERT(!(flags & XFS_ALLOC_FLAG_FREEING));
			goto out_agbp_relse;
		}
	}

	/*
	 * If this is a metadata preferred pag and we are user data then try
	 * somewhere else if we are not being asked to try harder at this
	 * point
	 */
	if (pag->pagf_metadata && xfs_alloc_is_userdata(args->datatype) &&
	    (flags & XFS_ALLOC_FLAG_TRYLOCK)) {
		ASSERT(!(flags & XFS_ALLOC_FLAG_FREEING));
		goto out_agbp_relse;
	}

	need = xfs_alloc_min_freelist(mp, pag);
	if (!xfs_alloc_space_available(args, need, flags |
			XFS_ALLOC_FLAG_CHECK))
		goto out_agbp_relse;

	/*
	 * Get the a.g. freespace buffer.
	 * Can fail if we're not blocking on locks, and it's held.
	 */
	if (!agbp) {
		error = xfs_alloc_read_agf(mp, tp, args->agno, flags, &agbp);
		if (error)
			goto out_no_agbp;
		if (!agbp) {
			ASSERT(flags & XFS_ALLOC_FLAG_TRYLOCK);
			ASSERT(!(flags & XFS_ALLOC_FLAG_FREEING));
			goto out_no_agbp;
		}
	}

	/* If there isn't enough total space or single-extent, reject it. */
	need = xfs_alloc_min_freelist(mp, pag);
	if (!xfs_alloc_space_available(args, need, flags))
		goto out_agbp_relse;

	/*
	 * Make the freelist shorter if it's too long.
	 *
	 * Note that from this point onwards, we will always release the agf and
	 * agfl buffers on error. This handles the case where we error out and
	 * the buffers are clean or may not have been joined to the transaction
	 * and hence need to be released manually. If they have been joined to
	 * the transaction, then xfs_trans_brelse() will handle them
	 * appropriately based on the recursion count and dirty state of the
	 * buffer.
	 *
	 * XXX (dgc): When we have lots of free space, does this buy us
	 * anything other than extra overhead when we need to put more blocks
	 * back on the free list? Maybe we should only do this when space is
	 * getting low or the AGFL is more than half full?
	 *
	 * The NOSHRINK flag prevents the AGFL from being shrunk if it's too
	 * big; the NORMAP flag prevents AGFL expand/shrink operations from
	 * updating the rmapbt.  Both flags are used in xfs_repair while we're
	 * rebuilding the rmapbt, and neither are used by the kernel.  They're
	 * both required to ensure that rmaps are correctly recorded for the
	 * regenerated AGFL, bnobt, and cntbt.  See repair/phase5.c and
	 * repair/rmap.c in xfsprogs for details.
	 */
	memset(&targs, 0, sizeof(targs));
	if (flags & XFS_ALLOC_FLAG_NORMAP)
		xfs_rmap_skip_owner_update(&targs.oinfo);
	else
		xfs_rmap_ag_owner(&targs.oinfo, XFS_RMAP_OWN_AG);
	while (!(flags & XFS_ALLOC_FLAG_NOSHRINK) && pag->pagf_flcount > need) {
		struct xfs_buf	*bp;

		error = xfs_alloc_get_freelist(tp, agbp, &bno, 0);
		if (error)
			goto out_agbp_relse;
		error = xfs_free_ag_extent(tp, agbp, args->agno, bno, 1,
					   &targs.oinfo, XFS_AG_RESV_AGFL);
		if (error)
			goto out_agbp_relse;
		bp = xfs_btree_get_bufs(mp, tp, args->agno, bno, 0);
		if (!bp) {
			error = -EFSCORRUPTED;
			goto out_agbp_relse;
		}
		xfs_trans_binval(tp, bp);
	}

	targs.tp = tp;
	targs.mp = mp;
	targs.agbp = agbp;
	targs.agno = args->agno;
	targs.alignment = targs.minlen = targs.prod = 1;
	targs.type = XFS_ALLOCTYPE_THIS_AG;
	targs.pag = pag;
	error = xfs_alloc_read_agfl(mp, tp, targs.agno, &agflbp);
	if (error)
		goto out_agbp_relse;

	/* Make the freelist longer if it's too short. */
	while (pag->pagf_flcount < need) {
		targs.agbno = 0;
		targs.maxlen = need - pag->pagf_flcount;
		targs.resv = XFS_AG_RESV_AGFL;

		/* Allocate as many blocks as possible at once. */
		error = xfs_alloc_ag_vextent(&targs);
		if (error)
			goto out_agflbp_relse;

		/*
		 * Stop if we run out.  Won't happen if callers are obeying
		 * the restrictions correctly.  Can happen for free calls
		 * on a completely full ag.
		 */
		if (targs.agbno == NULLAGBLOCK) {
			if (flags & XFS_ALLOC_FLAG_FREEING)
				break;
			goto out_agflbp_relse;
		}
		/*
		 * Put each allocated block on the list.
		 */
		for (bno = targs.agbno; bno < targs.agbno + targs.len; bno++) {
			error = xfs_alloc_put_freelist(tp, agbp,
							agflbp, bno, 0);
			if (error)
				goto out_agflbp_relse;
		}
	}
	xfs_trans_brelse(tp, agflbp);
	args->agbp = agbp;
	return 0;

out_agflbp_relse:
	xfs_trans_brelse(tp, agflbp);
out_agbp_relse:
	if (agbp)
		xfs_trans_brelse(tp, agbp);
out_no_agbp:
	args->agbp = NULL;
	return error;
}

/*
 * Get a block from the freelist.
 * Returns with the buffer for the block gotten.
 */
int				/* error */
xfs_alloc_get_freelist(
	xfs_trans_t	*tp,	/* transaction pointer */
	xfs_buf_t	*agbp,	/* buffer containing the agf structure */
	xfs_agblock_t	*bnop,	/* block address retrieved from freelist */
	int		btreeblk) /* destination is a AGF btree */
{
	xfs_agf_t	*agf;	/* a.g. freespace structure */
	xfs_buf_t	*agflbp;/* buffer for a.g. freelist structure */
	xfs_agblock_t	bno;	/* block number returned */
	__be32		*agfl_bno;
	int		error;
	int		logflags;
	xfs_mount_t	*mp = tp->t_mountp;
	xfs_perag_t	*pag;	/* per allocation group data */

	/*
	 * Freelist is empty, give up.
	 */
	agf = XFS_BUF_TO_AGF(agbp);
	if (!agf->agf_flcount) {
		*bnop = NULLAGBLOCK;
		return 0;
	}
	/*
	 * Read the array of free blocks.
	 */
	error = xfs_alloc_read_agfl(mp, tp, be32_to_cpu(agf->agf_seqno),
				    &agflbp);
	if (error)
		return error;


	/*
	 * Get the block number and update the data structures.
	 */
	agfl_bno = XFS_BUF_TO_AGFL_BNO(mp, agflbp);
	bno = be32_to_cpu(agfl_bno[be32_to_cpu(agf->agf_flfirst)]);
	be32_add_cpu(&agf->agf_flfirst, 1);
	xfs_trans_brelse(tp, agflbp);
	if (be32_to_cpu(agf->agf_flfirst) == XFS_AGFL_SIZE(mp))
		agf->agf_flfirst = 0;

	pag = xfs_perag_get(mp, be32_to_cpu(agf->agf_seqno));
	be32_add_cpu(&agf->agf_flcount, -1);
	xfs_trans_agflist_delta(tp, -1);
	pag->pagf_flcount--;
	xfs_perag_put(pag);

	logflags = XFS_AGF_FLFIRST | XFS_AGF_FLCOUNT;
	if (btreeblk) {
		be32_add_cpu(&agf->agf_btreeblks, 1);
		pag->pagf_btreeblks++;
		logflags |= XFS_AGF_BTREEBLKS;
	}

	xfs_alloc_log_agf(tp, agbp, logflags);
	*bnop = bno;

	return 0;
}

/*
 * Log the given fields from the agf structure.
 */
void
xfs_alloc_log_agf(
	xfs_trans_t	*tp,	/* transaction pointer */
	xfs_buf_t	*bp,	/* buffer for a.g. freelist header */
	int		fields)	/* mask of fields to be logged (XFS_AGF_...) */
{
	int	first;		/* first byte offset */
	int	last;		/* last byte offset */
	static const short	offsets[] = {
		offsetof(xfs_agf_t, agf_magicnum),
		offsetof(xfs_agf_t, agf_versionnum),
		offsetof(xfs_agf_t, agf_seqno),
		offsetof(xfs_agf_t, agf_length),
		offsetof(xfs_agf_t, agf_roots[0]),
		offsetof(xfs_agf_t, agf_levels[0]),
		offsetof(xfs_agf_t, agf_flfirst),
		offsetof(xfs_agf_t, agf_fllast),
		offsetof(xfs_agf_t, agf_flcount),
		offsetof(xfs_agf_t, agf_freeblks),
		offsetof(xfs_agf_t, agf_longest),
		offsetof(xfs_agf_t, agf_btreeblks),
		offsetof(xfs_agf_t, agf_uuid),
		offsetof(xfs_agf_t, agf_rmap_blocks),
		offsetof(xfs_agf_t, agf_refcount_blocks),
		offsetof(xfs_agf_t, agf_refcount_root),
		offsetof(xfs_agf_t, agf_refcount_level),
		/* needed so that we don't log the whole rest of the structure: */
		offsetof(xfs_agf_t, agf_spare64),
		sizeof(xfs_agf_t)
	};

	trace_xfs_agf(tp->t_mountp, XFS_BUF_TO_AGF(bp), fields, _RET_IP_);

	xfs_trans_buf_set_type(tp, bp, XFS_BLFT_AGF_BUF);

	xfs_btree_offsets(fields, offsets, XFS_AGF_NUM_BITS, &first, &last);
	xfs_trans_log_buf(tp, bp, (uint)first, (uint)last);
}

/*
 * Interface for inode allocation to force the pag data to be initialized.
 */
int					/* error */
xfs_alloc_pagf_init(
	xfs_mount_t		*mp,	/* file system mount structure */
	xfs_trans_t		*tp,	/* transaction pointer */
	xfs_agnumber_t		agno,	/* allocation group number */
	int			flags)	/* XFS_ALLOC_FLAGS_... */
{
	xfs_buf_t		*bp;
	int			error;

	if ((error = xfs_alloc_read_agf(mp, tp, agno, flags, &bp)))
		return error;
	if (bp)
		xfs_trans_brelse(tp, bp);
	return 0;
}

/*
 * Put the block on the freelist for the allocation group.
 */
int					/* error */
xfs_alloc_put_freelist(
	xfs_trans_t		*tp,	/* transaction pointer */
	xfs_buf_t		*agbp,	/* buffer for a.g. freelist header */
	xfs_buf_t		*agflbp,/* buffer for a.g. free block array */
	xfs_agblock_t		bno,	/* block being freed */
	int			btreeblk) /* block came from a AGF btree */
{
	xfs_agf_t		*agf;	/* a.g. freespace structure */
	__be32			*blockp;/* pointer to array entry */
	int			error;
	int			logflags;
	xfs_mount_t		*mp;	/* mount structure */
	xfs_perag_t		*pag;	/* per allocation group data */
	__be32			*agfl_bno;
	int			startoff;

	agf = XFS_BUF_TO_AGF(agbp);
	mp = tp->t_mountp;

	if (!agflbp && (error = xfs_alloc_read_agfl(mp, tp,
			be32_to_cpu(agf->agf_seqno), &agflbp)))
		return error;
	be32_add_cpu(&agf->agf_fllast, 1);
	if (be32_to_cpu(agf->agf_fllast) == XFS_AGFL_SIZE(mp))
		agf->agf_fllast = 0;

	pag = xfs_perag_get(mp, be32_to_cpu(agf->agf_seqno));
	be32_add_cpu(&agf->agf_flcount, 1);
	xfs_trans_agflist_delta(tp, 1);
	pag->pagf_flcount++;

	logflags = XFS_AGF_FLLAST | XFS_AGF_FLCOUNT;
	if (btreeblk) {
		be32_add_cpu(&agf->agf_btreeblks, -1);
		pag->pagf_btreeblks--;
		logflags |= XFS_AGF_BTREEBLKS;
	}
	xfs_perag_put(pag);

	xfs_alloc_log_agf(tp, agbp, logflags);

	ASSERT(be32_to_cpu(agf->agf_flcount) <= XFS_AGFL_SIZE(mp));

	agfl_bno = XFS_BUF_TO_AGFL_BNO(mp, agflbp);
	blockp = &agfl_bno[be32_to_cpu(agf->agf_fllast)];
	*blockp = cpu_to_be32(bno);
	startoff = (char *)blockp - (char *)agflbp->b_addr;

	xfs_alloc_log_agf(tp, agbp, logflags);

	xfs_trans_buf_set_type(tp, agflbp, XFS_BLFT_AGFL_BUF);
	xfs_trans_log_buf(tp, agflbp, startoff,
			  startoff + sizeof(xfs_agblock_t) - 1);
	return 0;
}

static xfs_failaddr_t
xfs_agf_verify(
	struct xfs_buf		*bp)
{
	struct xfs_mount	*mp = bp->b_target->bt_mount;
	struct xfs_agf		*agf = XFS_BUF_TO_AGF(bp);

	if (xfs_sb_version_hascrc(&mp->m_sb)) {
		if (!uuid_equal(&agf->agf_uuid, &mp->m_sb.sb_meta_uuid))
			return __this_address;
		if (!xfs_log_check_lsn(mp,
				be64_to_cpu(XFS_BUF_TO_AGF(bp)->agf_lsn)))
			return __this_address;
	}

	if (!(agf->agf_magicnum == cpu_to_be32(XFS_AGF_MAGIC) &&
	      XFS_AGF_GOOD_VERSION(be32_to_cpu(agf->agf_versionnum)) &&
	      be32_to_cpu(agf->agf_freeblks) <= be32_to_cpu(agf->agf_length) &&
	      be32_to_cpu(agf->agf_flfirst) < XFS_AGFL_SIZE(mp) &&
	      be32_to_cpu(agf->agf_fllast) < XFS_AGFL_SIZE(mp) &&
	      be32_to_cpu(agf->agf_flcount) <= XFS_AGFL_SIZE(mp)))
		return __this_address;

	if (be32_to_cpu(agf->agf_levels[XFS_BTNUM_BNO]) < 1 ||
	    be32_to_cpu(agf->agf_levels[XFS_BTNUM_CNT]) < 1 ||
	    be32_to_cpu(agf->agf_levels[XFS_BTNUM_BNO]) > XFS_BTREE_MAXLEVELS ||
	    be32_to_cpu(agf->agf_levels[XFS_BTNUM_CNT]) > XFS_BTREE_MAXLEVELS)
		return __this_address;

	if (xfs_sb_version_hasrmapbt(&mp->m_sb) &&
	    (be32_to_cpu(agf->agf_levels[XFS_BTNUM_RMAP]) < 1 ||
	     be32_to_cpu(agf->agf_levels[XFS_BTNUM_RMAP]) > XFS_BTREE_MAXLEVELS))
		return __this_address;

	/*
	 * during growfs operations, the perag is not fully initialised,
	 * so we can't use it for any useful checking. growfs ensures we can't
	 * use it by using uncached buffers that don't have the perag attached
	 * so we can detect and avoid this problem.
	 */
	if (bp->b_pag && be32_to_cpu(agf->agf_seqno) != bp->b_pag->pag_agno)
		return __this_address;

	if (xfs_sb_version_haslazysbcount(&mp->m_sb) &&
	    be32_to_cpu(agf->agf_btreeblks) > be32_to_cpu(agf->agf_length))
		return __this_address;

	if (xfs_sb_version_hasreflink(&mp->m_sb) &&
	    (be32_to_cpu(agf->agf_refcount_level) < 1 ||
	     be32_to_cpu(agf->agf_refcount_level) > XFS_BTREE_MAXLEVELS))
		return __this_address;

	return NULL;

}

static void
xfs_agf_read_verify(
	struct xfs_buf	*bp)
{
	struct xfs_mount *mp = bp->b_target->bt_mount;
	xfs_failaddr_t	fa;

	if (xfs_sb_version_hascrc(&mp->m_sb) &&
	    !xfs_buf_verify_cksum(bp, XFS_AGF_CRC_OFF))
		xfs_verifier_error(bp, -EFSBADCRC, __this_address);
	else {
		fa = xfs_agf_verify(bp);
		if (XFS_TEST_ERROR(fa, mp, XFS_ERRTAG_ALLOC_READ_AGF))
			xfs_verifier_error(bp, -EFSCORRUPTED, fa);
	}
}

static void
xfs_agf_write_verify(
	struct xfs_buf	*bp)
{
	struct xfs_mount	*mp = bp->b_target->bt_mount;
	struct xfs_buf_log_item	*bip = bp->b_log_item;
	xfs_failaddr_t		fa;

	fa = xfs_agf_verify(bp);
	if (fa) {
		xfs_verifier_error(bp, -EFSCORRUPTED, fa);
		return;
	}

	if (!xfs_sb_version_hascrc(&mp->m_sb))
		return;

	if (bip)
		XFS_BUF_TO_AGF(bp)->agf_lsn = cpu_to_be64(bip->bli_item.li_lsn);

	xfs_buf_update_cksum(bp, XFS_AGF_CRC_OFF);
}

const struct xfs_buf_ops xfs_agf_buf_ops = {
	.name = "xfs_agf",
	.verify_read = xfs_agf_read_verify,
	.verify_write = xfs_agf_write_verify,
	.verify_struct = xfs_agf_verify,
};

/*
 * Read in the allocation group header (free/alloc section).
 */
int					/* error */
xfs_read_agf(
	struct xfs_mount	*mp,	/* mount point structure */
	struct xfs_trans	*tp,	/* transaction pointer */
	xfs_agnumber_t		agno,	/* allocation group number */
	int			flags,	/* XFS_BUF_ */
	struct xfs_buf		**bpp)	/* buffer for the ag freelist header */
{
	int		error;

	trace_xfs_read_agf(mp, agno);

	ASSERT(agno != NULLAGNUMBER);
	error = xfs_trans_read_buf(
			mp, tp, mp->m_ddev_targp,
			XFS_AG_DADDR(mp, agno, XFS_AGF_DADDR(mp)),
			XFS_FSS_TO_BB(mp, 1), flags, bpp, &xfs_agf_buf_ops);
	if (error)
		return error;
	if (!*bpp)
		return 0;

	ASSERT(!(*bpp)->b_error);
	xfs_buf_set_ref(*bpp, XFS_AGF_REF);
	return 0;
}

/*
 * Read in the allocation group header (free/alloc section).
 */
int					/* error */
xfs_alloc_read_agf(
	struct xfs_mount	*mp,	/* mount point structure */
	struct xfs_trans	*tp,	/* transaction pointer */
	xfs_agnumber_t		agno,	/* allocation group number */
	int			flags,	/* XFS_ALLOC_FLAG_... */
	struct xfs_buf		**bpp)	/* buffer for the ag freelist header */
{
	struct xfs_agf		*agf;		/* ag freelist header */
	struct xfs_perag	*pag;		/* per allocation group data */
	int			error;

	trace_xfs_alloc_read_agf(mp, agno);

	ASSERT(agno != NULLAGNUMBER);
	error = xfs_read_agf(mp, tp, agno,
			(flags & XFS_ALLOC_FLAG_TRYLOCK) ? XBF_TRYLOCK : 0,
			bpp);
	if (error)
		return error;
	if (!*bpp)
		return 0;
	ASSERT(!(*bpp)->b_error);

	agf = XFS_BUF_TO_AGF(*bpp);
	pag = xfs_perag_get(mp, agno);
	if (!pag->pagf_init) {
		pag->pagf_freeblks = be32_to_cpu(agf->agf_freeblks);
		pag->pagf_btreeblks = be32_to_cpu(agf->agf_btreeblks);
		pag->pagf_flcount = be32_to_cpu(agf->agf_flcount);
		pag->pagf_longest = be32_to_cpu(agf->agf_longest);
		pag->pagf_levels[XFS_BTNUM_BNOi] =
			be32_to_cpu(agf->agf_levels[XFS_BTNUM_BNOi]);
		pag->pagf_levels[XFS_BTNUM_CNTi] =
			be32_to_cpu(agf->agf_levels[XFS_BTNUM_CNTi]);
		pag->pagf_levels[XFS_BTNUM_RMAPi] =
			be32_to_cpu(agf->agf_levels[XFS_BTNUM_RMAPi]);
		pag->pagf_refcount_level = be32_to_cpu(agf->agf_refcount_level);
		spin_lock_init(&pag->pagb_lock);
		pag->pagb_count = 0;
		pag->pagb_tree = RB_ROOT;
		pag->pagf_init = 1;
	}
#ifdef DEBUG
	else if (!XFS_FORCED_SHUTDOWN(mp)) {
		ASSERT(pag->pagf_freeblks == be32_to_cpu(agf->agf_freeblks));
		ASSERT(pag->pagf_btreeblks == be32_to_cpu(agf->agf_btreeblks));
		ASSERT(pag->pagf_flcount == be32_to_cpu(agf->agf_flcount));
		ASSERT(pag->pagf_longest == be32_to_cpu(agf->agf_longest));
		ASSERT(pag->pagf_levels[XFS_BTNUM_BNOi] ==
		       be32_to_cpu(agf->agf_levels[XFS_BTNUM_BNOi]));
		ASSERT(pag->pagf_levels[XFS_BTNUM_CNTi] ==
		       be32_to_cpu(agf->agf_levels[XFS_BTNUM_CNTi]));
	}
#endif
	xfs_perag_put(pag);
	return 0;
}

/*
 * Allocate an extent (variable-size).
 * Depending on the allocation type, we either look in a single allocation
 * group or loop over the allocation groups to find the result.
 */
int				/* error */
xfs_alloc_vextent(
	xfs_alloc_arg_t	*args)	/* allocation argument structure */
{
	xfs_agblock_t	agsize;	/* allocation group size */
	int		error;
	int		flags;	/* XFS_ALLOC_FLAG_... locking flags */
	xfs_mount_t	*mp;	/* mount structure pointer */
	xfs_agnumber_t	sagno;	/* starting allocation group number */
	xfs_alloctype_t	type;	/* input allocation type */
	int		bump_rotor = 0;
	xfs_agnumber_t	rotorstep = xfs_rotorstep; /* inode32 agf stepper */

	mp = args->mp;
	type = args->otype = args->type;
	args->agbno = NULLAGBLOCK;
	/*
	 * Just fix this up, for the case where the last a.g. is shorter
	 * (or there's only one a.g.) and the caller couldn't easily figure
	 * that out (xfs_bmap_alloc).
	 */
	agsize = mp->m_sb.sb_agblocks;
	if (args->maxlen > agsize)
		args->maxlen = agsize;
	if (args->alignment == 0)
		args->alignment = 1;
	ASSERT(XFS_FSB_TO_AGNO(mp, args->fsbno) < mp->m_sb.sb_agcount);
	ASSERT(XFS_FSB_TO_AGBNO(mp, args->fsbno) < agsize);
	ASSERT(args->minlen <= args->maxlen);
	ASSERT(args->minlen <= agsize);
	ASSERT(args->mod < args->prod);
	if (XFS_FSB_TO_AGNO(mp, args->fsbno) >= mp->m_sb.sb_agcount ||
	    XFS_FSB_TO_AGBNO(mp, args->fsbno) >= agsize ||
	    args->minlen > args->maxlen || args->minlen > agsize ||
	    args->mod >= args->prod) {
		args->fsbno = NULLFSBLOCK;
		trace_xfs_alloc_vextent_badargs(args);
		return 0;
	}

	switch (type) {
	case XFS_ALLOCTYPE_THIS_AG:
	case XFS_ALLOCTYPE_NEAR_BNO:
	case XFS_ALLOCTYPE_THIS_BNO:
		/*
		 * These three force us into a single a.g.
		 */
		args->agno = XFS_FSB_TO_AGNO(mp, args->fsbno);
		args->pag = xfs_perag_get(mp, args->agno);
		error = xfs_alloc_fix_freelist(args, 0);
		if (error) {
			trace_xfs_alloc_vextent_nofix(args);
			goto error0;
		}
		if (!args->agbp) {
			trace_xfs_alloc_vextent_noagbp(args);
			break;
		}
		args->agbno = XFS_FSB_TO_AGBNO(mp, args->fsbno);
		if ((error = xfs_alloc_ag_vextent(args)))
			goto error0;
		break;
	case XFS_ALLOCTYPE_START_BNO:
		/*
		 * Try near allocation first, then anywhere-in-ag after
		 * the first a.g. fails.
		 */
		if ((args->datatype & XFS_ALLOC_INITIAL_USER_DATA) &&
		    (mp->m_flags & XFS_MOUNT_32BITINODES)) {
			args->fsbno = XFS_AGB_TO_FSB(mp,
					((mp->m_agfrotor / rotorstep) %
					mp->m_sb.sb_agcount), 0);
			bump_rotor = 1;
		}
		args->agbno = XFS_FSB_TO_AGBNO(mp, args->fsbno);
		args->type = XFS_ALLOCTYPE_NEAR_BNO;
		/* FALLTHROUGH */
	case XFS_ALLOCTYPE_FIRST_AG:
		/*
		 * Rotate through the allocation groups looking for a winner.
		 */
		if (type == XFS_ALLOCTYPE_FIRST_AG) {
			/*
			 * Start with allocation group given by bno.
			 */
			args->agno = XFS_FSB_TO_AGNO(mp, args->fsbno);
			args->type = XFS_ALLOCTYPE_THIS_AG;
			sagno = 0;
			flags = 0;
		} else {
			/*
			 * Start with the given allocation group.
			 */
			args->agno = sagno = XFS_FSB_TO_AGNO(mp, args->fsbno);
			flags = XFS_ALLOC_FLAG_TRYLOCK;
		}
		/*
		 * Loop over allocation groups twice; first time with
		 * trylock set, second time without.
		 */
		for (;;) {
			args->pag = xfs_perag_get(mp, args->agno);
			error = xfs_alloc_fix_freelist(args, flags);
			if (error) {
				trace_xfs_alloc_vextent_nofix(args);
				goto error0;
			}
			/*
			 * If we get a buffer back then the allocation will fly.
			 */
			if (args->agbp) {
				if ((error = xfs_alloc_ag_vextent(args)))
					goto error0;
				break;
			}

			trace_xfs_alloc_vextent_loopfailed(args);

			/*
			 * Didn't work, figure out the next iteration.
			 */
			if (args->agno == sagno &&
			    type == XFS_ALLOCTYPE_START_BNO)
				args->type = XFS_ALLOCTYPE_THIS_AG;
			/*
			* For the first allocation, we can try any AG to get
			* space.  However, if we already have allocated a
			* block, we don't want to try AGs whose number is below
			* sagno. Otherwise, we may end up with out-of-order
			* locking of AGF, which might cause deadlock.
			*/
			if (++(args->agno) == mp->m_sb.sb_agcount) {
				if (args->firstblock != NULLFSBLOCK)
					args->agno = sagno;
				else
					args->agno = 0;
			}
			/*
			 * Reached the starting a.g., must either be done
			 * or switch to non-trylock mode.
			 */
			if (args->agno == sagno) {
				if (flags == 0) {
					args->agbno = NULLAGBLOCK;
					trace_xfs_alloc_vextent_allfailed(args);
					break;
				}

				flags = 0;
				if (type == XFS_ALLOCTYPE_START_BNO) {
					args->agbno = XFS_FSB_TO_AGBNO(mp,
						args->fsbno);
					args->type = XFS_ALLOCTYPE_NEAR_BNO;
				}
			}
			xfs_perag_put(args->pag);
		}
		if (bump_rotor) {
			if (args->agno == sagno)
				mp->m_agfrotor = (mp->m_agfrotor + 1) %
					(mp->m_sb.sb_agcount * rotorstep);
			else
				mp->m_agfrotor = (args->agno * rotorstep + 1) %
					(mp->m_sb.sb_agcount * rotorstep);
		}
		break;
	default:
		ASSERT(0);
		/* NOTREACHED */
	}
	if (args->agbno == NULLAGBLOCK)
		args->fsbno = NULLFSBLOCK;
	else {
		args->fsbno = XFS_AGB_TO_FSB(mp, args->agno, args->agbno);
#ifdef DEBUG
		ASSERT(args->len >= args->minlen);
		ASSERT(args->len <= args->maxlen);
		ASSERT(args->agbno % args->alignment == 0);
		XFS_AG_CHECK_DADDR(mp, XFS_FSB_TO_DADDR(mp, args->fsbno),
			args->len);
#endif

		/* Zero the extent if we were asked to do so */
		if (args->datatype & XFS_ALLOC_USERDATA_ZERO) {
			error = xfs_zero_extent(args->ip, args->fsbno, args->len);
			if (error)
				goto error0;
		}

	}
	xfs_perag_put(args->pag);
	return 0;
error0:
	xfs_perag_put(args->pag);
	return error;
}

/* Ensure that the freelist is at full capacity. */
int
xfs_free_extent_fix_freelist(
	struct xfs_trans	*tp,
	xfs_agnumber_t		agno,
	struct xfs_buf		**agbp)
{
	struct xfs_alloc_arg	args;
	int			error;

	memset(&args, 0, sizeof(struct xfs_alloc_arg));
	args.tp = tp;
	args.mp = tp->t_mountp;
	args.agno = agno;

	/*
	 * validate that the block number is legal - the enables us to detect
	 * and handle a silent filesystem corruption rather than crashing.
	 */
	if (args.agno >= args.mp->m_sb.sb_agcount)
		return -EFSCORRUPTED;

	args.pag = xfs_perag_get(args.mp, args.agno);
	ASSERT(args.pag);

	error = xfs_alloc_fix_freelist(&args, XFS_ALLOC_FLAG_FREEING);
	if (error)
		goto out;

	*agbp = args.agbp;
out:
	xfs_perag_put(args.pag);
	return error;
}

/*
 * Free an extent.
 * Just break up the extent address and hand off to xfs_free_ag_extent
 * after fixing up the freelist.
 */
int				/* error */
xfs_free_extent(
	struct xfs_trans	*tp,	/* transaction pointer */
	xfs_fsblock_t		bno,	/* starting block number of extent */
	xfs_extlen_t		len,	/* length of extent */
	struct xfs_owner_info	*oinfo,	/* extent owner */
	enum xfs_ag_resv_type	type)	/* block reservation type */
{
	struct xfs_mount	*mp = tp->t_mountp;
	struct xfs_buf		*agbp;
	xfs_agnumber_t		agno = XFS_FSB_TO_AGNO(mp, bno);
	xfs_agblock_t		agbno = XFS_FSB_TO_AGBNO(mp, bno);
	int			error;

	ASSERT(len != 0);
	ASSERT(type != XFS_AG_RESV_AGFL);

	if (XFS_TEST_ERROR(false, mp,
			XFS_ERRTAG_FREE_EXTENT))
		return -EIO;

	error = xfs_free_extent_fix_freelist(tp, agno, &agbp);
	if (error)
		return error;

	XFS_WANT_CORRUPTED_GOTO(mp, agbno < mp->m_sb.sb_agblocks, err);

	/* validate the extent size is legal now we have the agf locked */
	XFS_WANT_CORRUPTED_GOTO(mp,
		agbno + len <= be32_to_cpu(XFS_BUF_TO_AGF(agbp)->agf_length),
				err);

	error = xfs_free_ag_extent(tp, agbp, agno, agbno, len, oinfo, type);
	if (error)
		goto err;

	xfs_extent_busy_insert(tp, agno, agbno, len, 0);
	return 0;

err:
	xfs_trans_brelse(tp, agbp);
	return error;
}

struct xfs_alloc_query_range_info {
	xfs_alloc_query_range_fn	fn;
	void				*priv;
};

/* Format btree record and pass to our callback. */
STATIC int
xfs_alloc_query_range_helper(
	struct xfs_btree_cur		*cur,
	union xfs_btree_rec		*rec,
	void				*priv)
{
	struct xfs_alloc_query_range_info	*query = priv;
	struct xfs_alloc_rec_incore		irec;

	irec.ar_startblock = be32_to_cpu(rec->alloc.ar_startblock);
	irec.ar_blockcount = be32_to_cpu(rec->alloc.ar_blockcount);
	return query->fn(cur, &irec, query->priv);
}

/* Find all free space within a given range of blocks. */
int
xfs_alloc_query_range(
	struct xfs_btree_cur			*cur,
	struct xfs_alloc_rec_incore		*low_rec,
	struct xfs_alloc_rec_incore		*high_rec,
	xfs_alloc_query_range_fn		fn,
	void					*priv)
{
	union xfs_btree_irec			low_brec;
	union xfs_btree_irec			high_brec;
	struct xfs_alloc_query_range_info	query;

	ASSERT(cur->bc_btnum == XFS_BTNUM_BNO);
	low_brec.a = *low_rec;
	high_brec.a = *high_rec;
	query.priv = priv;
	query.fn = fn;
	return xfs_btree_query_range(cur, &low_brec, &high_brec,
			xfs_alloc_query_range_helper, &query);
}

/* Find all free space records. */
int
xfs_alloc_query_all(
	struct xfs_btree_cur			*cur,
	xfs_alloc_query_range_fn		fn,
	void					*priv)
{
	struct xfs_alloc_query_range_info	query;

	ASSERT(cur->bc_btnum == XFS_BTNUM_BNO);
	query.priv = priv;
	query.fn = fn;
	return xfs_btree_query_all(cur, xfs_alloc_query_range_helper, &query);
}

/* Find the size of the AG, in blocks. */
xfs_agblock_t
xfs_ag_block_count(
	struct xfs_mount	*mp,
	xfs_agnumber_t		agno)
{
	ASSERT(agno < mp->m_sb.sb_agcount);

	if (agno < mp->m_sb.sb_agcount - 1)
		return mp->m_sb.sb_agblocks;
	return mp->m_sb.sb_dblocks - (agno * mp->m_sb.sb_agblocks);
}

/*
 * Verify that an AG block number pointer neither points outside the AG
 * nor points at static metadata.
 */
bool
xfs_verify_agbno(
	struct xfs_mount	*mp,
	xfs_agnumber_t		agno,
	xfs_agblock_t		agbno)
{
	xfs_agblock_t		eoag;

	eoag = xfs_ag_block_count(mp, agno);
	if (agbno >= eoag)
		return false;
	if (agbno <= XFS_AGFL_BLOCK(mp))
		return false;
	return true;
}

/*
 * Verify that an FS block number pointer neither points outside the
 * filesystem nor points at static AG metadata.
 */
bool
xfs_verify_fsbno(
	struct xfs_mount	*mp,
	xfs_fsblock_t		fsbno)
{
	xfs_agnumber_t		agno = XFS_FSB_TO_AGNO(mp, fsbno);

	if (agno >= mp->m_sb.sb_agcount)
		return false;
	return xfs_verify_agbno(mp, agno, XFS_FSB_TO_AGBNO(mp, fsbno));
<<<<<<< HEAD
=======
}

/* Is there a record covering a given extent? */
int
xfs_alloc_has_record(
	struct xfs_btree_cur	*cur,
	xfs_agblock_t		bno,
	xfs_extlen_t		len,
	bool			*exists)
{
	union xfs_btree_irec	low;
	union xfs_btree_irec	high;

	memset(&low, 0, sizeof(low));
	low.a.ar_startblock = bno;
	memset(&high, 0xFF, sizeof(high));
	high.a.ar_startblock = bno + len - 1;

	return xfs_btree_has_record(cur, &low, &high, exists);
>>>>>>> 661e50bc
}<|MERGE_RESOLUTION|>--- conflicted
+++ resolved
@@ -2995,8 +2995,6 @@
 	if (agno >= mp->m_sb.sb_agcount)
 		return false;
 	return xfs_verify_agbno(mp, agno, XFS_FSB_TO_AGBNO(mp, fsbno));
-<<<<<<< HEAD
-=======
 }
 
 /* Is there a record covering a given extent? */
@@ -3016,5 +3014,4 @@
 	high.a.ar_startblock = bno + len - 1;
 
 	return xfs_btree_has_record(cur, &low, &high, exists);
->>>>>>> 661e50bc
 }