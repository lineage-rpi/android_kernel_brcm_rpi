/* SPDX-License-Identifier: GPL-2.0 */
/*
 * fs/f2fs/f2fs.h
 *
 * Copyright (c) 2012 Samsung Electronics Co., Ltd.
 *             http://www.samsung.com/
 */
#ifndef _LINUX_F2FS_H
#define _LINUX_F2FS_H

#include <linux/uio.h>
#include <linux/types.h>
#include <linux/page-flags.h>
#include <linux/buffer_head.h>
#include <linux/slab.h>
#include <linux/crc32.h>
#include <linux/magic.h>
#include <linux/kobject.h>
#include <linux/sched.h>
#include <linux/cred.h>
#include <linux/vmalloc.h>
#include <linux/bio.h>
#include <linux/blkdev.h>
#include <linux/quotaops.h>
#include <linux/part_stat.h>
#include <crypto/hash.h>

#include <linux/fscrypt.h>
#include <linux/fsverity.h>

#ifdef CONFIG_F2FS_CHECK_FS
#define f2fs_bug_on(sbi, condition)	BUG_ON(condition)
#else
#define f2fs_bug_on(sbi, condition)					\
	do {								\
		if (WARN_ON(condition))					\
			set_sbi_flag(sbi, SBI_NEED_FSCK);		\
	} while (0)
#endif

enum {
	FAULT_KMALLOC,
	FAULT_KVMALLOC,
	FAULT_PAGE_ALLOC,
	FAULT_PAGE_GET,
	FAULT_ALLOC_BIO,	/* it's obsolete due to bio_alloc() will never fail */
	FAULT_ALLOC_NID,
	FAULT_ORPHAN,
	FAULT_BLOCK,
	FAULT_DIR_DEPTH,
	FAULT_EVICT_INODE,
	FAULT_TRUNCATE,
	FAULT_READ_IO,
	FAULT_CHECKPOINT,
	FAULT_DISCARD,
	FAULT_WRITE_IO,
	FAULT_SLAB_ALLOC,
	FAULT_DQUOT_INIT,
<<<<<<< HEAD
	FAULT_LOCK_OP,
=======
>>>>>>> aed23654
	FAULT_MAX,
};

#ifdef CONFIG_F2FS_FAULT_INJECTION
#define F2FS_ALL_FAULT_TYPE		((1 << FAULT_MAX) - 1)

struct f2fs_fault_info {
	atomic_t inject_ops;
	unsigned int inject_rate;
	unsigned int inject_type;
};

extern const char *f2fs_fault_name[FAULT_MAX];
#define IS_FAULT_SET(fi, type) ((fi)->inject_type & (1 << (type)))
#endif

/*
 * For mount options
 */
#define F2FS_MOUNT_DISABLE_ROLL_FORWARD	0x00000002
#define F2FS_MOUNT_DISCARD		0x00000004
#define F2FS_MOUNT_NOHEAP		0x00000008
#define F2FS_MOUNT_XATTR_USER		0x00000010
#define F2FS_MOUNT_POSIX_ACL		0x00000020
#define F2FS_MOUNT_DISABLE_EXT_IDENTIFY	0x00000040
#define F2FS_MOUNT_INLINE_XATTR		0x00000080
#define F2FS_MOUNT_INLINE_DATA		0x00000100
#define F2FS_MOUNT_INLINE_DENTRY	0x00000200
#define F2FS_MOUNT_FLUSH_MERGE		0x00000400
#define F2FS_MOUNT_NOBARRIER		0x00000800
#define F2FS_MOUNT_FASTBOOT		0x00001000
#define F2FS_MOUNT_EXTENT_CACHE		0x00002000
#define F2FS_MOUNT_DATA_FLUSH		0x00008000
#define F2FS_MOUNT_FAULT_INJECTION	0x00010000
#define F2FS_MOUNT_USRQUOTA		0x00080000
#define F2FS_MOUNT_GRPQUOTA		0x00100000
#define F2FS_MOUNT_PRJQUOTA		0x00200000
#define F2FS_MOUNT_QUOTA		0x00400000
#define F2FS_MOUNT_INLINE_XATTR_SIZE	0x00800000
#define F2FS_MOUNT_RESERVE_ROOT		0x01000000
#define F2FS_MOUNT_DISABLE_CHECKPOINT	0x02000000
#define F2FS_MOUNT_NORECOVERY		0x04000000
#define F2FS_MOUNT_ATGC			0x08000000
#define F2FS_MOUNT_MERGE_CHECKPOINT	0x10000000
#define	F2FS_MOUNT_GC_MERGE		0x20000000
#define F2FS_MOUNT_COMPRESS_CACHE	0x40000000

#define F2FS_OPTION(sbi)	((sbi)->mount_opt)
#define clear_opt(sbi, option)	(F2FS_OPTION(sbi).opt &= ~F2FS_MOUNT_##option)
#define set_opt(sbi, option)	(F2FS_OPTION(sbi).opt |= F2FS_MOUNT_##option)
#define test_opt(sbi, option)	(F2FS_OPTION(sbi).opt & F2FS_MOUNT_##option)

#define ver_after(a, b)	(typecheck(unsigned long long, a) &&		\
		typecheck(unsigned long long, b) &&			\
		((long long)((a) - (b)) > 0))

typedef u32 block_t;	/*
			 * should not change u32, since it is the on-disk block
			 * address format, __le32.
			 */
typedef u32 nid_t;

#define COMPRESS_EXT_NUM		16

/*
 * An implementation of an rwsem that is explicitly unfair to readers. This
 * prevents priority inversion when a low-priority reader acquires the read lock
 * while sleeping on the write lock but the write lock is needed by
 * higher-priority clients.
 */

struct f2fs_rwsem {
        struct rw_semaphore internal_rwsem;
#ifdef CONFIG_F2FS_UNFAIR_RWSEM
        wait_queue_head_t read_waiters;
#endif
};

struct f2fs_mount_info {
	unsigned int opt;
	int write_io_size_bits;		/* Write IO size bits */
	block_t root_reserved_blocks;	/* root reserved blocks */
	kuid_t s_resuid;		/* reserved blocks for uid */
	kgid_t s_resgid;		/* reserved blocks for gid */
	int active_logs;		/* # of active logs */
	int inline_xattr_size;		/* inline xattr size */
#ifdef CONFIG_F2FS_FAULT_INJECTION
	struct f2fs_fault_info fault_info;	/* For fault injection */
#endif
#ifdef CONFIG_QUOTA
	/* Names of quota files with journalled quota */
	char *s_qf_names[MAXQUOTAS];
	int s_jquota_fmt;			/* Format of quota to use */
#endif
	/* For which write hints are passed down to block layer */
	int whint_mode;
	int alloc_mode;			/* segment allocation policy */
	int fsync_mode;			/* fsync policy */
	int fs_mode;			/* fs mode: LFS or ADAPTIVE */
	int bggc_mode;			/* bggc mode: off, on or sync */
	int discard_unit;		/*
					 * discard command's offset/size should
					 * be aligned to this unit: block,
					 * segment or section
					 */
	struct fscrypt_dummy_policy dummy_enc_policy; /* test dummy encryption */
	block_t unusable_cap_perc;	/* percentage for cap */
	block_t unusable_cap;		/* Amount of space allowed to be
					 * unusable when disabling checkpoint
					 */

	/* For compression */
	unsigned char compress_algorithm;	/* algorithm type */
	unsigned char compress_log_size;	/* cluster log size */
	unsigned char compress_level;		/* compress level */
	bool compress_chksum;			/* compressed data chksum */
	unsigned char compress_ext_cnt;		/* extension count */
	unsigned char nocompress_ext_cnt;		/* nocompress extension count */
	int compress_mode;			/* compression mode */
	unsigned char extensions[COMPRESS_EXT_NUM][F2FS_EXTENSION_LEN];	/* extensions */
	unsigned char noextensions[COMPRESS_EXT_NUM][F2FS_EXTENSION_LEN]; /* extensions */
};

#define F2FS_FEATURE_ENCRYPT		0x0001
#define F2FS_FEATURE_BLKZONED		0x0002
#define F2FS_FEATURE_ATOMIC_WRITE	0x0004
#define F2FS_FEATURE_EXTRA_ATTR		0x0008
#define F2FS_FEATURE_PRJQUOTA		0x0010
#define F2FS_FEATURE_INODE_CHKSUM	0x0020
#define F2FS_FEATURE_FLEXIBLE_INLINE_XATTR	0x0040
#define F2FS_FEATURE_QUOTA_INO		0x0080
#define F2FS_FEATURE_INODE_CRTIME	0x0100
#define F2FS_FEATURE_LOST_FOUND		0x0200
#define F2FS_FEATURE_VERITY		0x0400
#define F2FS_FEATURE_SB_CHKSUM		0x0800
#define F2FS_FEATURE_CASEFOLD		0x1000
#define F2FS_FEATURE_COMPRESSION	0x2000
#define F2FS_FEATURE_RO			0x4000

#define __F2FS_HAS_FEATURE(raw_super, mask)				\
	((raw_super->feature & cpu_to_le32(mask)) != 0)
#define F2FS_HAS_FEATURE(sbi, mask)	__F2FS_HAS_FEATURE(sbi->raw_super, mask)
#define F2FS_SET_FEATURE(sbi, mask)					\
	(sbi->raw_super->feature |= cpu_to_le32(mask))
#define F2FS_CLEAR_FEATURE(sbi, mask)					\
	(sbi->raw_super->feature &= ~cpu_to_le32(mask))

/*
 * Default values for user and/or group using reserved blocks
 */
#define	F2FS_DEF_RESUID		0
#define	F2FS_DEF_RESGID		0

/*
 * For checkpoint manager
 */
enum {
	NAT_BITMAP,
	SIT_BITMAP
};

#define	CP_UMOUNT	0x00000001
#define	CP_FASTBOOT	0x00000002
#define	CP_SYNC		0x00000004
#define	CP_RECOVERY	0x00000008
#define	CP_DISCARD	0x00000010
#define CP_TRIMMED	0x00000020
#define CP_PAUSE	0x00000040
#define CP_RESIZE 	0x00000080

#define MAX_DISCARD_BLOCKS(sbi)		BLKS_PER_SEC(sbi)
#define DEF_MAX_DISCARD_REQUEST		8	/* issue 8 discards per round */
#define DEF_MIN_DISCARD_ISSUE_TIME	50	/* 50 ms, if exists */
#define DEF_MID_DISCARD_ISSUE_TIME	500	/* 500 ms, if device busy */
#define DEF_MAX_DISCARD_ISSUE_TIME	60000	/* 60 s, if no candidates */
#define DEF_DISCARD_URGENT_UTIL		80	/* do more discard over 80% */
#define DEF_CP_INTERVAL			60	/* 60 secs */
#define DEF_IDLE_INTERVAL		5	/* 5 secs */
#define DEF_DISABLE_INTERVAL		5	/* 5 secs */
#define DEF_DISABLE_QUICK_INTERVAL	1	/* 1 secs */
#define DEF_UMOUNT_DISCARD_TIMEOUT	5	/* 5 secs */

struct cp_control {
	int reason;
	__u64 trim_start;
	__u64 trim_end;
	__u64 trim_minlen;
};

/*
 * indicate meta/data type
 */
enum {
	META_CP,
	META_NAT,
	META_SIT,
	META_SSA,
	META_MAX,
	META_POR,
	DATA_GENERIC,		/* check range only */
	DATA_GENERIC_ENHANCE,	/* strong check on range and segment bitmap */
	DATA_GENERIC_ENHANCE_READ,	/*
					 * strong check on range and segment
					 * bitmap but no warning due to race
					 * condition of read on truncated area
					 * by extent_cache
					 */
	META_GENERIC,
};

/* for the list of ino */
enum {
	ORPHAN_INO,		/* for orphan ino list */
	APPEND_INO,		/* for append ino list */
	UPDATE_INO,		/* for update ino list */
	TRANS_DIR_INO,		/* for trasactions dir ino list */
	FLUSH_INO,		/* for multiple device flushing */
	MAX_INO_ENTRY,		/* max. list */
};

struct ino_entry {
	struct list_head list;		/* list head */
	nid_t ino;			/* inode number */
	unsigned int dirty_device;	/* dirty device bitmap */
};

/* for the list of inodes to be GCed */
struct inode_entry {
	struct list_head list;	/* list head */
	struct inode *inode;	/* vfs inode pointer */
};

struct fsync_node_entry {
	struct list_head list;	/* list head */
	struct page *page;	/* warm node page pointer */
	unsigned int seq_id;	/* sequence id */
};

struct ckpt_req {
	struct completion wait;		/* completion for checkpoint done */
	struct llist_node llnode;	/* llist_node to be linked in wait queue */
	int ret;			/* return code of checkpoint */
	ktime_t queue_time;		/* request queued time */
};

struct ckpt_req_control {
	struct task_struct *f2fs_issue_ckpt;	/* checkpoint task */
	int ckpt_thread_ioprio;			/* checkpoint merge thread ioprio */
	wait_queue_head_t ckpt_wait_queue;	/* waiting queue for wake-up */
	atomic_t issued_ckpt;		/* # of actually issued ckpts */
	atomic_t total_ckpt;		/* # of total ckpts */
	atomic_t queued_ckpt;		/* # of queued ckpts */
	struct llist_head issue_list;	/* list for command issue */
	spinlock_t stat_lock;		/* lock for below checkpoint time stats */
	unsigned int cur_time;		/* cur wait time in msec for currently issued checkpoint */
	unsigned int peak_time;		/* peak wait time in msec until now */
};

/* for the bitmap indicate blocks to be discarded */
struct discard_entry {
	struct list_head list;	/* list head */
	block_t start_blkaddr;	/* start blockaddr of current segment */
	unsigned char discard_map[SIT_VBLOCK_MAP_SIZE];	/* segment discard bitmap */
};

/* default discard granularity of inner discard thread, unit: block count */
#define DEFAULT_DISCARD_GRANULARITY		16

/* max discard pend list number */
#define MAX_PLIST_NUM		512
#define plist_idx(blk_num)	((blk_num) >= MAX_PLIST_NUM ?		\
					(MAX_PLIST_NUM - 1) : ((blk_num) - 1))

enum {
	D_PREP,			/* initial */
	D_PARTIAL,		/* partially submitted */
	D_SUBMIT,		/* all submitted */
	D_DONE,			/* finished */
};

struct discard_info {
	block_t lstart;			/* logical start address */
	block_t len;			/* length */
	block_t start;			/* actual start address in dev */
};

struct discard_cmd {
	struct rb_node rb_node;		/* rb node located in rb-tree */
	union {
		struct {
			block_t lstart;	/* logical start address */
			block_t len;	/* length */
			block_t start;	/* actual start address in dev */
		};
		struct discard_info di;	/* discard info */

	};
	struct list_head list;		/* command list */
	struct completion wait;		/* compleation */
	struct block_device *bdev;	/* bdev */
	unsigned short ref;		/* reference count */
	unsigned char state;		/* state */
	unsigned char queued;		/* queued discard */
	int error;			/* bio error */
	spinlock_t lock;		/* for state/bio_ref updating */
	unsigned short bio_ref;		/* bio reference count */
};

enum {
	DPOLICY_BG,
	DPOLICY_FORCE,
	DPOLICY_FSTRIM,
	DPOLICY_UMOUNT,
	MAX_DPOLICY,
};

struct discard_policy {
	int type;			/* type of discard */
	unsigned int min_interval;	/* used for candidates exist */
	unsigned int mid_interval;	/* used for device busy */
	unsigned int max_interval;	/* used for candidates not exist */
	unsigned int max_requests;	/* # of discards issued per round */
	unsigned int io_aware_gran;	/* minimum granularity discard not be aware of I/O */
	bool io_aware;			/* issue discard in idle time */
	bool sync;			/* submit discard with REQ_SYNC flag */
	bool ordered;			/* issue discard by lba order */
	bool timeout;			/* discard timeout for put_super */
	unsigned int granularity;	/* discard granularity */
};

struct discard_cmd_control {
	struct task_struct *f2fs_issue_discard;	/* discard thread */
	struct list_head entry_list;		/* 4KB discard entry list */
	struct list_head pend_list[MAX_PLIST_NUM];/* store pending entries */
	struct list_head wait_list;		/* store on-flushing entries */
	struct list_head fstrim_list;		/* in-flight discard from fstrim */
	wait_queue_head_t discard_wait_queue;	/* waiting queue for wake-up */
	unsigned int discard_wake;		/* to wake up discard thread */
	struct mutex cmd_lock;
	unsigned int nr_discards;		/* # of discards in the list */
	unsigned int max_discards;		/* max. discards to be issued */
	unsigned int max_discard_request;	/* max. discard request per round */
	unsigned int min_discard_issue_time;	/* min. interval between discard issue */
	unsigned int mid_discard_issue_time;	/* mid. interval between discard issue */
	unsigned int max_discard_issue_time;	/* max. interval between discard issue */
	unsigned int discard_granularity;	/* discard granularity */
	unsigned int undiscard_blks;		/* # of undiscard blocks */
	unsigned int next_pos;			/* next discard position */
	atomic_t issued_discard;		/* # of issued discard */
	atomic_t queued_discard;		/* # of queued discard */
	atomic_t discard_cmd_cnt;		/* # of cached cmd count */
	struct rb_root_cached root;		/* root of discard rb-tree */
	bool rbtree_check;			/* config for consistence check */
};

/* for the list of fsync inodes, used only during recovery */
struct fsync_inode_entry {
	struct list_head list;	/* list head */
	struct inode *inode;	/* vfs inode pointer */
	block_t blkaddr;	/* block address locating the last fsync */
	block_t last_dentry;	/* block address locating the last dentry */
};

#define nats_in_cursum(jnl)		(le16_to_cpu((jnl)->n_nats))
#define sits_in_cursum(jnl)		(le16_to_cpu((jnl)->n_sits))

#define nat_in_journal(jnl, i)		((jnl)->nat_j.entries[i].ne)
#define nid_in_journal(jnl, i)		((jnl)->nat_j.entries[i].nid)
#define sit_in_journal(jnl, i)		((jnl)->sit_j.entries[i].se)
#define segno_in_journal(jnl, i)	((jnl)->sit_j.entries[i].segno)

#define MAX_NAT_JENTRIES(jnl)	(NAT_JOURNAL_ENTRIES - nats_in_cursum(jnl))
#define MAX_SIT_JENTRIES(jnl)	(SIT_JOURNAL_ENTRIES - sits_in_cursum(jnl))

static inline int update_nats_in_cursum(struct f2fs_journal *journal, int i)
{
	int before = nats_in_cursum(journal);

	journal->n_nats = cpu_to_le16(before + i);
	return before;
}

static inline int update_sits_in_cursum(struct f2fs_journal *journal, int i)
{
	int before = sits_in_cursum(journal);

	journal->n_sits = cpu_to_le16(before + i);
	return before;
}

static inline bool __has_cursum_space(struct f2fs_journal *journal,
							int size, int type)
{
	if (type == NAT_JOURNAL)
		return size <= MAX_NAT_JENTRIES(journal);
	return size <= MAX_SIT_JENTRIES(journal);
}

/* for inline stuff */
#define DEF_INLINE_RESERVED_SIZE	1
static inline int get_extra_isize(struct inode *inode);
static inline int get_inline_xattr_addrs(struct inode *inode);
#define MAX_INLINE_DATA(inode)	(sizeof(__le32) *			\
				(CUR_ADDRS_PER_INODE(inode) -		\
				get_inline_xattr_addrs(inode) -	\
				DEF_INLINE_RESERVED_SIZE))

/* for inline dir */
#define NR_INLINE_DENTRY(inode)	(MAX_INLINE_DATA(inode) * BITS_PER_BYTE / \
				((SIZE_OF_DIR_ENTRY + F2FS_SLOT_LEN) * \
				BITS_PER_BYTE + 1))
#define INLINE_DENTRY_BITMAP_SIZE(inode) \
	DIV_ROUND_UP(NR_INLINE_DENTRY(inode), BITS_PER_BYTE)
#define INLINE_RESERVED_SIZE(inode)	(MAX_INLINE_DATA(inode) - \
				((SIZE_OF_DIR_ENTRY + F2FS_SLOT_LEN) * \
				NR_INLINE_DENTRY(inode) + \
				INLINE_DENTRY_BITMAP_SIZE(inode)))

/*
 * For INODE and NODE manager
 */
/* for directory operations */

struct f2fs_filename {
	/*
	 * The filename the user specified.  This is NULL for some
	 * filesystem-internal operations, e.g. converting an inline directory
	 * to a non-inline one, or roll-forward recovering an encrypted dentry.
	 */
	const struct qstr *usr_fname;

	/*
	 * The on-disk filename.  For encrypted directories, this is encrypted.
	 * This may be NULL for lookups in an encrypted dir without the key.
	 */
	struct fscrypt_str disk_name;

	/* The dirhash of this filename */
	f2fs_hash_t hash;

#ifdef CONFIG_FS_ENCRYPTION
	/*
	 * For lookups in encrypted directories: either the buffer backing
	 * disk_name, or a buffer that holds the decoded no-key name.
	 */
	struct fscrypt_str crypto_buf;
#endif
#ifdef CONFIG_UNICODE
	/*
	 * For casefolded directories: the casefolded name, but it's left NULL
	 * if the original name is not valid Unicode, if the original name is
	 * "." or "..", if the directory is both casefolded and encrypted and
	 * its encryption key is unavailable, or if the filesystem is doing an
	 * internal operation where usr_fname is also NULL.  In all these cases
	 * we fall back to treating the name as an opaque byte sequence.
	 */
	struct fscrypt_str cf_name;
#endif
};

struct f2fs_dentry_ptr {
	struct inode *inode;
	void *bitmap;
	struct f2fs_dir_entry *dentry;
	__u8 (*filename)[F2FS_SLOT_LEN];
	int max;
	int nr_bitmap;
};

static inline void make_dentry_ptr_block(struct inode *inode,
		struct f2fs_dentry_ptr *d, struct f2fs_dentry_block *t)
{
	d->inode = inode;
	d->max = NR_DENTRY_IN_BLOCK;
	d->nr_bitmap = SIZE_OF_DENTRY_BITMAP;
	d->bitmap = t->dentry_bitmap;
	d->dentry = t->dentry;
	d->filename = t->filename;
}

static inline void make_dentry_ptr_inline(struct inode *inode,
					struct f2fs_dentry_ptr *d, void *t)
{
	int entry_cnt = NR_INLINE_DENTRY(inode);
	int bitmap_size = INLINE_DENTRY_BITMAP_SIZE(inode);
	int reserved_size = INLINE_RESERVED_SIZE(inode);

	d->inode = inode;
	d->max = entry_cnt;
	d->nr_bitmap = bitmap_size;
	d->bitmap = t;
	d->dentry = t + bitmap_size + reserved_size;
	d->filename = t + bitmap_size + reserved_size +
					SIZE_OF_DIR_ENTRY * entry_cnt;
}

/*
 * XATTR_NODE_OFFSET stores xattrs to one node block per file keeping -1
 * as its node offset to distinguish from index node blocks.
 * But some bits are used to mark the node block.
 */
#define XATTR_NODE_OFFSET	((((unsigned int)-1) << OFFSET_BIT_SHIFT) \
				>> OFFSET_BIT_SHIFT)
enum {
	ALLOC_NODE,			/* allocate a new node page if needed */
	LOOKUP_NODE,			/* look up a node without readahead */
	LOOKUP_NODE_RA,			/*
					 * look up a node with readahead called
					 * by get_data_block.
					 */
};

#define DEFAULT_RETRY_IO_COUNT	8	/* maximum retry read IO or flush count */

/* congestion wait timeout value, default: 20ms */
#define	DEFAULT_IO_TIMEOUT	(msecs_to_jiffies(20))

/* maximum retry quota flush count */
#define DEFAULT_RETRY_QUOTA_FLUSH_COUNT		8

/* maximum retry of EIO'ed meta page */
#define MAX_RETRY_META_PAGE_EIO			100

#define F2FS_LINK_MAX	0xffffffff	/* maximum link count per file */

#define MAX_DIR_RA_PAGES	4	/* maximum ra pages of dir */

/* dirty segments threshold for triggering CP */
#define DEFAULT_DIRTY_THRESHOLD		4

/* for in-memory extent cache entry */
#define F2FS_MIN_EXTENT_LEN	64	/* minimum extent length */

/* number of extent info in extent cache we try to shrink */
#define EXTENT_CACHE_SHRINK_NUMBER	128

#define RECOVERY_MAX_RA_BLOCKS		BIO_MAX_VECS
#define RECOVERY_MIN_RA_BLOCKS		1

struct rb_entry {
	struct rb_node rb_node;		/* rb node located in rb-tree */
	union {
		struct {
			unsigned int ofs;	/* start offset of the entry */
			unsigned int len;	/* length of the entry */
		};
		unsigned long long key;		/* 64-bits key */
	} __packed;
};

struct extent_info {
	unsigned int fofs;		/* start offset in a file */
	unsigned int len;		/* length of the extent */
	u32 blk;			/* start block address of the extent */
#ifdef CONFIG_F2FS_FS_COMPRESSION
	unsigned int c_len;		/* physical extent length of compressed blocks */
#endif
};

struct extent_node {
	struct rb_node rb_node;		/* rb node located in rb-tree */
	struct extent_info ei;		/* extent info */
	struct list_head list;		/* node in global extent list of sbi */
	struct extent_tree *et;		/* extent tree pointer */
};

struct extent_tree {
	nid_t ino;			/* inode number */
	struct rb_root_cached root;	/* root of extent info rb-tree */
	struct extent_node *cached_en;	/* recently accessed extent node */
	struct extent_info largest;	/* largested extent info */
	struct list_head list;		/* to be used by sbi->zombie_list */
	rwlock_t lock;			/* protect extent info rb-tree */
	atomic_t node_cnt;		/* # of extent node in rb-tree*/
	bool largest_updated;		/* largest extent updated */
};

/*
 * This structure is taken from ext4_map_blocks.
 *
 * Note that, however, f2fs uses NEW and MAPPED flags for f2fs_map_blocks().
 */
#define F2FS_MAP_NEW		(1 << BH_New)
#define F2FS_MAP_MAPPED		(1 << BH_Mapped)
#define F2FS_MAP_UNWRITTEN	(1 << BH_Unwritten)
#define F2FS_MAP_FLAGS		(F2FS_MAP_NEW | F2FS_MAP_MAPPED |\
				F2FS_MAP_UNWRITTEN)

struct f2fs_map_blocks {
	struct block_device *m_bdev;	/* for multi-device dio */
	block_t m_pblk;
	block_t m_lblk;
	unsigned int m_len;
	unsigned int m_flags;
	pgoff_t *m_next_pgofs;		/* point next possible non-hole pgofs */
	pgoff_t *m_next_extent;		/* point to next possible extent */
	int m_seg_type;
	bool m_may_create;		/* indicate it is from write path */
	bool m_multidev_dio;		/* indicate it allows multi-device dio */
};

/* for flag in get_data_block */
enum {
	F2FS_GET_BLOCK_DEFAULT,
	F2FS_GET_BLOCK_FIEMAP,
	F2FS_GET_BLOCK_BMAP,
	F2FS_GET_BLOCK_DIO,
	F2FS_GET_BLOCK_PRE_DIO,
	F2FS_GET_BLOCK_PRE_AIO,
	F2FS_GET_BLOCK_PRECACHE,
};

/*
 * i_advise uses FADVISE_XXX_BIT. We can add additional hints later.
 */
#define FADVISE_COLD_BIT	0x01
#define FADVISE_LOST_PINO_BIT	0x02
#define FADVISE_ENCRYPT_BIT	0x04
#define FADVISE_ENC_NAME_BIT	0x08
#define FADVISE_KEEP_SIZE_BIT	0x10
#define FADVISE_HOT_BIT		0x20
#define FADVISE_VERITY_BIT	0x40
#define FADVISE_TRUNC_BIT	0x80

#define FADVISE_MODIFIABLE_BITS	(FADVISE_COLD_BIT | FADVISE_HOT_BIT)

#define file_is_cold(inode)	is_file(inode, FADVISE_COLD_BIT)
#define file_set_cold(inode)	set_file(inode, FADVISE_COLD_BIT)
#define file_clear_cold(inode)	clear_file(inode, FADVISE_COLD_BIT)

#define file_wrong_pino(inode)	is_file(inode, FADVISE_LOST_PINO_BIT)
#define file_lost_pino(inode)	set_file(inode, FADVISE_LOST_PINO_BIT)
#define file_got_pino(inode)	clear_file(inode, FADVISE_LOST_PINO_BIT)

#define file_is_encrypt(inode)	is_file(inode, FADVISE_ENCRYPT_BIT)
#define file_set_encrypt(inode)	set_file(inode, FADVISE_ENCRYPT_BIT)

#define file_enc_name(inode)	is_file(inode, FADVISE_ENC_NAME_BIT)
#define file_set_enc_name(inode) set_file(inode, FADVISE_ENC_NAME_BIT)

#define file_keep_isize(inode)	is_file(inode, FADVISE_KEEP_SIZE_BIT)
#define file_set_keep_isize(inode) set_file(inode, FADVISE_KEEP_SIZE_BIT)

#define file_is_hot(inode)	is_file(inode, FADVISE_HOT_BIT)
#define file_set_hot(inode)	set_file(inode, FADVISE_HOT_BIT)
#define file_clear_hot(inode)	clear_file(inode, FADVISE_HOT_BIT)

#define file_is_verity(inode)	is_file(inode, FADVISE_VERITY_BIT)
#define file_set_verity(inode)	set_file(inode, FADVISE_VERITY_BIT)

#define file_should_truncate(inode)	is_file(inode, FADVISE_TRUNC_BIT)
#define file_need_truncate(inode)	set_file(inode, FADVISE_TRUNC_BIT)
#define file_dont_truncate(inode)	clear_file(inode, FADVISE_TRUNC_BIT)

#define DEF_DIR_LEVEL		0

enum {
	GC_FAILURE_PIN,
	GC_FAILURE_ATOMIC,
	MAX_GC_FAILURE
};

/* used for f2fs_inode_info->flags */
enum {
	FI_NEW_INODE,		/* indicate newly allocated inode */
	FI_DIRTY_INODE,		/* indicate inode is dirty or not */
	FI_AUTO_RECOVER,	/* indicate inode is recoverable */
	FI_DIRTY_DIR,		/* indicate directory has dirty pages */
	FI_INC_LINK,		/* need to increment i_nlink */
	FI_ACL_MODE,		/* indicate acl mode */
	FI_NO_ALLOC,		/* should not allocate any blocks */
	FI_FREE_NID,		/* free allocated nide */
	FI_NO_EXTENT,		/* not to use the extent cache */
	FI_INLINE_XATTR,	/* used for inline xattr */
	FI_INLINE_DATA,		/* used for inline data*/
	FI_INLINE_DENTRY,	/* used for inline dentry */
	FI_APPEND_WRITE,	/* inode has appended data */
	FI_UPDATE_WRITE,	/* inode has in-place-update data */
	FI_NEED_IPU,		/* used for ipu per file */
	FI_ATOMIC_FILE,		/* indicate atomic file */
	FI_ATOMIC_COMMIT,	/* indicate the state of atomical committing */
	FI_VOLATILE_FILE,	/* indicate volatile file */
	FI_FIRST_BLOCK_WRITTEN,	/* indicate #0 data block was written */
	FI_DROP_CACHE,		/* drop dirty page cache */
	FI_DATA_EXIST,		/* indicate data exists */
	FI_INLINE_DOTS,		/* indicate inline dot dentries */
	FI_SKIP_WRITES,		/* should skip data page writeback */
	FI_OPU_WRITE,		/* used for opu per file */
	FI_DIRTY_FILE,		/* indicate regular/symlink has dirty pages */
	FI_PREALLOCATED_ALL,	/* all blocks for write were preallocated */
	FI_HOT_DATA,		/* indicate file is hot */
	FI_EXTRA_ATTR,		/* indicate file has extra attribute */
	FI_PROJ_INHERIT,	/* indicate file inherits projectid */
	FI_PIN_FILE,		/* indicate file should not be gced */
	FI_ATOMIC_REVOKE_REQUEST, /* request to drop atomic data */
	FI_VERITY_IN_PROGRESS,	/* building fs-verity Merkle tree */
	FI_COMPRESSED_FILE,	/* indicate file's data can be compressed */
	FI_COMPRESS_CORRUPT,	/* indicate compressed cluster is corrupted */
	FI_MMAP_FILE,		/* indicate file was mmapped */
	FI_ENABLE_COMPRESS,	/* enable compression in "user" compression mode */
	FI_COMPRESS_RELEASED,	/* compressed blocks were released */
	FI_ALIGNED_WRITE,	/* enable aligned write */
	FI_MAX,			/* max flag, never be used */
};

struct f2fs_inode_info {
	struct inode vfs_inode;		/* serve a vfs inode */
	unsigned long i_flags;		/* keep an inode flags for ioctl */
	unsigned char i_advise;		/* use to give file attribute hints */
	unsigned char i_dir_level;	/* use for dentry level for large dir */
	unsigned int i_current_depth;	/* only for directory depth */
	/* for gc failure statistic */
	unsigned int i_gc_failures[MAX_GC_FAILURE];
	unsigned int i_pino;		/* parent inode number */
	umode_t i_acl_mode;		/* keep file acl mode temporarily */

	/* Use below internally in f2fs*/
	unsigned long flags[BITS_TO_LONGS(FI_MAX)];	/* use to pass per-file flags */
	struct f2fs_rwsem i_sem;	/* protect fi info */
	atomic_t dirty_pages;		/* # of dirty pages */
	f2fs_hash_t chash;		/* hash value of given file name */
	unsigned int clevel;		/* maximum level of given file name */
	struct task_struct *task;	/* lookup and create consistency */
	struct task_struct *cp_task;	/* separate cp/wb IO stats*/
	nid_t i_xattr_nid;		/* node id that contains xattrs */
	loff_t	last_disk_size;		/* lastly written file size */
	spinlock_t i_size_lock;		/* protect last_disk_size */

#ifdef CONFIG_QUOTA
	struct dquot *i_dquot[MAXQUOTAS];

	/* quota space reservation, managed internally by quota code */
	qsize_t i_reserved_quota;
#endif
	struct list_head dirty_list;	/* dirty list for dirs and files */
	struct list_head gdirty_list;	/* linked in global dirty list */
	struct list_head inmem_ilist;	/* list for inmem inodes */
	struct list_head inmem_pages;	/* inmemory pages managed by f2fs */
	struct task_struct *inmem_task;	/* store inmemory task */
	struct mutex inmem_lock;	/* lock for inmemory pages */
	struct extent_tree *extent_tree;	/* cached extent_tree entry */

	/* avoid racing between foreground op and gc */
	struct f2fs_rwsem i_gc_rwsem[2];
	struct f2fs_rwsem i_xattr_sem; /* avoid racing between reading and changing EAs */

	int i_extra_isize;		/* size of extra space located in i_addr */
	kprojid_t i_projid;		/* id for project quota */
	int i_inline_xattr_size;	/* inline xattr size */
	struct timespec64 i_crtime;	/* inode creation time */
	struct timespec64 i_disk_time[4];/* inode disk times */

	/* for file compress */
	atomic_t i_compr_blocks;		/* # of compressed blocks */
	unsigned char i_compress_algorithm;	/* algorithm type */
	unsigned char i_log_cluster_size;	/* log of cluster size */
	unsigned char i_compress_level;		/* compress level (lz4hc,zstd) */
	unsigned short i_compress_flag;		/* compress flag */
	unsigned int i_cluster_size;		/* cluster size */
};

static inline void get_extent_info(struct extent_info *ext,
					struct f2fs_extent *i_ext)
{
	ext->fofs = le32_to_cpu(i_ext->fofs);
	ext->blk = le32_to_cpu(i_ext->blk);
	ext->len = le32_to_cpu(i_ext->len);
}

static inline void set_raw_extent(struct extent_info *ext,
					struct f2fs_extent *i_ext)
{
	i_ext->fofs = cpu_to_le32(ext->fofs);
	i_ext->blk = cpu_to_le32(ext->blk);
	i_ext->len = cpu_to_le32(ext->len);
}

static inline void set_extent_info(struct extent_info *ei, unsigned int fofs,
						u32 blk, unsigned int len)
{
	ei->fofs = fofs;
	ei->blk = blk;
	ei->len = len;
#ifdef CONFIG_F2FS_FS_COMPRESSION
	ei->c_len = 0;
#endif
}

static inline bool __is_discard_mergeable(struct discard_info *back,
			struct discard_info *front, unsigned int max_len)
{
	return (back->lstart + back->len == front->lstart) &&
		(back->len + front->len <= max_len);
}

static inline bool __is_discard_back_mergeable(struct discard_info *cur,
			struct discard_info *back, unsigned int max_len)
{
	return __is_discard_mergeable(back, cur, max_len);
}

static inline bool __is_discard_front_mergeable(struct discard_info *cur,
			struct discard_info *front, unsigned int max_len)
{
	return __is_discard_mergeable(cur, front, max_len);
}

static inline bool __is_extent_mergeable(struct extent_info *back,
						struct extent_info *front)
{
#ifdef CONFIG_F2FS_FS_COMPRESSION
	if (back->c_len && back->len != back->c_len)
		return false;
	if (front->c_len && front->len != front->c_len)
		return false;
#endif
	return (back->fofs + back->len == front->fofs &&
			back->blk + back->len == front->blk);
}

static inline bool __is_back_mergeable(struct extent_info *cur,
						struct extent_info *back)
{
	return __is_extent_mergeable(back, cur);
}

static inline bool __is_front_mergeable(struct extent_info *cur,
						struct extent_info *front)
{
	return __is_extent_mergeable(cur, front);
}

extern void f2fs_mark_inode_dirty_sync(struct inode *inode, bool sync);
static inline void __try_update_largest_extent(struct extent_tree *et,
						struct extent_node *en)
{
	if (en->ei.len > et->largest.len) {
		et->largest = en->ei;
		et->largest_updated = true;
	}
}

/*
 * For free nid management
 */
enum nid_state {
	FREE_NID,		/* newly added to free nid list */
	PREALLOC_NID,		/* it is preallocated */
	MAX_NID_STATE,
};

enum nat_state {
	TOTAL_NAT,
	DIRTY_NAT,
	RECLAIMABLE_NAT,
	MAX_NAT_STATE,
};

struct f2fs_nm_info {
	block_t nat_blkaddr;		/* base disk address of NAT */
	nid_t max_nid;			/* maximum possible node ids */
	nid_t available_nids;		/* # of available node ids */
	nid_t next_scan_nid;		/* the next nid to be scanned */
	nid_t max_rf_node_blocks;	/* max # of nodes for recovery */
	unsigned int ram_thresh;	/* control the memory footprint */
	unsigned int ra_nid_pages;	/* # of nid pages to be readaheaded */
	unsigned int dirty_nats_ratio;	/* control dirty nats ratio threshold */

	/* NAT cache management */
	struct radix_tree_root nat_root;/* root of the nat entry cache */
	struct radix_tree_root nat_set_root;/* root of the nat set cache */
	struct f2fs_rwsem nat_tree_lock;	/* protect nat entry tree */
	struct list_head nat_entries;	/* cached nat entry list (clean) */
	spinlock_t nat_list_lock;	/* protect clean nat entry list */
	unsigned int nat_cnt[MAX_NAT_STATE]; /* the # of cached nat entries */
	unsigned int nat_blocks;	/* # of nat blocks */

	/* free node ids management */
	struct radix_tree_root free_nid_root;/* root of the free_nid cache */
	struct list_head free_nid_list;		/* list for free nids excluding preallocated nids */
	unsigned int nid_cnt[MAX_NID_STATE];	/* the number of free node id */
	spinlock_t nid_list_lock;	/* protect nid lists ops */
	struct mutex build_lock;	/* lock for build free nids */
	unsigned char **free_nid_bitmap;
	unsigned char *nat_block_bitmap;
	unsigned short *free_nid_count;	/* free nid count of NAT block */

	/* for checkpoint */
	char *nat_bitmap;		/* NAT bitmap pointer */

	unsigned int nat_bits_blocks;	/* # of nat bits blocks */
	unsigned char *nat_bits;	/* NAT bits blocks */
	unsigned char *full_nat_bits;	/* full NAT pages */
	unsigned char *empty_nat_bits;	/* empty NAT pages */
#ifdef CONFIG_F2FS_CHECK_FS
	char *nat_bitmap_mir;		/* NAT bitmap mirror */
#endif
	int bitmap_size;		/* bitmap size */
};

/*
 * this structure is used as one of function parameters.
 * all the information are dedicated to a given direct node block determined
 * by the data offset in a file.
 */
struct dnode_of_data {
	struct inode *inode;		/* vfs inode pointer */
	struct page *inode_page;	/* its inode page, NULL is possible */
	struct page *node_page;		/* cached direct node page */
	nid_t nid;			/* node id of the direct node block */
	unsigned int ofs_in_node;	/* data offset in the node page */
	bool inode_page_locked;		/* inode page is locked or not */
	bool node_changed;		/* is node block changed */
	char cur_level;			/* level of hole node page */
	char max_level;			/* level of current page located */
	block_t	data_blkaddr;		/* block address of the node block */
};

static inline void set_new_dnode(struct dnode_of_data *dn, struct inode *inode,
		struct page *ipage, struct page *npage, nid_t nid)
{
	memset(dn, 0, sizeof(*dn));
	dn->inode = inode;
	dn->inode_page = ipage;
	dn->node_page = npage;
	dn->nid = nid;
}

/*
 * For SIT manager
 *
 * By default, there are 6 active log areas across the whole main area.
 * When considering hot and cold data separation to reduce cleaning overhead,
 * we split 3 for data logs and 3 for node logs as hot, warm, and cold types,
 * respectively.
 * In the current design, you should not change the numbers intentionally.
 * Instead, as a mount option such as active_logs=x, you can use 2, 4, and 6
 * logs individually according to the underlying devices. (default: 6)
 * Just in case, on-disk layout covers maximum 16 logs that consist of 8 for
 * data and 8 for node logs.
 */
#define	NR_CURSEG_DATA_TYPE	(3)
#define NR_CURSEG_NODE_TYPE	(3)
#define NR_CURSEG_INMEM_TYPE	(2)
#define NR_CURSEG_RO_TYPE	(2)
#define NR_CURSEG_PERSIST_TYPE	(NR_CURSEG_DATA_TYPE + NR_CURSEG_NODE_TYPE)
#define NR_CURSEG_TYPE		(NR_CURSEG_INMEM_TYPE + NR_CURSEG_PERSIST_TYPE)

enum {
	CURSEG_HOT_DATA	= 0,	/* directory entry blocks */
	CURSEG_WARM_DATA,	/* data blocks */
	CURSEG_COLD_DATA,	/* multimedia or GCed data blocks */
	CURSEG_HOT_NODE,	/* direct node blocks of directory files */
	CURSEG_WARM_NODE,	/* direct node blocks of normal files */
	CURSEG_COLD_NODE,	/* indirect node blocks */
	NR_PERSISTENT_LOG,	/* number of persistent log */
	CURSEG_COLD_DATA_PINNED = NR_PERSISTENT_LOG,
				/* pinned file that needs consecutive block address */
	CURSEG_ALL_DATA_ATGC,	/* SSR alloctor in hot/warm/cold data area */
	NO_CHECK_TYPE,		/* number of persistent & inmem log */
};

struct flush_cmd {
	struct completion wait;
	struct llist_node llnode;
	nid_t ino;
	int ret;
};

struct flush_cmd_control {
	struct task_struct *f2fs_issue_flush;	/* flush thread */
	wait_queue_head_t flush_wait_queue;	/* waiting queue for wake-up */
	atomic_t issued_flush;			/* # of issued flushes */
	atomic_t queued_flush;			/* # of queued flushes */
	struct llist_head issue_list;		/* list for command issue */
	struct llist_node *dispatch_list;	/* list for command dispatch */
};

struct f2fs_sm_info {
	struct sit_info *sit_info;		/* whole segment information */
	struct free_segmap_info *free_info;	/* free segment information */
	struct dirty_seglist_info *dirty_info;	/* dirty segment information */
	struct curseg_info *curseg_array;	/* active segment information */

	struct f2fs_rwsem curseg_lock;	/* for preventing curseg change */

	block_t seg0_blkaddr;		/* block address of 0'th segment */
	block_t main_blkaddr;		/* start block address of main area */
	block_t ssa_blkaddr;		/* start block address of SSA area */

	unsigned int segment_count;	/* total # of segments */
	unsigned int main_segments;	/* # of segments in main area */
	unsigned int reserved_segments;	/* # of reserved segments */
	unsigned int additional_reserved_segments;/* reserved segs for IO align feature */
	unsigned int ovp_segments;	/* # of overprovision segments */

	/* a threshold to reclaim prefree segments */
	unsigned int rec_prefree_segments;

	/* for batched trimming */
	unsigned int trim_sections;		/* # of sections to trim */

	struct list_head sit_entry_set;	/* sit entry set list */

	unsigned int ipu_policy;	/* in-place-update policy */
	unsigned int min_ipu_util;	/* in-place-update threshold */
	unsigned int min_fsync_blocks;	/* threshold for fsync */
	unsigned int min_seq_blocks;	/* threshold for sequential blocks */
	unsigned int min_hot_blocks;	/* threshold for hot block allocation */
	unsigned int min_ssr_sections;	/* threshold to trigger SSR allocation */

	/* for flush command control */
	struct flush_cmd_control *fcc_info;

	/* for discard command control */
	struct discard_cmd_control *dcc_info;
};

/*
 * For superblock
 */
/*
 * COUNT_TYPE for monitoring
 *
 * f2fs monitors the number of several block types such as on-writeback,
 * dirty dentry blocks, dirty node blocks, and dirty meta blocks.
 */
#define WB_DATA_TYPE(p)	(__is_cp_guaranteed(p) ? F2FS_WB_CP_DATA : F2FS_WB_DATA)
enum count_type {
	F2FS_DIRTY_DENTS,
	F2FS_DIRTY_DATA,
	F2FS_DIRTY_QDATA,
	F2FS_DIRTY_NODES,
	F2FS_DIRTY_META,
	F2FS_INMEM_PAGES,
	F2FS_DIRTY_IMETA,
	F2FS_WB_CP_DATA,
	F2FS_WB_DATA,
	F2FS_RD_DATA,
	F2FS_RD_NODE,
	F2FS_RD_META,
	F2FS_DIO_WRITE,
	F2FS_DIO_READ,
	NR_COUNT_TYPE,
};

/*
 * The below are the page types of bios used in submit_bio().
 * The available types are:
 * DATA			User data pages. It operates as async mode.
 * NODE			Node pages. It operates as async mode.
 * META			FS metadata pages such as SIT, NAT, CP.
 * NR_PAGE_TYPE		The number of page types.
 * META_FLUSH		Make sure the previous pages are written
 *			with waiting the bio's completion
 * ...			Only can be used with META.
 */
#define PAGE_TYPE_OF_BIO(type)	((type) > META ? META : (type))
enum page_type {
	DATA = 0,
	NODE = 1,	/* should not change this */
	META,
	NR_PAGE_TYPE,
	META_FLUSH,
	INMEM,		/* the below types are used by tracepoints only. */
	INMEM_DROP,
	INMEM_INVALIDATE,
	INMEM_REVOKE,
	IPU,
	OPU,
};

enum temp_type {
	HOT = 0,	/* must be zero for meta bio */
	WARM,
	COLD,
	NR_TEMP_TYPE,
};

enum need_lock_type {
	LOCK_REQ = 0,
	LOCK_DONE,
	LOCK_RETRY,
};

enum cp_reason_type {
	CP_NO_NEEDED,
	CP_NON_REGULAR,
	CP_COMPRESSED,
	CP_HARDLINK,
	CP_SB_NEED_CP,
	CP_WRONG_PINO,
	CP_NO_SPC_ROLL,
	CP_NODE_NEED_CP,
	CP_FASTBOOT_MODE,
	CP_SPEC_LOG_NUM,
	CP_RECOVER_DIR,
};

enum iostat_type {
	/* WRITE IO */
	APP_DIRECT_IO,			/* app direct write IOs */
	APP_BUFFERED_IO,		/* app buffered write IOs */
	APP_WRITE_IO,			/* app write IOs */
	APP_MAPPED_IO,			/* app mapped IOs */
	FS_DATA_IO,			/* data IOs from kworker/fsync/reclaimer */
	FS_NODE_IO,			/* node IOs from kworker/fsync/reclaimer */
	FS_META_IO,			/* meta IOs from kworker/reclaimer */
	FS_GC_DATA_IO,			/* data IOs from forground gc */
	FS_GC_NODE_IO,			/* node IOs from forground gc */
	FS_CP_DATA_IO,			/* data IOs from checkpoint */
	FS_CP_NODE_IO,			/* node IOs from checkpoint */
	FS_CP_META_IO,			/* meta IOs from checkpoint */

	/* READ IO */
	APP_DIRECT_READ_IO,		/* app direct read IOs */
	APP_BUFFERED_READ_IO,		/* app buffered read IOs */
	APP_READ_IO,			/* app read IOs */
	APP_MAPPED_READ_IO,		/* app mapped read IOs */
	FS_DATA_READ_IO,		/* data read IOs */
	FS_GDATA_READ_IO,		/* data read IOs from background gc */
	FS_CDATA_READ_IO,		/* compressed data read IOs */
	FS_NODE_READ_IO,		/* node read IOs */
	FS_META_READ_IO,		/* meta read IOs */

	/* other */
	FS_DISCARD,			/* discard */
	NR_IO_TYPE,
};

struct f2fs_io_info {
	struct f2fs_sb_info *sbi;	/* f2fs_sb_info pointer */
	nid_t ino;		/* inode number */
	enum page_type type;	/* contains DATA/NODE/META/META_FLUSH */
	enum temp_type temp;	/* contains HOT/WARM/COLD */
	int op;			/* contains REQ_OP_ */
	int op_flags;		/* req_flag_bits */
	block_t new_blkaddr;	/* new block address to be written */
	block_t old_blkaddr;	/* old block address before Cow */
	struct page *page;	/* page to be written */
	struct page *encrypted_page;	/* encrypted page */
	struct page *compressed_page;	/* compressed page */
	struct list_head list;		/* serialize IOs */
	bool submitted;		/* indicate IO submission */
	int need_lock;		/* indicate we need to lock cp_rwsem */
	bool in_list;		/* indicate fio is in io_list */
	bool is_por;		/* indicate IO is from recovery or not */
	bool retry;		/* need to reallocate block address */
	int compr_blocks;	/* # of compressed block addresses */
	bool encrypted;		/* indicate file is encrypted */
	enum iostat_type io_type;	/* io type */
	struct writeback_control *io_wbc; /* writeback control */
	struct bio **bio;		/* bio for ipu */
	sector_t *last_block;		/* last block number in bio */
	unsigned char version;		/* version of the node */
};

struct bio_entry {
	struct bio *bio;
	struct list_head list;
};

#define is_read_io(rw) ((rw) == READ)
struct f2fs_bio_info {
	struct f2fs_sb_info *sbi;	/* f2fs superblock */
	struct bio *bio;		/* bios to merge */
	sector_t last_block_in_bio;	/* last block number */
	struct f2fs_io_info fio;	/* store buffered io info. */
	struct f2fs_rwsem io_rwsem;	/* blocking op for bio */
	spinlock_t io_lock;		/* serialize DATA/NODE IOs */
	struct list_head io_list;	/* track fios */
	struct list_head bio_list;	/* bio entry list head */
	struct f2fs_rwsem bio_list_lock;	/* lock to protect bio entry list */
};

#define FDEV(i)				(sbi->devs[i])
#define RDEV(i)				(raw_super->devs[i])
struct f2fs_dev_info {
	struct block_device *bdev;
	char path[MAX_PATH_LEN];
	unsigned int total_segments;
	block_t start_blk;
	block_t end_blk;
#ifdef CONFIG_BLK_DEV_ZONED
	unsigned int nr_blkz;		/* Total number of zones */
	unsigned long *blkz_seq;	/* Bitmap indicating sequential zones */
	block_t *zone_capacity_blocks;  /* Array of zone capacity in blks */
#endif
};

enum inode_type {
	DIR_INODE,			/* for dirty dir inode */
	FILE_INODE,			/* for dirty regular/symlink inode */
	DIRTY_META,			/* for all dirtied inode metadata */
	ATOMIC_FILE,			/* for all atomic files */
	NR_INODE_TYPE,
};

/* for inner inode cache management */
struct inode_management {
	struct radix_tree_root ino_root;	/* ino entry array */
	spinlock_t ino_lock;			/* for ino entry lock */
	struct list_head ino_list;		/* inode list head */
	unsigned long ino_num;			/* number of entries */
};

/* for GC_AT */
struct atgc_management {
	bool atgc_enabled;			/* ATGC is enabled or not */
	struct rb_root_cached root;		/* root of victim rb-tree */
	struct list_head victim_list;		/* linked with all victim entries */
	unsigned int victim_count;		/* victim count in rb-tree */
	unsigned int candidate_ratio;		/* candidate ratio */
	unsigned int max_candidate_count;	/* max candidate count */
	unsigned int age_weight;		/* age weight, vblock_weight = 100 - age_weight */
	unsigned long long age_threshold;	/* age threshold */
};

/* For s_flag in struct f2fs_sb_info */
enum {
	SBI_IS_DIRTY,				/* dirty flag for checkpoint */
	SBI_IS_CLOSE,				/* specify unmounting */
	SBI_NEED_FSCK,				/* need fsck.f2fs to fix */
	SBI_POR_DOING,				/* recovery is doing or not */
	SBI_NEED_SB_WRITE,			/* need to recover superblock */
	SBI_NEED_CP,				/* need to checkpoint */
	SBI_IS_SHUTDOWN,			/* shutdown by ioctl */
	SBI_IS_RECOVERED,			/* recovered orphan/data */
	SBI_CP_DISABLED,			/* CP was disabled last mount */
	SBI_CP_DISABLED_QUICK,			/* CP was disabled quickly */
	SBI_QUOTA_NEED_FLUSH,			/* need to flush quota info in CP */
	SBI_QUOTA_SKIP_FLUSH,			/* skip flushing quota in current CP */
	SBI_QUOTA_NEED_REPAIR,			/* quota file may be corrupted */
	SBI_IS_RESIZEFS,			/* resizefs is in process */
	SBI_IS_FREEZING,			/* freezefs is in process */
};

enum {
	CP_TIME,
	REQ_TIME,
	DISCARD_TIME,
	GC_TIME,
	DISABLE_TIME,
	UMOUNT_DISCARD_TIMEOUT,
	MAX_TIME,
};

enum {
	GC_NORMAL,
	GC_IDLE_CB,
	GC_IDLE_GREEDY,
	GC_IDLE_AT,
	GC_URGENT_HIGH,
	GC_URGENT_LOW,
	GC_URGENT_MID,
	MAX_GC_MODE,
};

enum {
	BGGC_MODE_ON,		/* background gc is on */
	BGGC_MODE_OFF,		/* background gc is off */
	BGGC_MODE_SYNC,		/*
				 * background gc is on, migrating blocks
				 * like foreground gc
				 */
};

enum {
	FS_MODE_ADAPTIVE,		/* use both lfs/ssr allocation */
	FS_MODE_LFS,			/* use lfs allocation only */
	FS_MODE_FRAGMENT_SEG,		/* segment fragmentation mode */
	FS_MODE_FRAGMENT_BLK,		/* block fragmentation mode */
};

enum {
	WHINT_MODE_OFF,		/* not pass down write hints */
	WHINT_MODE_USER,	/* try to pass down hints given by users */
	WHINT_MODE_FS,		/* pass down hints with F2FS policy */
};

enum {
	ALLOC_MODE_DEFAULT,	/* stay default */
	ALLOC_MODE_REUSE,	/* reuse segments as much as possible */
};

enum fsync_mode {
	FSYNC_MODE_POSIX,	/* fsync follows posix semantics */
	FSYNC_MODE_STRICT,	/* fsync behaves in line with ext4 */
	FSYNC_MODE_NOBARRIER,	/* fsync behaves nobarrier based on posix */
};

enum {
	COMPR_MODE_FS,		/*
				 * automatically compress compression
				 * enabled files
				 */
	COMPR_MODE_USER,	/*
				 * automatical compression is disabled.
				 * user can control the file compression
				 * using ioctls
				 */
};

enum {
	DISCARD_UNIT_BLOCK,	/* basic discard unit is block */
	DISCARD_UNIT_SEGMENT,	/* basic discard unit is segment */
	DISCARD_UNIT_SECTION,	/* basic discard unit is section */
};

static inline int f2fs_test_bit(unsigned int nr, char *addr);
static inline void f2fs_set_bit(unsigned int nr, char *addr);
static inline void f2fs_clear_bit(unsigned int nr, char *addr);

/*
 * Layout of f2fs page.private:
 *
 * Layout A: lowest bit should be 1
 * | bit0 = 1 | bit1 | bit2 | ... | bit MAX | private data .... |
 * bit 0	PAGE_PRIVATE_NOT_POINTER
 * bit 1	PAGE_PRIVATE_ATOMIC_WRITE
 * bit 2	PAGE_PRIVATE_DUMMY_WRITE
 * bit 3	PAGE_PRIVATE_ONGOING_MIGRATION
 * bit 4	PAGE_PRIVATE_INLINE_INODE
 * bit 5	PAGE_PRIVATE_REF_RESOURCE
 * bit 6-	f2fs private data
 *
 * Layout B: lowest bit should be 0
 * page.private is a wrapped pointer.
 */
enum {
	PAGE_PRIVATE_NOT_POINTER,		/* private contains non-pointer data */
	PAGE_PRIVATE_ATOMIC_WRITE,		/* data page from atomic write path */
	PAGE_PRIVATE_DUMMY_WRITE,		/* data page for padding aligned IO */
	PAGE_PRIVATE_ONGOING_MIGRATION,		/* data page which is on-going migrating */
	PAGE_PRIVATE_INLINE_INODE,		/* inode page contains inline data */
	PAGE_PRIVATE_REF_RESOURCE,		/* dirty page has referenced resources */
	PAGE_PRIVATE_MAX
};

#define PAGE_PRIVATE_GET_FUNC(name, flagname) \
static inline bool page_private_##name(struct page *page) \
{ \
	return PagePrivate(page) && \
		test_bit(PAGE_PRIVATE_NOT_POINTER, &page_private(page)) && \
		test_bit(PAGE_PRIVATE_##flagname, &page_private(page)); \
}

#define PAGE_PRIVATE_SET_FUNC(name, flagname) \
static inline void set_page_private_##name(struct page *page) \
{ \
	if (!PagePrivate(page)) { \
		get_page(page); \
		SetPagePrivate(page); \
		set_page_private(page, 0); \
	} \
	set_bit(PAGE_PRIVATE_NOT_POINTER, &page_private(page)); \
	set_bit(PAGE_PRIVATE_##flagname, &page_private(page)); \
}

#define PAGE_PRIVATE_CLEAR_FUNC(name, flagname) \
static inline void clear_page_private_##name(struct page *page) \
{ \
	clear_bit(PAGE_PRIVATE_##flagname, &page_private(page)); \
	if (page_private(page) == 1 << PAGE_PRIVATE_NOT_POINTER) { \
		set_page_private(page, 0); \
		if (PagePrivate(page)) { \
			ClearPagePrivate(page); \
			put_page(page); \
		}\
	} \
}

PAGE_PRIVATE_GET_FUNC(nonpointer, NOT_POINTER);
PAGE_PRIVATE_GET_FUNC(reference, REF_RESOURCE);
PAGE_PRIVATE_GET_FUNC(inline, INLINE_INODE);
PAGE_PRIVATE_GET_FUNC(gcing, ONGOING_MIGRATION);
PAGE_PRIVATE_GET_FUNC(atomic, ATOMIC_WRITE);
PAGE_PRIVATE_GET_FUNC(dummy, DUMMY_WRITE);

PAGE_PRIVATE_SET_FUNC(reference, REF_RESOURCE);
PAGE_PRIVATE_SET_FUNC(inline, INLINE_INODE);
PAGE_PRIVATE_SET_FUNC(gcing, ONGOING_MIGRATION);
PAGE_PRIVATE_SET_FUNC(atomic, ATOMIC_WRITE);
PAGE_PRIVATE_SET_FUNC(dummy, DUMMY_WRITE);

PAGE_PRIVATE_CLEAR_FUNC(reference, REF_RESOURCE);
PAGE_PRIVATE_CLEAR_FUNC(inline, INLINE_INODE);
PAGE_PRIVATE_CLEAR_FUNC(gcing, ONGOING_MIGRATION);
PAGE_PRIVATE_CLEAR_FUNC(atomic, ATOMIC_WRITE);
PAGE_PRIVATE_CLEAR_FUNC(dummy, DUMMY_WRITE);

static inline unsigned long get_page_private_data(struct page *page)
{
	unsigned long data = page_private(page);

	if (!test_bit(PAGE_PRIVATE_NOT_POINTER, &data))
		return 0;
	return data >> PAGE_PRIVATE_MAX;
}

static inline void set_page_private_data(struct page *page, unsigned long data)
{
	if (!PagePrivate(page)) {
		get_page(page);
		SetPagePrivate(page);
		set_page_private(page, 0);
	}
	set_bit(PAGE_PRIVATE_NOT_POINTER, &page_private(page));
	page_private(page) |= data << PAGE_PRIVATE_MAX;
}

static inline void clear_page_private_data(struct page *page)
{
	page_private(page) &= (1 << PAGE_PRIVATE_MAX) - 1;
	if (page_private(page) == 1 << PAGE_PRIVATE_NOT_POINTER) {
		set_page_private(page, 0);
		if (PagePrivate(page)) {
			ClearPagePrivate(page);
			put_page(page);
		}
	}
}

/* For compression */
enum compress_algorithm_type {
	COMPRESS_LZO,
	COMPRESS_LZ4,
	COMPRESS_ZSTD,
	COMPRESS_LZORLE,
	COMPRESS_MAX,
};

enum compress_flag {
	COMPRESS_CHKSUM,
	COMPRESS_MAX_FLAG,
};

#define	COMPRESS_WATERMARK			20
#define	COMPRESS_PERCENT			20

#define COMPRESS_DATA_RESERVED_SIZE		4
struct compress_data {
	__le32 clen;			/* compressed data size */
	__le32 chksum;			/* compressed data chksum */
	__le32 reserved[COMPRESS_DATA_RESERVED_SIZE];	/* reserved */
	u8 cdata[];			/* compressed data */
};

#define COMPRESS_HEADER_SIZE	(sizeof(struct compress_data))

#define F2FS_COMPRESSED_PAGE_MAGIC	0xF5F2C000

#define	COMPRESS_LEVEL_OFFSET	8

/* compress context */
struct compress_ctx {
	struct inode *inode;		/* inode the context belong to */
	pgoff_t cluster_idx;		/* cluster index number */
	unsigned int cluster_size;	/* page count in cluster */
	unsigned int log_cluster_size;	/* log of cluster size */
	struct page **rpages;		/* pages store raw data in cluster */
	unsigned int nr_rpages;		/* total page number in rpages */
	struct page **cpages;		/* pages store compressed data in cluster */
	unsigned int nr_cpages;		/* total page number in cpages */
	unsigned int valid_nr_cpages;	/* valid page number in cpages */
	void *rbuf;			/* virtual mapped address on rpages */
	struct compress_data *cbuf;	/* virtual mapped address on cpages */
	size_t rlen;			/* valid data length in rbuf */
	size_t clen;			/* valid data length in cbuf */
	void *private;			/* payload buffer for specified compression algorithm */
	void *private2;			/* extra payload buffer */
};

/* compress context for write IO path */
struct compress_io_ctx {
	u32 magic;			/* magic number to indicate page is compressed */
	struct inode *inode;		/* inode the context belong to */
	struct page **rpages;		/* pages store raw data in cluster */
	unsigned int nr_rpages;		/* total page number in rpages */
	atomic_t pending_pages;		/* in-flight compressed page count */
};

/* Context for decompressing one cluster on the read IO path */
struct decompress_io_ctx {
	u32 magic;			/* magic number to indicate page is compressed */
	struct inode *inode;		/* inode the context belong to */
	pgoff_t cluster_idx;		/* cluster index number */
	unsigned int cluster_size;	/* page count in cluster */
	unsigned int log_cluster_size;	/* log of cluster size */
	struct page **rpages;		/* pages store raw data in cluster */
	unsigned int nr_rpages;		/* total page number in rpages */
	struct page **cpages;		/* pages store compressed data in cluster */
	unsigned int nr_cpages;		/* total page number in cpages */
	struct page **tpages;		/* temp pages to pad holes in cluster */
	void *rbuf;			/* virtual mapped address on rpages */
	struct compress_data *cbuf;	/* virtual mapped address on cpages */
	size_t rlen;			/* valid data length in rbuf */
	size_t clen;			/* valid data length in cbuf */

	/*
	 * The number of compressed pages remaining to be read in this cluster.
	 * This is initially nr_cpages.  It is decremented by 1 each time a page
	 * has been read (or failed to be read).  When it reaches 0, the cluster
	 * is decompressed (or an error is reported).
	 *
	 * If an error occurs before all the pages have been submitted for I/O,
	 * then this will never reach 0.  In this case the I/O submitter is
	 * responsible for calling f2fs_decompress_end_io() instead.
	 */
	atomic_t remaining_pages;

	/*
	 * Number of references to this decompress_io_ctx.
	 *
	 * One reference is held for I/O completion.  This reference is dropped
	 * after the pagecache pages are updated and unlocked -- either after
	 * decompression (and verity if enabled), or after an error.
	 *
	 * In addition, each compressed page holds a reference while it is in a
	 * bio.  These references are necessary prevent compressed pages from
	 * being freed while they are still in a bio.
	 */
	refcount_t refcnt;

	bool failed;			/* IO error occurred before decompression? */
	bool need_verity;		/* need fs-verity verification after decompression? */
	void *private;			/* payload buffer for specified decompression algorithm */
	void *private2;			/* extra payload buffer */
	struct work_struct verity_work;	/* work to verify the decompressed pages */
};

#define NULL_CLUSTER			((unsigned int)(~0))
#define MIN_COMPRESS_LOG_SIZE		2
#define MAX_COMPRESS_LOG_SIZE		8
#define MAX_COMPRESS_WINDOW_SIZE(log_size)	((PAGE_SIZE) << (log_size))

struct f2fs_sb_info {
	struct super_block *sb;			/* pointer to VFS super block */
	struct proc_dir_entry *s_proc;		/* proc entry */
	struct f2fs_super_block *raw_super;	/* raw super block pointer */
	struct f2fs_rwsem sb_lock;		/* lock for raw super block */
	int valid_super_block;			/* valid super block no */
	unsigned long s_flag;				/* flags for sbi */
	struct mutex writepages;		/* mutex for writepages() */

#ifdef CONFIG_BLK_DEV_ZONED
	unsigned int blocks_per_blkz;		/* F2FS blocks per zone */
	unsigned int log_blocks_per_blkz;	/* log2 F2FS blocks per zone */
#endif

	/* for node-related operations */
	struct f2fs_nm_info *nm_info;		/* node manager */
	struct inode *node_inode;		/* cache node blocks */

	/* for segment-related operations */
	struct f2fs_sm_info *sm_info;		/* segment manager */

	/* for bio operations */
	struct f2fs_bio_info *write_io[NR_PAGE_TYPE];	/* for write bios */
	/* keep migration IO order for LFS mode */
	struct f2fs_rwsem io_order_lock;
	mempool_t *write_io_dummy;		/* Dummy pages */
	pgoff_t metapage_eio_ofs;		/* EIO page offset */
	int metapage_eio_cnt;			/* EIO count */

	/* for checkpoint */
	struct f2fs_checkpoint *ckpt;		/* raw checkpoint pointer */
	int cur_cp_pack;			/* remain current cp pack */
	spinlock_t cp_lock;			/* for flag in ckpt */
	struct inode *meta_inode;		/* cache meta blocks */
	struct f2fs_rwsem cp_global_sem;	/* checkpoint procedure lock */
	struct f2fs_rwsem cp_rwsem;		/* blocking FS operations */
	struct f2fs_rwsem node_write;		/* locking node writes */
	struct f2fs_rwsem node_change;	/* locking node change */
	wait_queue_head_t cp_wait;
	unsigned long last_time[MAX_TIME];	/* to store time in jiffies */
	long interval_time[MAX_TIME];		/* to store thresholds */
	struct ckpt_req_control cprc_info;	/* for checkpoint request control */

	struct inode_management im[MAX_INO_ENTRY];	/* manage inode cache */

	spinlock_t fsync_node_lock;		/* for node entry lock */
	struct list_head fsync_node_list;	/* node list head */
	unsigned int fsync_seg_id;		/* sequence id */
	unsigned int fsync_node_num;		/* number of node entries */

	/* for orphan inode, use 0'th array */
	unsigned int max_orphans;		/* max orphan inodes */

	/* for inode management */
	struct list_head inode_list[NR_INODE_TYPE];	/* dirty inode list */
	spinlock_t inode_lock[NR_INODE_TYPE];	/* for dirty inode list lock */
	struct mutex flush_lock;		/* for flush exclusion */

	/* for extent tree cache */
	struct radix_tree_root extent_tree_root;/* cache extent cache entries */
	struct mutex extent_tree_lock;	/* locking extent radix tree */
	struct list_head extent_list;		/* lru list for shrinker */
	spinlock_t extent_lock;			/* locking extent lru list */
	atomic_t total_ext_tree;		/* extent tree count */
	struct list_head zombie_list;		/* extent zombie tree list */
	atomic_t total_zombie_tree;		/* extent zombie tree count */
	atomic_t total_ext_node;		/* extent info count */

	/* basic filesystem units */
	unsigned int log_sectors_per_block;	/* log2 sectors per block */
	unsigned int log_blocksize;		/* log2 block size */
	unsigned int blocksize;			/* block size */
	unsigned int root_ino_num;		/* root inode number*/
	unsigned int node_ino_num;		/* node inode number*/
	unsigned int meta_ino_num;		/* meta inode number*/
	unsigned int log_blocks_per_seg;	/* log2 blocks per segment */
	unsigned int blocks_per_seg;		/* blocks per segment */
	unsigned int segs_per_sec;		/* segments per section */
	unsigned int secs_per_zone;		/* sections per zone */
	unsigned int total_sections;		/* total section count */
	unsigned int total_node_count;		/* total node block count */
	unsigned int total_valid_node_count;	/* valid node block count */
	int dir_level;				/* directory level */
	int readdir_ra;				/* readahead inode in readdir */
	u64 max_io_bytes;			/* max io bytes to merge IOs */

	block_t user_block_count;		/* # of user blocks */
	block_t total_valid_block_count;	/* # of valid blocks */
	block_t discard_blks;			/* discard command candidats */
	block_t last_valid_block_count;		/* for recovery */
	block_t reserved_blocks;		/* configurable reserved blocks */
	block_t current_reserved_blocks;	/* current reserved blocks */

	/* Additional tracking for no checkpoint mode */
	block_t unusable_block_count;		/* # of blocks saved by last cp */

	unsigned int nquota_files;		/* # of quota sysfile */
	struct f2fs_rwsem quota_sem;		/* blocking cp for flags */

	/* # of pages, see count_type */
	atomic_t nr_pages[NR_COUNT_TYPE];
	/* # of allocated blocks */
	struct percpu_counter alloc_valid_block_count;
	/* # of node block writes as roll forward recovery */
	struct percpu_counter rf_node_block_count;

	/* writeback control */
	atomic_t wb_sync_req[META];	/* count # of WB_SYNC threads */

	/* valid inode count */
	struct percpu_counter total_valid_inode_count;

	struct f2fs_mount_info mount_opt;	/* mount options */

	/* for cleaning operations */
	struct f2fs_rwsem gc_lock;		/*
						 * semaphore for GC, avoid
						 * race between GC and GC or CP
						 */
	struct f2fs_gc_kthread	*gc_thread;	/* GC thread */
	struct atgc_management am;		/* atgc management */
	unsigned int cur_victim_sec;		/* current victim section num */
	unsigned int gc_mode;			/* current GC state */
	unsigned int next_victim_seg[2];	/* next segment in victim section */
	spinlock_t gc_urgent_high_lock;
	bool gc_urgent_high_limited;		/* indicates having limited trial count */
	unsigned int gc_urgent_high_remaining;	/* remaining trial count for GC_URGENT_HIGH */

	/* for skip statistic */
	unsigned int atomic_files;		/* # of opened atomic file */
	unsigned long long skipped_atomic_files[2];	/* FG_GC and BG_GC */
	unsigned long long skipped_gc_rwsem;		/* FG_GC only */

	/* threshold for gc trials on pinned files */
	u64 gc_pin_file_threshold;
	struct f2fs_rwsem pin_sem;

	/* maximum # of trials to find a victim segment for SSR and GC */
	unsigned int max_victim_search;
	/* migration granularity of garbage collection, unit: segment */
	unsigned int migration_granularity;

	/*
	 * for stat information.
	 * one is for the LFS mode, and the other is for the SSR mode.
	 */
#ifdef CONFIG_F2FS_STAT_FS
	struct f2fs_stat_info *stat_info;	/* FS status information */
	atomic_t meta_count[META_MAX];		/* # of meta blocks */
	unsigned int segment_count[2];		/* # of allocated segments */
	unsigned int block_count[2];		/* # of allocated blocks */
	atomic_t inplace_count;		/* # of inplace update */
	atomic64_t total_hit_ext;		/* # of lookup extent cache */
	atomic64_t read_hit_rbtree;		/* # of hit rbtree extent node */
	atomic64_t read_hit_largest;		/* # of hit largest extent node */
	atomic64_t read_hit_cached;		/* # of hit cached extent node */
	atomic_t inline_xattr;			/* # of inline_xattr inodes */
	atomic_t inline_inode;			/* # of inline_data inodes */
	atomic_t inline_dir;			/* # of inline_dentry inodes */
	atomic_t compr_inode;			/* # of compressed inodes */
	atomic64_t compr_blocks;		/* # of compressed blocks */
	atomic_t vw_cnt;			/* # of volatile writes */
	atomic_t max_aw_cnt;			/* max # of atomic writes */
	atomic_t max_vw_cnt;			/* max # of volatile writes */
	unsigned int io_skip_bggc;		/* skip background gc for in-flight IO */
	unsigned int other_skip_bggc;		/* skip background gc for other reasons */
	unsigned int ndirty_inode[NR_INODE_TYPE];	/* # of dirty inodes */
#endif
	spinlock_t stat_lock;			/* lock for stat operations */

	/* to attach REQ_META|REQ_FUA flags */
	unsigned int data_io_flag;
	unsigned int node_io_flag;

	/* For sysfs suppport */
	struct kobject s_kobj;			/* /sys/fs/f2fs/<devname> */
	struct completion s_kobj_unregister;

	struct kobject s_stat_kobj;		/* /sys/fs/f2fs/<devname>/stat */
	struct completion s_stat_kobj_unregister;

	struct kobject s_feature_list_kobj;		/* /sys/fs/f2fs/<devname>/feature_list */
	struct completion s_feature_list_kobj_unregister;

	/* For shrinker support */
	struct list_head s_list;
	struct mutex umount_mutex;
	unsigned int shrinker_run_no;

	/* For multi devices */
	int s_ndevs;				/* number of devices */
	struct f2fs_dev_info *devs;		/* for device list */
	unsigned int dirty_device;		/* for checkpoint data flush */
	spinlock_t dev_lock;			/* protect dirty_device */
	bool aligned_blksize;			/* all devices has the same logical blksize */

	/* For write statistics */
	u64 sectors_written_start;
	u64 kbytes_written;

	/* Reference to checksum algorithm driver via cryptoapi */
	struct crypto_shash *s_chksum_driver;

	/* Precomputed FS UUID checksum for seeding other checksums */
	__u32 s_chksum_seed;

	struct workqueue_struct *post_read_wq;	/* post read workqueue */

	struct kmem_cache *inline_xattr_slab;	/* inline xattr entry */
	unsigned int inline_xattr_slab_size;	/* default inline xattr slab size */

	/* For reclaimed segs statistics per each GC mode */
	unsigned int gc_segment_mode;		/* GC state for reclaimed segments */
	unsigned int gc_reclaimed_segs[MAX_GC_MODE];	/* Reclaimed segs for each mode */

	unsigned long seq_file_ra_mul;		/* multiplier for ra_pages of seq. files in fadvise */

	int max_fragment_chunk;			/* max chunk size for block fragmentation mode */
	int max_fragment_hole;			/* max hole size for block fragmentation mode */

#ifdef CONFIG_F2FS_FS_COMPRESSION
	struct kmem_cache *page_array_slab;	/* page array entry */
	unsigned int page_array_slab_size;	/* default page array slab size */

	/* For runtime compression statistics */
	u64 compr_written_block;
	u64 compr_saved_block;
	u32 compr_new_inode;

	/* For compressed block cache */
	struct inode *compress_inode;		/* cache compressed blocks */
	unsigned int compress_percent;		/* cache page percentage */
	unsigned int compress_watermark;	/* cache page watermark */
	atomic_t compress_page_hit;		/* cache hit count */
#endif

#ifdef CONFIG_F2FS_IOSTAT
	/* For app/fs IO statistics */
	spinlock_t iostat_lock;
	unsigned long long rw_iostat[NR_IO_TYPE];
	unsigned long long prev_rw_iostat[NR_IO_TYPE];
	bool iostat_enable;
	unsigned long iostat_next_period;
	unsigned int iostat_period_ms;

	/* For io latency related statistics info in one iostat period */
	spinlock_t iostat_lat_lock;
	struct iostat_lat_info *iostat_io_lat;
#endif
};

#ifdef CONFIG_F2FS_FAULT_INJECTION
#define f2fs_show_injection_info(sbi, type)					\
	printk_ratelimited("%sF2FS-fs (%s) : inject %s in %s of %pS\n",	\
		KERN_INFO, sbi->sb->s_id,				\
		f2fs_fault_name[type],					\
		__func__, __builtin_return_address(0))
static inline bool time_to_inject(struct f2fs_sb_info *sbi, int type)
{
	struct f2fs_fault_info *ffi = &F2FS_OPTION(sbi).fault_info;

	if (!ffi->inject_rate)
		return false;

	if (!IS_FAULT_SET(ffi, type))
		return false;

	atomic_inc(&ffi->inject_ops);
	if (atomic_read(&ffi->inject_ops) >= ffi->inject_rate) {
		atomic_set(&ffi->inject_ops, 0);
		return true;
	}
	return false;
}
#else
#define f2fs_show_injection_info(sbi, type) do { } while (0)
static inline bool time_to_inject(struct f2fs_sb_info *sbi, int type)
{
	return false;
}
#endif

/*
 * Test if the mounted volume is a multi-device volume.
 *   - For a single regular disk volume, sbi->s_ndevs is 0.
 *   - For a single zoned disk volume, sbi->s_ndevs is 1.
 *   - For a multi-device volume, sbi->s_ndevs is always 2 or more.
 */
static inline bool f2fs_is_multi_device(struct f2fs_sb_info *sbi)
{
	return sbi->s_ndevs > 1;
}

static inline void f2fs_update_time(struct f2fs_sb_info *sbi, int type)
{
	unsigned long now = jiffies;

	sbi->last_time[type] = now;

	/* DISCARD_TIME and GC_TIME are based on REQ_TIME */
	if (type == REQ_TIME) {
		sbi->last_time[DISCARD_TIME] = now;
		sbi->last_time[GC_TIME] = now;
	}
}

static inline bool f2fs_time_over(struct f2fs_sb_info *sbi, int type)
{
	unsigned long interval = sbi->interval_time[type] * HZ;

	return time_after(jiffies, sbi->last_time[type] + interval);
}

static inline unsigned int f2fs_time_to_wait(struct f2fs_sb_info *sbi,
						int type)
{
	unsigned long interval = sbi->interval_time[type] * HZ;
	unsigned int wait_ms = 0;
	long delta;

	delta = (sbi->last_time[type] + interval) - jiffies;
	if (delta > 0)
		wait_ms = jiffies_to_msecs(delta);

	return wait_ms;
}

/*
 * Inline functions
 */
static inline u32 __f2fs_crc32(struct f2fs_sb_info *sbi, u32 crc,
			      const void *address, unsigned int length)
{
	struct {
		struct shash_desc shash;
		char ctx[4];
	} desc;
	int err;

	BUG_ON(crypto_shash_descsize(sbi->s_chksum_driver) != sizeof(desc.ctx));

	desc.shash.tfm = sbi->s_chksum_driver;
	*(u32 *)desc.ctx = crc;

	err = crypto_shash_update(&desc.shash, address, length);
	BUG_ON(err);

	return *(u32 *)desc.ctx;
}

static inline u32 f2fs_crc32(struct f2fs_sb_info *sbi, const void *address,
			   unsigned int length)
{
	return __f2fs_crc32(sbi, F2FS_SUPER_MAGIC, address, length);
}

static inline bool f2fs_crc_valid(struct f2fs_sb_info *sbi, __u32 blk_crc,
				  void *buf, size_t buf_size)
{
	return f2fs_crc32(sbi, buf, buf_size) == blk_crc;
}

static inline u32 f2fs_chksum(struct f2fs_sb_info *sbi, u32 crc,
			      const void *address, unsigned int length)
{
	return __f2fs_crc32(sbi, crc, address, length);
}

static inline struct f2fs_inode_info *F2FS_I(struct inode *inode)
{
	return container_of(inode, struct f2fs_inode_info, vfs_inode);
}

static inline struct f2fs_sb_info *F2FS_SB(struct super_block *sb)
{
	return sb->s_fs_info;
}

static inline struct f2fs_sb_info *F2FS_I_SB(struct inode *inode)
{
	return F2FS_SB(inode->i_sb);
}

static inline struct f2fs_sb_info *F2FS_M_SB(struct address_space *mapping)
{
	return F2FS_I_SB(mapping->host);
}

static inline struct f2fs_sb_info *F2FS_P_SB(struct page *page)
{
	return F2FS_M_SB(page_file_mapping(page));
}

static inline struct f2fs_super_block *F2FS_RAW_SUPER(struct f2fs_sb_info *sbi)
{
	return (struct f2fs_super_block *)(sbi->raw_super);
}

static inline struct f2fs_checkpoint *F2FS_CKPT(struct f2fs_sb_info *sbi)
{
	return (struct f2fs_checkpoint *)(sbi->ckpt);
}

static inline struct f2fs_node *F2FS_NODE(struct page *page)
{
	return (struct f2fs_node *)page_address(page);
}

static inline struct f2fs_inode *F2FS_INODE(struct page *page)
{
	return &((struct f2fs_node *)page_address(page))->i;
}

static inline struct f2fs_nm_info *NM_I(struct f2fs_sb_info *sbi)
{
	return (struct f2fs_nm_info *)(sbi->nm_info);
}

static inline struct f2fs_sm_info *SM_I(struct f2fs_sb_info *sbi)
{
	return (struct f2fs_sm_info *)(sbi->sm_info);
}

static inline struct sit_info *SIT_I(struct f2fs_sb_info *sbi)
{
	return (struct sit_info *)(SM_I(sbi)->sit_info);
}

static inline struct free_segmap_info *FREE_I(struct f2fs_sb_info *sbi)
{
	return (struct free_segmap_info *)(SM_I(sbi)->free_info);
}

static inline struct dirty_seglist_info *DIRTY_I(struct f2fs_sb_info *sbi)
{
	return (struct dirty_seglist_info *)(SM_I(sbi)->dirty_info);
}

static inline struct address_space *META_MAPPING(struct f2fs_sb_info *sbi)
{
	return sbi->meta_inode->i_mapping;
}

static inline struct address_space *NODE_MAPPING(struct f2fs_sb_info *sbi)
{
	return sbi->node_inode->i_mapping;
}

static inline bool is_sbi_flag_set(struct f2fs_sb_info *sbi, unsigned int type)
{
	return test_bit(type, &sbi->s_flag);
}

static inline void set_sbi_flag(struct f2fs_sb_info *sbi, unsigned int type)
{
	set_bit(type, &sbi->s_flag);
}

static inline void clear_sbi_flag(struct f2fs_sb_info *sbi, unsigned int type)
{
	clear_bit(type, &sbi->s_flag);
}

static inline unsigned long long cur_cp_version(struct f2fs_checkpoint *cp)
{
	return le64_to_cpu(cp->checkpoint_ver);
}

static inline unsigned long f2fs_qf_ino(struct super_block *sb, int type)
{
	if (type < F2FS_MAX_QUOTAS)
		return le32_to_cpu(F2FS_SB(sb)->raw_super->qf_ino[type]);
	return 0;
}

static inline __u64 cur_cp_crc(struct f2fs_checkpoint *cp)
{
	size_t crc_offset = le32_to_cpu(cp->checksum_offset);
	return le32_to_cpu(*((__le32 *)((unsigned char *)cp + crc_offset)));
}

static inline bool __is_set_ckpt_flags(struct f2fs_checkpoint *cp, unsigned int f)
{
	unsigned int ckpt_flags = le32_to_cpu(cp->ckpt_flags);

	return ckpt_flags & f;
}

static inline bool is_set_ckpt_flags(struct f2fs_sb_info *sbi, unsigned int f)
{
	return __is_set_ckpt_flags(F2FS_CKPT(sbi), f);
}

static inline void __set_ckpt_flags(struct f2fs_checkpoint *cp, unsigned int f)
{
	unsigned int ckpt_flags;

	ckpt_flags = le32_to_cpu(cp->ckpt_flags);
	ckpt_flags |= f;
	cp->ckpt_flags = cpu_to_le32(ckpt_flags);
}

static inline void set_ckpt_flags(struct f2fs_sb_info *sbi, unsigned int f)
{
	unsigned long flags;

	spin_lock_irqsave(&sbi->cp_lock, flags);
	__set_ckpt_flags(F2FS_CKPT(sbi), f);
	spin_unlock_irqrestore(&sbi->cp_lock, flags);
}

static inline void __clear_ckpt_flags(struct f2fs_checkpoint *cp, unsigned int f)
{
	unsigned int ckpt_flags;

	ckpt_flags = le32_to_cpu(cp->ckpt_flags);
	ckpt_flags &= (~f);
	cp->ckpt_flags = cpu_to_le32(ckpt_flags);
}

static inline void clear_ckpt_flags(struct f2fs_sb_info *sbi, unsigned int f)
{
	unsigned long flags;

	spin_lock_irqsave(&sbi->cp_lock, flags);
	__clear_ckpt_flags(F2FS_CKPT(sbi), f);
	spin_unlock_irqrestore(&sbi->cp_lock, flags);
}

#define init_f2fs_rwsem(sem)					\
do {								\
	static struct lock_class_key __key;			\
								\
	__init_f2fs_rwsem((sem), #sem, &__key);			\
} while (0)

static inline void __init_f2fs_rwsem(struct f2fs_rwsem *sem,
		const char *sem_name, struct lock_class_key *key)
{
	__init_rwsem(&sem->internal_rwsem, sem_name, key);
#ifdef CONFIG_F2FS_UNFAIR_RWSEM
	init_waitqueue_head(&sem->read_waiters);
#endif
}

static inline int f2fs_rwsem_is_locked(struct f2fs_rwsem *sem)
{
	return rwsem_is_locked(&sem->internal_rwsem);
}

static inline int f2fs_rwsem_is_contended(struct f2fs_rwsem *sem)
{
	return rwsem_is_contended(&sem->internal_rwsem);
}

static inline void f2fs_down_read(struct f2fs_rwsem *sem)
{
#ifdef CONFIG_F2FS_UNFAIR_RWSEM
	wait_event(sem->read_waiters, down_read_trylock(&sem->internal_rwsem));
#else
	down_read(&sem->internal_rwsem);
#endif
}

static inline int f2fs_down_read_trylock(struct f2fs_rwsem *sem)
{
	return down_read_trylock(&sem->internal_rwsem);
}

#ifdef CONFIG_DEBUG_LOCK_ALLOC
static inline void f2fs_down_read_nested(struct f2fs_rwsem *sem, int subclass)
{
	down_read_nested(&sem->internal_rwsem, subclass);
}
#else
#define f2fs_down_read_nested(sem, subclass) f2fs_down_read(sem)
#endif

static inline void f2fs_up_read(struct f2fs_rwsem *sem)
{
	up_read(&sem->internal_rwsem);
}

static inline void f2fs_down_write(struct f2fs_rwsem *sem)
{
	down_write(&sem->internal_rwsem);
}

static inline int f2fs_down_write_trylock(struct f2fs_rwsem *sem)
{
	return down_write_trylock(&sem->internal_rwsem);
}

static inline void f2fs_up_write(struct f2fs_rwsem *sem)
{
	up_write(&sem->internal_rwsem);
#ifdef CONFIG_F2FS_UNFAIR_RWSEM
	wake_up_all(&sem->read_waiters);
#endif
}

static inline void f2fs_lock_op(struct f2fs_sb_info *sbi)
{
	f2fs_down_read(&sbi->cp_rwsem);
}

static inline int f2fs_trylock_op(struct f2fs_sb_info *sbi)
{
	if (time_to_inject(sbi, FAULT_LOCK_OP)) {
		f2fs_show_injection_info(sbi, FAULT_LOCK_OP);
		return 0;
	}
	return f2fs_down_read_trylock(&sbi->cp_rwsem);
}

static inline void f2fs_unlock_op(struct f2fs_sb_info *sbi)
{
	f2fs_up_read(&sbi->cp_rwsem);
}

static inline void f2fs_lock_all(struct f2fs_sb_info *sbi)
{
	f2fs_down_write(&sbi->cp_rwsem);
}

static inline void f2fs_unlock_all(struct f2fs_sb_info *sbi)
{
	f2fs_up_write(&sbi->cp_rwsem);
}

static inline int __get_cp_reason(struct f2fs_sb_info *sbi)
{
	int reason = CP_SYNC;

	if (test_opt(sbi, FASTBOOT))
		reason = CP_FASTBOOT;
	if (is_sbi_flag_set(sbi, SBI_IS_CLOSE))
		reason = CP_UMOUNT;
	return reason;
}

static inline bool __remain_node_summaries(int reason)
{
	return (reason & (CP_UMOUNT | CP_FASTBOOT));
}

static inline bool __exist_node_summaries(struct f2fs_sb_info *sbi)
{
	return (is_set_ckpt_flags(sbi, CP_UMOUNT_FLAG) ||
			is_set_ckpt_flags(sbi, CP_FASTBOOT_FLAG));
}

/*
 * Check whether the inode has blocks or not
 */
static inline int F2FS_HAS_BLOCKS(struct inode *inode)
{
	block_t xattr_block = F2FS_I(inode)->i_xattr_nid ? 1 : 0;

	return (inode->i_blocks >> F2FS_LOG_SECTORS_PER_BLOCK) > xattr_block;
}

static inline bool f2fs_has_xattr_block(unsigned int ofs)
{
	return ofs == XATTR_NODE_OFFSET;
}

static inline bool __allow_reserved_blocks(struct f2fs_sb_info *sbi,
					struct inode *inode, bool cap)
{
	if (!inode)
		return true;
	if (!test_opt(sbi, RESERVE_ROOT))
		return false;
	if (IS_NOQUOTA(inode))
		return true;
	if (uid_eq(F2FS_OPTION(sbi).s_resuid, current_fsuid()))
		return true;
	if (!gid_eq(F2FS_OPTION(sbi).s_resgid, GLOBAL_ROOT_GID) &&
					in_group_p(F2FS_OPTION(sbi).s_resgid))
		return true;
	if (cap && capable(CAP_SYS_RESOURCE))
		return true;
	return false;
}

static inline void f2fs_i_blocks_write(struct inode *, block_t, bool, bool);
static inline int inc_valid_block_count(struct f2fs_sb_info *sbi,
				 struct inode *inode, blkcnt_t *count)
{
	blkcnt_t diff = 0, release = 0;
	block_t avail_user_block_count;
	int ret;

	ret = dquot_reserve_block(inode, *count);
	if (ret)
		return ret;

	if (time_to_inject(sbi, FAULT_BLOCK)) {
		f2fs_show_injection_info(sbi, FAULT_BLOCK);
		release = *count;
		goto release_quota;
	}

	/*
	 * let's increase this in prior to actual block count change in order
	 * for f2fs_sync_file to avoid data races when deciding checkpoint.
	 */
	percpu_counter_add(&sbi->alloc_valid_block_count, (*count));

	spin_lock(&sbi->stat_lock);
	sbi->total_valid_block_count += (block_t)(*count);
	avail_user_block_count = sbi->user_block_count -
					sbi->current_reserved_blocks;

	if (!__allow_reserved_blocks(sbi, inode, true))
		avail_user_block_count -= F2FS_OPTION(sbi).root_reserved_blocks;

	if (F2FS_IO_ALIGNED(sbi))
		avail_user_block_count -= sbi->blocks_per_seg *
				SM_I(sbi)->additional_reserved_segments;

	if (unlikely(is_sbi_flag_set(sbi, SBI_CP_DISABLED))) {
		if (avail_user_block_count > sbi->unusable_block_count)
			avail_user_block_count -= sbi->unusable_block_count;
		else
			avail_user_block_count = 0;
	}
	if (unlikely(sbi->total_valid_block_count > avail_user_block_count)) {
		diff = sbi->total_valid_block_count - avail_user_block_count;
		if (diff > *count)
			diff = *count;
		*count -= diff;
		release = diff;
		sbi->total_valid_block_count -= diff;
		if (!*count) {
			spin_unlock(&sbi->stat_lock);
			goto enospc;
		}
	}
	spin_unlock(&sbi->stat_lock);

	if (unlikely(release)) {
		percpu_counter_sub(&sbi->alloc_valid_block_count, release);
		dquot_release_reservation_block(inode, release);
	}
	f2fs_i_blocks_write(inode, *count, true, true);
	return 0;

enospc:
	percpu_counter_sub(&sbi->alloc_valid_block_count, release);
release_quota:
	dquot_release_reservation_block(inode, release);
	return -ENOSPC;
}

__printf(2, 3)
void f2fs_printk(struct f2fs_sb_info *sbi, const char *fmt, ...);

#define f2fs_err(sbi, fmt, ...)						\
	f2fs_printk(sbi, KERN_ERR fmt, ##__VA_ARGS__)
#define f2fs_warn(sbi, fmt, ...)					\
	f2fs_printk(sbi, KERN_WARNING fmt, ##__VA_ARGS__)
#define f2fs_notice(sbi, fmt, ...)					\
	f2fs_printk(sbi, KERN_NOTICE fmt, ##__VA_ARGS__)
#define f2fs_info(sbi, fmt, ...)					\
	f2fs_printk(sbi, KERN_INFO fmt, ##__VA_ARGS__)
#define f2fs_debug(sbi, fmt, ...)					\
	f2fs_printk(sbi, KERN_DEBUG fmt, ##__VA_ARGS__)

static inline void dec_valid_block_count(struct f2fs_sb_info *sbi,
						struct inode *inode,
						block_t count)
{
	blkcnt_t sectors = count << F2FS_LOG_SECTORS_PER_BLOCK;

	spin_lock(&sbi->stat_lock);
	f2fs_bug_on(sbi, sbi->total_valid_block_count < (block_t) count);
	sbi->total_valid_block_count -= (block_t)count;
	if (sbi->reserved_blocks &&
		sbi->current_reserved_blocks < sbi->reserved_blocks)
		sbi->current_reserved_blocks = min(sbi->reserved_blocks,
					sbi->current_reserved_blocks + count);
	spin_unlock(&sbi->stat_lock);
	if (unlikely(inode->i_blocks < sectors)) {
		f2fs_warn(sbi, "Inconsistent i_blocks, ino:%lu, iblocks:%llu, sectors:%llu",
			  inode->i_ino,
			  (unsigned long long)inode->i_blocks,
			  (unsigned long long)sectors);
		set_sbi_flag(sbi, SBI_NEED_FSCK);
		return;
	}
	f2fs_i_blocks_write(inode, count, false, true);
}

static inline void inc_page_count(struct f2fs_sb_info *sbi, int count_type)
{
	atomic_inc(&sbi->nr_pages[count_type]);

	if (count_type == F2FS_DIRTY_DENTS ||
			count_type == F2FS_DIRTY_NODES ||
			count_type == F2FS_DIRTY_META ||
			count_type == F2FS_DIRTY_QDATA ||
			count_type == F2FS_DIRTY_IMETA)
		set_sbi_flag(sbi, SBI_IS_DIRTY);
}

static inline void inode_inc_dirty_pages(struct inode *inode)
{
	atomic_inc(&F2FS_I(inode)->dirty_pages);
	inc_page_count(F2FS_I_SB(inode), S_ISDIR(inode->i_mode) ?
				F2FS_DIRTY_DENTS : F2FS_DIRTY_DATA);
	if (IS_NOQUOTA(inode))
		inc_page_count(F2FS_I_SB(inode), F2FS_DIRTY_QDATA);
}

static inline void dec_page_count(struct f2fs_sb_info *sbi, int count_type)
{
	atomic_dec(&sbi->nr_pages[count_type]);
}

static inline void inode_dec_dirty_pages(struct inode *inode)
{
	if (!S_ISDIR(inode->i_mode) && !S_ISREG(inode->i_mode) &&
			!S_ISLNK(inode->i_mode))
		return;

	atomic_dec(&F2FS_I(inode)->dirty_pages);
	dec_page_count(F2FS_I_SB(inode), S_ISDIR(inode->i_mode) ?
				F2FS_DIRTY_DENTS : F2FS_DIRTY_DATA);
	if (IS_NOQUOTA(inode))
		dec_page_count(F2FS_I_SB(inode), F2FS_DIRTY_QDATA);
}

static inline s64 get_pages(struct f2fs_sb_info *sbi, int count_type)
{
	return atomic_read(&sbi->nr_pages[count_type]);
}

static inline int get_dirty_pages(struct inode *inode)
{
	return atomic_read(&F2FS_I(inode)->dirty_pages);
}

static inline int get_blocktype_secs(struct f2fs_sb_info *sbi, int block_type)
{
	unsigned int pages_per_sec = sbi->segs_per_sec * sbi->blocks_per_seg;
	unsigned int segs = (get_pages(sbi, block_type) + pages_per_sec - 1) >>
						sbi->log_blocks_per_seg;

	return segs / sbi->segs_per_sec;
}

static inline block_t valid_user_blocks(struct f2fs_sb_info *sbi)
{
	return sbi->total_valid_block_count;
}

static inline block_t discard_blocks(struct f2fs_sb_info *sbi)
{
	return sbi->discard_blks;
}

static inline unsigned long __bitmap_size(struct f2fs_sb_info *sbi, int flag)
{
	struct f2fs_checkpoint *ckpt = F2FS_CKPT(sbi);

	/* return NAT or SIT bitmap */
	if (flag == NAT_BITMAP)
		return le32_to_cpu(ckpt->nat_ver_bitmap_bytesize);
	else if (flag == SIT_BITMAP)
		return le32_to_cpu(ckpt->sit_ver_bitmap_bytesize);

	return 0;
}

static inline block_t __cp_payload(struct f2fs_sb_info *sbi)
{
	return le32_to_cpu(F2FS_RAW_SUPER(sbi)->cp_payload);
}

static inline void *__bitmap_ptr(struct f2fs_sb_info *sbi, int flag)
{
	struct f2fs_checkpoint *ckpt = F2FS_CKPT(sbi);
	void *tmp_ptr = &ckpt->sit_nat_version_bitmap;
	int offset;

	if (is_set_ckpt_flags(sbi, CP_LARGE_NAT_BITMAP_FLAG)) {
		offset = (flag == SIT_BITMAP) ?
			le32_to_cpu(ckpt->nat_ver_bitmap_bytesize) : 0;
		/*
		 * if large_nat_bitmap feature is enabled, leave checksum
		 * protection for all nat/sit bitmaps.
		 */
		return tmp_ptr + offset + sizeof(__le32);
	}

	if (__cp_payload(sbi) > 0) {
		if (flag == NAT_BITMAP)
			return &ckpt->sit_nat_version_bitmap;
		else
			return (unsigned char *)ckpt + F2FS_BLKSIZE;
	} else {
		offset = (flag == NAT_BITMAP) ?
			le32_to_cpu(ckpt->sit_ver_bitmap_bytesize) : 0;
		return tmp_ptr + offset;
	}
}

static inline block_t __start_cp_addr(struct f2fs_sb_info *sbi)
{
	block_t start_addr = le32_to_cpu(F2FS_RAW_SUPER(sbi)->cp_blkaddr);

	if (sbi->cur_cp_pack == 2)
		start_addr += sbi->blocks_per_seg;
	return start_addr;
}

static inline block_t __start_cp_next_addr(struct f2fs_sb_info *sbi)
{
	block_t start_addr = le32_to_cpu(F2FS_RAW_SUPER(sbi)->cp_blkaddr);

	if (sbi->cur_cp_pack == 1)
		start_addr += sbi->blocks_per_seg;
	return start_addr;
}

static inline void __set_cp_next_pack(struct f2fs_sb_info *sbi)
{
	sbi->cur_cp_pack = (sbi->cur_cp_pack == 1) ? 2 : 1;
}

static inline block_t __start_sum_addr(struct f2fs_sb_info *sbi)
{
	return le32_to_cpu(F2FS_CKPT(sbi)->cp_pack_start_sum);
}

static inline int inc_valid_node_count(struct f2fs_sb_info *sbi,
					struct inode *inode, bool is_inode)
{
	block_t	valid_block_count;
	unsigned int valid_node_count, user_block_count;
	int err;

	if (is_inode) {
		if (inode) {
			err = dquot_alloc_inode(inode);
			if (err)
				return err;
		}
	} else {
		err = dquot_reserve_block(inode, 1);
		if (err)
			return err;
	}

	if (time_to_inject(sbi, FAULT_BLOCK)) {
		f2fs_show_injection_info(sbi, FAULT_BLOCK);
		goto enospc;
	}

	spin_lock(&sbi->stat_lock);

	valid_block_count = sbi->total_valid_block_count +
					sbi->current_reserved_blocks + 1;

	if (!__allow_reserved_blocks(sbi, inode, false))
		valid_block_count += F2FS_OPTION(sbi).root_reserved_blocks;

	if (F2FS_IO_ALIGNED(sbi))
		valid_block_count += sbi->blocks_per_seg *
				SM_I(sbi)->additional_reserved_segments;

	user_block_count = sbi->user_block_count;
	if (unlikely(is_sbi_flag_set(sbi, SBI_CP_DISABLED)))
		user_block_count -= sbi->unusable_block_count;

	if (unlikely(valid_block_count > user_block_count)) {
		spin_unlock(&sbi->stat_lock);
		goto enospc;
	}

	valid_node_count = sbi->total_valid_node_count + 1;
	if (unlikely(valid_node_count > sbi->total_node_count)) {
		spin_unlock(&sbi->stat_lock);
		goto enospc;
	}

	sbi->total_valid_node_count++;
	sbi->total_valid_block_count++;
	spin_unlock(&sbi->stat_lock);

	if (inode) {
		if (is_inode)
			f2fs_mark_inode_dirty_sync(inode, true);
		else
			f2fs_i_blocks_write(inode, 1, true, true);
	}

	percpu_counter_inc(&sbi->alloc_valid_block_count);
	return 0;

enospc:
	if (is_inode) {
		if (inode)
			dquot_free_inode(inode);
	} else {
		dquot_release_reservation_block(inode, 1);
	}
	return -ENOSPC;
}

static inline void dec_valid_node_count(struct f2fs_sb_info *sbi,
					struct inode *inode, bool is_inode)
{
	spin_lock(&sbi->stat_lock);

	if (unlikely(!sbi->total_valid_block_count ||
			!sbi->total_valid_node_count)) {
		f2fs_warn(sbi, "dec_valid_node_count: inconsistent block counts, total_valid_block:%u, total_valid_node:%u",
			  sbi->total_valid_block_count,
			  sbi->total_valid_node_count);
		set_sbi_flag(sbi, SBI_NEED_FSCK);
	} else {
		sbi->total_valid_block_count--;
		sbi->total_valid_node_count--;
	}

	if (sbi->reserved_blocks &&
		sbi->current_reserved_blocks < sbi->reserved_blocks)
		sbi->current_reserved_blocks++;

	spin_unlock(&sbi->stat_lock);

	if (is_inode) {
		dquot_free_inode(inode);
	} else {
		if (unlikely(inode->i_blocks == 0)) {
			f2fs_warn(sbi, "dec_valid_node_count: inconsistent i_blocks, ino:%lu, iblocks:%llu",
				  inode->i_ino,
				  (unsigned long long)inode->i_blocks);
			set_sbi_flag(sbi, SBI_NEED_FSCK);
			return;
		}
		f2fs_i_blocks_write(inode, 1, false, true);
	}
}

static inline unsigned int valid_node_count(struct f2fs_sb_info *sbi)
{
	return sbi->total_valid_node_count;
}

static inline void inc_valid_inode_count(struct f2fs_sb_info *sbi)
{
	percpu_counter_inc(&sbi->total_valid_inode_count);
}

static inline void dec_valid_inode_count(struct f2fs_sb_info *sbi)
{
	percpu_counter_dec(&sbi->total_valid_inode_count);
}

static inline s64 valid_inode_count(struct f2fs_sb_info *sbi)
{
	return percpu_counter_sum_positive(&sbi->total_valid_inode_count);
}

static inline struct page *f2fs_grab_cache_page(struct address_space *mapping,
						pgoff_t index, bool for_write)
{
	struct page *page;

	if (IS_ENABLED(CONFIG_F2FS_FAULT_INJECTION)) {
		if (!for_write)
			page = find_get_page_flags(mapping, index,
							FGP_LOCK | FGP_ACCESSED);
		else
			page = find_lock_page(mapping, index);
		if (page)
			return page;

		if (time_to_inject(F2FS_M_SB(mapping), FAULT_PAGE_ALLOC)) {
			f2fs_show_injection_info(F2FS_M_SB(mapping),
							FAULT_PAGE_ALLOC);
			return NULL;
		}
	}

	if (!for_write)
		return grab_cache_page(mapping, index);
	return grab_cache_page_write_begin(mapping, index, AOP_FLAG_NOFS);
}

static inline struct page *f2fs_pagecache_get_page(
				struct address_space *mapping, pgoff_t index,
				int fgp_flags, gfp_t gfp_mask)
{
	if (time_to_inject(F2FS_M_SB(mapping), FAULT_PAGE_GET)) {
		f2fs_show_injection_info(F2FS_M_SB(mapping), FAULT_PAGE_GET);
		return NULL;
	}

	return pagecache_get_page(mapping, index, fgp_flags, gfp_mask);
}

static inline void f2fs_copy_page(struct page *src, struct page *dst)
{
	char *src_kaddr = kmap(src);
	char *dst_kaddr = kmap(dst);

	memcpy(dst_kaddr, src_kaddr, PAGE_SIZE);
	kunmap(dst);
	kunmap(src);
}

static inline void f2fs_put_page(struct page *page, int unlock)
{
	if (!page)
		return;

	if (unlock) {
		f2fs_bug_on(F2FS_P_SB(page), !PageLocked(page));
		unlock_page(page);
	}
	put_page(page);
}

static inline void f2fs_put_dnode(struct dnode_of_data *dn)
{
	if (dn->node_page)
		f2fs_put_page(dn->node_page, 1);
	if (dn->inode_page && dn->node_page != dn->inode_page)
		f2fs_put_page(dn->inode_page, 0);
	dn->node_page = NULL;
	dn->inode_page = NULL;
}

static inline struct kmem_cache *f2fs_kmem_cache_create(const char *name,
					size_t size)
{
	return kmem_cache_create(name, size, 0, SLAB_RECLAIM_ACCOUNT, NULL);
}

static inline void *f2fs_kmem_cache_alloc_nofail(struct kmem_cache *cachep,
						gfp_t flags)
{
	void *entry;

	entry = kmem_cache_alloc(cachep, flags);
	if (!entry)
		entry = kmem_cache_alloc(cachep, flags | __GFP_NOFAIL);
	return entry;
}

static inline void *f2fs_kmem_cache_alloc(struct kmem_cache *cachep,
			gfp_t flags, bool nofail, struct f2fs_sb_info *sbi)
{
	if (nofail)
		return f2fs_kmem_cache_alloc_nofail(cachep, flags);

	if (time_to_inject(sbi, FAULT_SLAB_ALLOC)) {
		f2fs_show_injection_info(sbi, FAULT_SLAB_ALLOC);
		return NULL;
	}

	return kmem_cache_alloc(cachep, flags);
}

static inline bool is_inflight_io(struct f2fs_sb_info *sbi, int type)
{
	if (get_pages(sbi, F2FS_RD_DATA) || get_pages(sbi, F2FS_RD_NODE) ||
		get_pages(sbi, F2FS_RD_META) || get_pages(sbi, F2FS_WB_DATA) ||
		get_pages(sbi, F2FS_WB_CP_DATA) ||
		get_pages(sbi, F2FS_DIO_READ) ||
		get_pages(sbi, F2FS_DIO_WRITE))
		return true;

	if (type != DISCARD_TIME && SM_I(sbi) && SM_I(sbi)->dcc_info &&
			atomic_read(&SM_I(sbi)->dcc_info->queued_discard))
		return true;

	if (SM_I(sbi) && SM_I(sbi)->fcc_info &&
			atomic_read(&SM_I(sbi)->fcc_info->queued_flush))
		return true;
	return false;
}

static inline bool is_idle(struct f2fs_sb_info *sbi, int type)
{
	if (sbi->gc_mode == GC_URGENT_HIGH)
		return true;

	if (is_inflight_io(sbi, type))
		return false;

	if (sbi->gc_mode == GC_URGENT_MID)
		return true;

	if (sbi->gc_mode == GC_URGENT_LOW &&
			(type == DISCARD_TIME || type == GC_TIME))
		return true;

	return f2fs_time_over(sbi, type);
}

static inline void f2fs_radix_tree_insert(struct radix_tree_root *root,
				unsigned long index, void *item)
{
	while (radix_tree_insert(root, index, item))
		cond_resched();
}

#define RAW_IS_INODE(p)	((p)->footer.nid == (p)->footer.ino)

static inline bool IS_INODE(struct page *page)
{
	struct f2fs_node *p = F2FS_NODE(page);

	return RAW_IS_INODE(p);
}

static inline int offset_in_addr(struct f2fs_inode *i)
{
	return (i->i_inline & F2FS_EXTRA_ATTR) ?
			(le16_to_cpu(i->i_extra_isize) / sizeof(__le32)) : 0;
}

static inline __le32 *blkaddr_in_node(struct f2fs_node *node)
{
	return RAW_IS_INODE(node) ? node->i.i_addr : node->dn.addr;
}

static inline int f2fs_has_extra_attr(struct inode *inode);
static inline block_t data_blkaddr(struct inode *inode,
			struct page *node_page, unsigned int offset)
{
	struct f2fs_node *raw_node;
	__le32 *addr_array;
	int base = 0;
	bool is_inode = IS_INODE(node_page);

	raw_node = F2FS_NODE(node_page);

	if (is_inode) {
		if (!inode)
			/* from GC path only */
			base = offset_in_addr(&raw_node->i);
		else if (f2fs_has_extra_attr(inode))
			base = get_extra_isize(inode);
	}

	addr_array = blkaddr_in_node(raw_node);
	return le32_to_cpu(addr_array[base + offset]);
}

static inline block_t f2fs_data_blkaddr(struct dnode_of_data *dn)
{
	return data_blkaddr(dn->inode, dn->node_page, dn->ofs_in_node);
}

static inline int f2fs_test_bit(unsigned int nr, char *addr)
{
	int mask;

	addr += (nr >> 3);
	mask = 1 << (7 - (nr & 0x07));
	return mask & *addr;
}

static inline void f2fs_set_bit(unsigned int nr, char *addr)
{
	int mask;

	addr += (nr >> 3);
	mask = 1 << (7 - (nr & 0x07));
	*addr |= mask;
}

static inline void f2fs_clear_bit(unsigned int nr, char *addr)
{
	int mask;

	addr += (nr >> 3);
	mask = 1 << (7 - (nr & 0x07));
	*addr &= ~mask;
}

static inline int f2fs_test_and_set_bit(unsigned int nr, char *addr)
{
	int mask;
	int ret;

	addr += (nr >> 3);
	mask = 1 << (7 - (nr & 0x07));
	ret = mask & *addr;
	*addr |= mask;
	return ret;
}

static inline int f2fs_test_and_clear_bit(unsigned int nr, char *addr)
{
	int mask;
	int ret;

	addr += (nr >> 3);
	mask = 1 << (7 - (nr & 0x07));
	ret = mask & *addr;
	*addr &= ~mask;
	return ret;
}

static inline void f2fs_change_bit(unsigned int nr, char *addr)
{
	int mask;

	addr += (nr >> 3);
	mask = 1 << (7 - (nr & 0x07));
	*addr ^= mask;
}

/*
 * On-disk inode flags (f2fs_inode::i_flags)
 */
#define F2FS_COMPR_FL			0x00000004 /* Compress file */
#define F2FS_SYNC_FL			0x00000008 /* Synchronous updates */
#define F2FS_IMMUTABLE_FL		0x00000010 /* Immutable file */
#define F2FS_APPEND_FL			0x00000020 /* writes to file may only append */
#define F2FS_NODUMP_FL			0x00000040 /* do not dump file */
#define F2FS_NOATIME_FL			0x00000080 /* do not update atime */
#define F2FS_NOCOMP_FL			0x00000400 /* Don't compress */
#define F2FS_INDEX_FL			0x00001000 /* hash-indexed directory */
#define F2FS_DIRSYNC_FL			0x00010000 /* dirsync behaviour (directories only) */
#define F2FS_PROJINHERIT_FL		0x20000000 /* Create with parents projid */
#define F2FS_CASEFOLD_FL		0x40000000 /* Casefolded file */

/* Flags that should be inherited by new inodes from their parent. */
#define F2FS_FL_INHERITED (F2FS_SYNC_FL | F2FS_NODUMP_FL | F2FS_NOATIME_FL | \
			   F2FS_DIRSYNC_FL | F2FS_PROJINHERIT_FL | \
			   F2FS_CASEFOLD_FL | F2FS_COMPR_FL | F2FS_NOCOMP_FL)

/* Flags that are appropriate for regular files (all but dir-specific ones). */
#define F2FS_REG_FLMASK		(~(F2FS_DIRSYNC_FL | F2FS_PROJINHERIT_FL | \
				F2FS_CASEFOLD_FL))

/* Flags that are appropriate for non-directories/regular files. */
#define F2FS_OTHER_FLMASK	(F2FS_NODUMP_FL | F2FS_NOATIME_FL)

static inline __u32 f2fs_mask_flags(umode_t mode, __u32 flags)
{
	if (S_ISDIR(mode))
		return flags;
	else if (S_ISREG(mode))
		return flags & F2FS_REG_FLMASK;
	else
		return flags & F2FS_OTHER_FLMASK;
}

static inline void __mark_inode_dirty_flag(struct inode *inode,
						int flag, bool set)
{
	switch (flag) {
	case FI_INLINE_XATTR:
	case FI_INLINE_DATA:
	case FI_INLINE_DENTRY:
	case FI_NEW_INODE:
		if (set)
			return;
		fallthrough;
	case FI_DATA_EXIST:
	case FI_INLINE_DOTS:
	case FI_PIN_FILE:
	case FI_COMPRESS_RELEASED:
		f2fs_mark_inode_dirty_sync(inode, true);
	}
}

static inline void set_inode_flag(struct inode *inode, int flag)
{
	set_bit(flag, F2FS_I(inode)->flags);
	__mark_inode_dirty_flag(inode, flag, true);
}

static inline int is_inode_flag_set(struct inode *inode, int flag)
{
	return test_bit(flag, F2FS_I(inode)->flags);
}

static inline void clear_inode_flag(struct inode *inode, int flag)
{
	clear_bit(flag, F2FS_I(inode)->flags);
	__mark_inode_dirty_flag(inode, flag, false);
}

static inline bool f2fs_verity_in_progress(struct inode *inode)
{
	return IS_ENABLED(CONFIG_FS_VERITY) &&
	       is_inode_flag_set(inode, FI_VERITY_IN_PROGRESS);
}

static inline void set_acl_inode(struct inode *inode, umode_t mode)
{
	F2FS_I(inode)->i_acl_mode = mode;
	set_inode_flag(inode, FI_ACL_MODE);
	f2fs_mark_inode_dirty_sync(inode, false);
}

static inline void f2fs_i_links_write(struct inode *inode, bool inc)
{
	if (inc)
		inc_nlink(inode);
	else
		drop_nlink(inode);
	f2fs_mark_inode_dirty_sync(inode, true);
}

static inline void f2fs_i_blocks_write(struct inode *inode,
					block_t diff, bool add, bool claim)
{
	bool clean = !is_inode_flag_set(inode, FI_DIRTY_INODE);
	bool recover = is_inode_flag_set(inode, FI_AUTO_RECOVER);

	/* add = 1, claim = 1 should be dquot_reserve_block in pair */
	if (add) {
		if (claim)
			dquot_claim_block(inode, diff);
		else
			dquot_alloc_block_nofail(inode, diff);
	} else {
		dquot_free_block(inode, diff);
	}

	f2fs_mark_inode_dirty_sync(inode, true);
	if (clean || recover)
		set_inode_flag(inode, FI_AUTO_RECOVER);
}

static inline void f2fs_i_size_write(struct inode *inode, loff_t i_size)
{
	bool clean = !is_inode_flag_set(inode, FI_DIRTY_INODE);
	bool recover = is_inode_flag_set(inode, FI_AUTO_RECOVER);

	if (i_size_read(inode) == i_size)
		return;

	i_size_write(inode, i_size);
	f2fs_mark_inode_dirty_sync(inode, true);
	if (clean || recover)
		set_inode_flag(inode, FI_AUTO_RECOVER);
}

static inline void f2fs_i_depth_write(struct inode *inode, unsigned int depth)
{
	F2FS_I(inode)->i_current_depth = depth;
	f2fs_mark_inode_dirty_sync(inode, true);
}

static inline void f2fs_i_gc_failures_write(struct inode *inode,
					unsigned int count)
{
	F2FS_I(inode)->i_gc_failures[GC_FAILURE_PIN] = count;
	f2fs_mark_inode_dirty_sync(inode, true);
}

static inline void f2fs_i_xnid_write(struct inode *inode, nid_t xnid)
{
	F2FS_I(inode)->i_xattr_nid = xnid;
	f2fs_mark_inode_dirty_sync(inode, true);
}

static inline void f2fs_i_pino_write(struct inode *inode, nid_t pino)
{
	F2FS_I(inode)->i_pino = pino;
	f2fs_mark_inode_dirty_sync(inode, true);
}

static inline void get_inline_info(struct inode *inode, struct f2fs_inode *ri)
{
	struct f2fs_inode_info *fi = F2FS_I(inode);

	if (ri->i_inline & F2FS_INLINE_XATTR)
		set_bit(FI_INLINE_XATTR, fi->flags);
	if (ri->i_inline & F2FS_INLINE_DATA)
		set_bit(FI_INLINE_DATA, fi->flags);
	if (ri->i_inline & F2FS_INLINE_DENTRY)
		set_bit(FI_INLINE_DENTRY, fi->flags);
	if (ri->i_inline & F2FS_DATA_EXIST)
		set_bit(FI_DATA_EXIST, fi->flags);
	if (ri->i_inline & F2FS_INLINE_DOTS)
		set_bit(FI_INLINE_DOTS, fi->flags);
	if (ri->i_inline & F2FS_EXTRA_ATTR)
		set_bit(FI_EXTRA_ATTR, fi->flags);
	if (ri->i_inline & F2FS_PIN_FILE)
		set_bit(FI_PIN_FILE, fi->flags);
	if (ri->i_inline & F2FS_COMPRESS_RELEASED)
		set_bit(FI_COMPRESS_RELEASED, fi->flags);
}

static inline void set_raw_inline(struct inode *inode, struct f2fs_inode *ri)
{
	ri->i_inline = 0;

	if (is_inode_flag_set(inode, FI_INLINE_XATTR))
		ri->i_inline |= F2FS_INLINE_XATTR;
	if (is_inode_flag_set(inode, FI_INLINE_DATA))
		ri->i_inline |= F2FS_INLINE_DATA;
	if (is_inode_flag_set(inode, FI_INLINE_DENTRY))
		ri->i_inline |= F2FS_INLINE_DENTRY;
	if (is_inode_flag_set(inode, FI_DATA_EXIST))
		ri->i_inline |= F2FS_DATA_EXIST;
	if (is_inode_flag_set(inode, FI_INLINE_DOTS))
		ri->i_inline |= F2FS_INLINE_DOTS;
	if (is_inode_flag_set(inode, FI_EXTRA_ATTR))
		ri->i_inline |= F2FS_EXTRA_ATTR;
	if (is_inode_flag_set(inode, FI_PIN_FILE))
		ri->i_inline |= F2FS_PIN_FILE;
	if (is_inode_flag_set(inode, FI_COMPRESS_RELEASED))
		ri->i_inline |= F2FS_COMPRESS_RELEASED;
}

static inline int f2fs_has_extra_attr(struct inode *inode)
{
	return is_inode_flag_set(inode, FI_EXTRA_ATTR);
}

static inline int f2fs_has_inline_xattr(struct inode *inode)
{
	return is_inode_flag_set(inode, FI_INLINE_XATTR);
}

static inline int f2fs_compressed_file(struct inode *inode)
{
	return S_ISREG(inode->i_mode) &&
		is_inode_flag_set(inode, FI_COMPRESSED_FILE);
}

static inline bool f2fs_need_compress_data(struct inode *inode)
{
	int compress_mode = F2FS_OPTION(F2FS_I_SB(inode)).compress_mode;

	if (!f2fs_compressed_file(inode))
		return false;

	if (compress_mode == COMPR_MODE_FS)
		return true;
	else if (compress_mode == COMPR_MODE_USER &&
			is_inode_flag_set(inode, FI_ENABLE_COMPRESS))
		return true;

	return false;
}

static inline unsigned int addrs_per_inode(struct inode *inode)
{
	unsigned int addrs = CUR_ADDRS_PER_INODE(inode) -
				get_inline_xattr_addrs(inode);

	if (!f2fs_compressed_file(inode))
		return addrs;
	return ALIGN_DOWN(addrs, F2FS_I(inode)->i_cluster_size);
}

static inline unsigned int addrs_per_block(struct inode *inode)
{
	if (!f2fs_compressed_file(inode))
		return DEF_ADDRS_PER_BLOCK;
	return ALIGN_DOWN(DEF_ADDRS_PER_BLOCK, F2FS_I(inode)->i_cluster_size);
}

static inline void *inline_xattr_addr(struct inode *inode, struct page *page)
{
	struct f2fs_inode *ri = F2FS_INODE(page);

	return (void *)&(ri->i_addr[DEF_ADDRS_PER_INODE -
					get_inline_xattr_addrs(inode)]);
}

static inline int inline_xattr_size(struct inode *inode)
{
	if (f2fs_has_inline_xattr(inode))
		return get_inline_xattr_addrs(inode) * sizeof(__le32);
	return 0;
}

static inline int f2fs_has_inline_data(struct inode *inode)
{
	return is_inode_flag_set(inode, FI_INLINE_DATA);
}

static inline int f2fs_exist_data(struct inode *inode)
{
	return is_inode_flag_set(inode, FI_DATA_EXIST);
}

static inline int f2fs_has_inline_dots(struct inode *inode)
{
	return is_inode_flag_set(inode, FI_INLINE_DOTS);
}

static inline int f2fs_is_mmap_file(struct inode *inode)
{
	return is_inode_flag_set(inode, FI_MMAP_FILE);
}

static inline bool f2fs_is_pinned_file(struct inode *inode)
{
	return is_inode_flag_set(inode, FI_PIN_FILE);
}

static inline bool f2fs_is_atomic_file(struct inode *inode)
{
	return is_inode_flag_set(inode, FI_ATOMIC_FILE);
}

static inline bool f2fs_is_commit_atomic_write(struct inode *inode)
{
	return is_inode_flag_set(inode, FI_ATOMIC_COMMIT);
}

static inline bool f2fs_is_volatile_file(struct inode *inode)
{
	return is_inode_flag_set(inode, FI_VOLATILE_FILE);
}

static inline bool f2fs_is_first_block_written(struct inode *inode)
{
	return is_inode_flag_set(inode, FI_FIRST_BLOCK_WRITTEN);
}

static inline bool f2fs_is_drop_cache(struct inode *inode)
{
	return is_inode_flag_set(inode, FI_DROP_CACHE);
}

static inline void *inline_data_addr(struct inode *inode, struct page *page)
{
	struct f2fs_inode *ri = F2FS_INODE(page);
	int extra_size = get_extra_isize(inode);

	return (void *)&(ri->i_addr[extra_size + DEF_INLINE_RESERVED_SIZE]);
}

static inline int f2fs_has_inline_dentry(struct inode *inode)
{
	return is_inode_flag_set(inode, FI_INLINE_DENTRY);
}

static inline int is_file(struct inode *inode, int type)
{
	return F2FS_I(inode)->i_advise & type;
}

static inline void set_file(struct inode *inode, int type)
{
	if (is_file(inode, type))
		return;
	F2FS_I(inode)->i_advise |= type;
	f2fs_mark_inode_dirty_sync(inode, true);
}

static inline void clear_file(struct inode *inode, int type)
{
	if (!is_file(inode, type))
		return;
	F2FS_I(inode)->i_advise &= ~type;
	f2fs_mark_inode_dirty_sync(inode, true);
}

static inline bool f2fs_is_time_consistent(struct inode *inode)
{
	if (!timespec64_equal(F2FS_I(inode)->i_disk_time, &inode->i_atime))
		return false;
	if (!timespec64_equal(F2FS_I(inode)->i_disk_time + 1, &inode->i_ctime))
		return false;
	if (!timespec64_equal(F2FS_I(inode)->i_disk_time + 2, &inode->i_mtime))
		return false;
	if (!timespec64_equal(F2FS_I(inode)->i_disk_time + 3,
						&F2FS_I(inode)->i_crtime))
		return false;
	return true;
}

static inline bool f2fs_skip_inode_update(struct inode *inode, int dsync)
{
	bool ret;

	if (dsync) {
		struct f2fs_sb_info *sbi = F2FS_I_SB(inode);

		spin_lock(&sbi->inode_lock[DIRTY_META]);
		ret = list_empty(&F2FS_I(inode)->gdirty_list);
		spin_unlock(&sbi->inode_lock[DIRTY_META]);
		return ret;
	}
	if (!is_inode_flag_set(inode, FI_AUTO_RECOVER) ||
			file_keep_isize(inode) ||
			i_size_read(inode) & ~PAGE_MASK)
		return false;

	if (!f2fs_is_time_consistent(inode))
		return false;

	spin_lock(&F2FS_I(inode)->i_size_lock);
	ret = F2FS_I(inode)->last_disk_size == i_size_read(inode);
	spin_unlock(&F2FS_I(inode)->i_size_lock);

	return ret;
}

static inline bool f2fs_readonly(struct super_block *sb)
{
	return sb_rdonly(sb);
}

static inline bool f2fs_cp_error(struct f2fs_sb_info *sbi)
{
	return is_set_ckpt_flags(sbi, CP_ERROR_FLAG);
}

static inline bool is_dot_dotdot(const u8 *name, size_t len)
{
	if (len == 1 && name[0] == '.')
		return true;

	if (len == 2 && name[0] == '.' && name[1] == '.')
		return true;

	return false;
}

static inline void *f2fs_kmalloc(struct f2fs_sb_info *sbi,
					size_t size, gfp_t flags)
{
	if (time_to_inject(sbi, FAULT_KMALLOC)) {
		f2fs_show_injection_info(sbi, FAULT_KMALLOC);
		return NULL;
	}

	return kmalloc(size, flags);
}

static inline void *f2fs_kzalloc(struct f2fs_sb_info *sbi,
					size_t size, gfp_t flags)
{
	return f2fs_kmalloc(sbi, size, flags | __GFP_ZERO);
}

static inline void *f2fs_kvmalloc(struct f2fs_sb_info *sbi,
					size_t size, gfp_t flags)
{
	if (time_to_inject(sbi, FAULT_KVMALLOC)) {
		f2fs_show_injection_info(sbi, FAULT_KVMALLOC);
		return NULL;
	}

	return kvmalloc(size, flags);
}

static inline void *f2fs_kvzalloc(struct f2fs_sb_info *sbi,
					size_t size, gfp_t flags)
{
	return f2fs_kvmalloc(sbi, size, flags | __GFP_ZERO);
}

static inline int get_extra_isize(struct inode *inode)
{
	return F2FS_I(inode)->i_extra_isize / sizeof(__le32);
}

static inline int get_inline_xattr_addrs(struct inode *inode)
{
	return F2FS_I(inode)->i_inline_xattr_size;
}

#define f2fs_get_inode_mode(i) \
	((is_inode_flag_set(i, FI_ACL_MODE)) ? \
	 (F2FS_I(i)->i_acl_mode) : ((i)->i_mode))

#define F2FS_TOTAL_EXTRA_ATTR_SIZE			\
	(offsetof(struct f2fs_inode, i_extra_end) -	\
	offsetof(struct f2fs_inode, i_extra_isize))	\

#define F2FS_OLD_ATTRIBUTE_SIZE	(offsetof(struct f2fs_inode, i_addr))
#define F2FS_FITS_IN_INODE(f2fs_inode, extra_isize, field)		\
		((offsetof(typeof(*(f2fs_inode)), field) +	\
		sizeof((f2fs_inode)->field))			\
		<= (F2FS_OLD_ATTRIBUTE_SIZE + (extra_isize)))	\

#define __is_large_section(sbi)		((sbi)->segs_per_sec > 1)

#define __is_meta_io(fio) (PAGE_TYPE_OF_BIO((fio)->type) == META)

bool f2fs_is_valid_blkaddr(struct f2fs_sb_info *sbi,
					block_t blkaddr, int type);
static inline void verify_blkaddr(struct f2fs_sb_info *sbi,
					block_t blkaddr, int type)
{
	if (!f2fs_is_valid_blkaddr(sbi, blkaddr, type)) {
		f2fs_err(sbi, "invalid blkaddr: %u, type: %d, run fsck to fix.",
			 blkaddr, type);
		f2fs_bug_on(sbi, 1);
	}
}

static inline bool __is_valid_data_blkaddr(block_t blkaddr)
{
	if (blkaddr == NEW_ADDR || blkaddr == NULL_ADDR ||
			blkaddr == COMPRESS_ADDR)
		return false;
	return true;
}

/*
 * file.c
 */
int f2fs_sync_file(struct file *file, loff_t start, loff_t end, int datasync);
void f2fs_truncate_data_blocks(struct dnode_of_data *dn);
int f2fs_do_truncate_blocks(struct inode *inode, u64 from, bool lock);
int f2fs_truncate_blocks(struct inode *inode, u64 from, bool lock);
int f2fs_truncate(struct inode *inode);
int f2fs_getattr(struct user_namespace *mnt_userns, const struct path *path,
		 struct kstat *stat, u32 request_mask, unsigned int flags);
int f2fs_setattr(struct user_namespace *mnt_userns, struct dentry *dentry,
		 struct iattr *attr);
int f2fs_truncate_hole(struct inode *inode, pgoff_t pg_start, pgoff_t pg_end);
void f2fs_truncate_data_blocks_range(struct dnode_of_data *dn, int count);
int f2fs_precache_extents(struct inode *inode);
int f2fs_fileattr_get(struct dentry *dentry, struct fileattr *fa);
int f2fs_fileattr_set(struct user_namespace *mnt_userns,
		      struct dentry *dentry, struct fileattr *fa);
long f2fs_ioctl(struct file *filp, unsigned int cmd, unsigned long arg);
long f2fs_compat_ioctl(struct file *file, unsigned int cmd, unsigned long arg);
int f2fs_transfer_project_quota(struct inode *inode, kprojid_t kprojid);
int f2fs_pin_file_control(struct inode *inode, bool inc);

/*
 * inode.c
 */
void f2fs_set_inode_flags(struct inode *inode);
bool f2fs_inode_chksum_verify(struct f2fs_sb_info *sbi, struct page *page);
void f2fs_inode_chksum_set(struct f2fs_sb_info *sbi, struct page *page);
struct inode *f2fs_iget(struct super_block *sb, unsigned long ino);
struct inode *f2fs_iget_retry(struct super_block *sb, unsigned long ino);
int f2fs_try_to_free_nats(struct f2fs_sb_info *sbi, int nr_shrink);
void f2fs_update_inode(struct inode *inode, struct page *node_page);
void f2fs_update_inode_page(struct inode *inode);
int f2fs_write_inode(struct inode *inode, struct writeback_control *wbc);
void f2fs_evict_inode(struct inode *inode);
void f2fs_handle_failed_inode(struct inode *inode);

/*
 * namei.c
 */
int f2fs_update_extension_list(struct f2fs_sb_info *sbi, const char *name,
							bool hot, bool set);
struct dentry *f2fs_get_parent(struct dentry *child);

/*
 * dir.c
 */
unsigned char f2fs_get_de_type(struct f2fs_dir_entry *de);
int f2fs_init_casefolded_name(const struct inode *dir,
			      struct f2fs_filename *fname);
int f2fs_setup_filename(struct inode *dir, const struct qstr *iname,
			int lookup, struct f2fs_filename *fname);
int f2fs_prepare_lookup(struct inode *dir, struct dentry *dentry,
			struct f2fs_filename *fname);
void f2fs_free_filename(struct f2fs_filename *fname);
struct f2fs_dir_entry *f2fs_find_target_dentry(const struct f2fs_dentry_ptr *d,
			const struct f2fs_filename *fname, int *max_slots);
int f2fs_fill_dentries(struct dir_context *ctx, struct f2fs_dentry_ptr *d,
			unsigned int start_pos, struct fscrypt_str *fstr);
void f2fs_do_make_empty_dir(struct inode *inode, struct inode *parent,
			struct f2fs_dentry_ptr *d);
struct page *f2fs_init_inode_metadata(struct inode *inode, struct inode *dir,
			const struct f2fs_filename *fname, struct page *dpage);
void f2fs_update_parent_metadata(struct inode *dir, struct inode *inode,
			unsigned int current_depth);
int f2fs_room_for_filename(const void *bitmap, int slots, int max_slots);
void f2fs_drop_nlink(struct inode *dir, struct inode *inode);
struct f2fs_dir_entry *__f2fs_find_entry(struct inode *dir,
					 const struct f2fs_filename *fname,
					 struct page **res_page);
struct f2fs_dir_entry *f2fs_find_entry(struct inode *dir,
			const struct qstr *child, struct page **res_page);
struct f2fs_dir_entry *f2fs_parent_dir(struct inode *dir, struct page **p);
ino_t f2fs_inode_by_name(struct inode *dir, const struct qstr *qstr,
			struct page **page);
void f2fs_set_link(struct inode *dir, struct f2fs_dir_entry *de,
			struct page *page, struct inode *inode);
bool f2fs_has_enough_room(struct inode *dir, struct page *ipage,
			  const struct f2fs_filename *fname);
void f2fs_update_dentry(nid_t ino, umode_t mode, struct f2fs_dentry_ptr *d,
			const struct fscrypt_str *name, f2fs_hash_t name_hash,
			unsigned int bit_pos);
int f2fs_add_regular_entry(struct inode *dir, const struct f2fs_filename *fname,
			struct inode *inode, nid_t ino, umode_t mode);
int f2fs_add_dentry(struct inode *dir, const struct f2fs_filename *fname,
			struct inode *inode, nid_t ino, umode_t mode);
int f2fs_do_add_link(struct inode *dir, const struct qstr *name,
			struct inode *inode, nid_t ino, umode_t mode);
void f2fs_delete_entry(struct f2fs_dir_entry *dentry, struct page *page,
			struct inode *dir, struct inode *inode);
int f2fs_do_tmpfile(struct inode *inode, struct inode *dir);
bool f2fs_empty_dir(struct inode *dir);

static inline int f2fs_add_link(struct dentry *dentry, struct inode *inode)
{
	if (fscrypt_is_nokey_name(dentry))
		return -ENOKEY;
	return f2fs_do_add_link(d_inode(dentry->d_parent), &dentry->d_name,
				inode, inode->i_ino, inode->i_mode);
}

/*
 * super.c
 */
int f2fs_inode_dirtied(struct inode *inode, bool sync);
void f2fs_inode_synced(struct inode *inode);
int f2fs_dquot_initialize(struct inode *inode);
int f2fs_enable_quota_files(struct f2fs_sb_info *sbi, bool rdonly);
int f2fs_quota_sync(struct super_block *sb, int type);
loff_t max_file_blocks(struct inode *inode);
void f2fs_quota_off_umount(struct super_block *sb);
int f2fs_commit_super(struct f2fs_sb_info *sbi, bool recover);
int f2fs_sync_fs(struct super_block *sb, int sync);
int f2fs_sanity_check_ckpt(struct f2fs_sb_info *sbi);

/*
 * hash.c
 */
void f2fs_hash_filename(const struct inode *dir, struct f2fs_filename *fname);

/*
 * node.c
 */
struct node_info;

int f2fs_check_nid_range(struct f2fs_sb_info *sbi, nid_t nid);
bool f2fs_available_free_memory(struct f2fs_sb_info *sbi, int type);
bool f2fs_in_warm_node_list(struct f2fs_sb_info *sbi, struct page *page);
void f2fs_init_fsync_node_info(struct f2fs_sb_info *sbi);
void f2fs_del_fsync_node_entry(struct f2fs_sb_info *sbi, struct page *page);
void f2fs_reset_fsync_node_info(struct f2fs_sb_info *sbi);
int f2fs_need_dentry_mark(struct f2fs_sb_info *sbi, nid_t nid);
bool f2fs_is_checkpointed_node(struct f2fs_sb_info *sbi, nid_t nid);
bool f2fs_need_inode_block_update(struct f2fs_sb_info *sbi, nid_t ino);
int f2fs_get_node_info(struct f2fs_sb_info *sbi, nid_t nid,
				struct node_info *ni, bool checkpoint_context);
pgoff_t f2fs_get_next_page_offset(struct dnode_of_data *dn, pgoff_t pgofs);
int f2fs_get_dnode_of_data(struct dnode_of_data *dn, pgoff_t index, int mode);
int f2fs_truncate_inode_blocks(struct inode *inode, pgoff_t from);
int f2fs_truncate_xattr_node(struct inode *inode);
int f2fs_wait_on_node_pages_writeback(struct f2fs_sb_info *sbi,
					unsigned int seq_id);
bool f2fs_nat_bitmap_enabled(struct f2fs_sb_info *sbi);
int f2fs_remove_inode_page(struct inode *inode);
struct page *f2fs_new_inode_page(struct inode *inode);
struct page *f2fs_new_node_page(struct dnode_of_data *dn, unsigned int ofs);
void f2fs_ra_node_page(struct f2fs_sb_info *sbi, nid_t nid);
struct page *f2fs_get_node_page(struct f2fs_sb_info *sbi, pgoff_t nid);
struct page *f2fs_get_node_page_ra(struct page *parent, int start);
int f2fs_move_node_page(struct page *node_page, int gc_type);
void f2fs_flush_inline_data(struct f2fs_sb_info *sbi);
int f2fs_fsync_node_pages(struct f2fs_sb_info *sbi, struct inode *inode,
			struct writeback_control *wbc, bool atomic,
			unsigned int *seq_id);
int f2fs_sync_node_pages(struct f2fs_sb_info *sbi,
			struct writeback_control *wbc,
			bool do_balance, enum iostat_type io_type);
int f2fs_build_free_nids(struct f2fs_sb_info *sbi, bool sync, bool mount);
bool f2fs_alloc_nid(struct f2fs_sb_info *sbi, nid_t *nid);
void f2fs_alloc_nid_done(struct f2fs_sb_info *sbi, nid_t nid);
void f2fs_alloc_nid_failed(struct f2fs_sb_info *sbi, nid_t nid);
int f2fs_try_to_free_nids(struct f2fs_sb_info *sbi, int nr_shrink);
int f2fs_recover_inline_xattr(struct inode *inode, struct page *page);
int f2fs_recover_xattr_data(struct inode *inode, struct page *page);
int f2fs_recover_inode_page(struct f2fs_sb_info *sbi, struct page *page);
int f2fs_restore_node_summary(struct f2fs_sb_info *sbi,
			unsigned int segno, struct f2fs_summary_block *sum);
void f2fs_enable_nat_bits(struct f2fs_sb_info *sbi);
int f2fs_flush_nat_entries(struct f2fs_sb_info *sbi, struct cp_control *cpc);
int f2fs_build_node_manager(struct f2fs_sb_info *sbi);
void f2fs_destroy_node_manager(struct f2fs_sb_info *sbi);
int __init f2fs_create_node_manager_caches(void);
void f2fs_destroy_node_manager_caches(void);

/*
 * segment.c
 */
bool f2fs_need_SSR(struct f2fs_sb_info *sbi);
void f2fs_register_inmem_page(struct inode *inode, struct page *page);
void f2fs_drop_inmem_pages_all(struct f2fs_sb_info *sbi, bool gc_failure);
void f2fs_drop_inmem_pages(struct inode *inode);
void f2fs_drop_inmem_page(struct inode *inode, struct page *page);
int f2fs_commit_inmem_pages(struct inode *inode);
void f2fs_balance_fs(struct f2fs_sb_info *sbi, bool need);
void f2fs_balance_fs_bg(struct f2fs_sb_info *sbi, bool from_bg);
int f2fs_issue_flush(struct f2fs_sb_info *sbi, nid_t ino);
int f2fs_create_flush_cmd_control(struct f2fs_sb_info *sbi);
int f2fs_flush_device_cache(struct f2fs_sb_info *sbi);
void f2fs_destroy_flush_cmd_control(struct f2fs_sb_info *sbi, bool free);
void f2fs_invalidate_blocks(struct f2fs_sb_info *sbi, block_t addr);
bool f2fs_is_checkpointed_data(struct f2fs_sb_info *sbi, block_t blkaddr);
int f2fs_start_discard_thread(struct f2fs_sb_info *sbi);
void f2fs_drop_discard_cmd(struct f2fs_sb_info *sbi);
void f2fs_stop_discard_thread(struct f2fs_sb_info *sbi);
bool f2fs_issue_discard_timeout(struct f2fs_sb_info *sbi);
void f2fs_clear_prefree_segments(struct f2fs_sb_info *sbi,
					struct cp_control *cpc);
void f2fs_dirty_to_prefree(struct f2fs_sb_info *sbi);
block_t f2fs_get_unusable_blocks(struct f2fs_sb_info *sbi);
int f2fs_disable_cp_again(struct f2fs_sb_info *sbi, block_t unusable);
void f2fs_release_discard_addrs(struct f2fs_sb_info *sbi);
int f2fs_npages_for_summary_flush(struct f2fs_sb_info *sbi, bool for_ra);
bool f2fs_segment_has_free_slot(struct f2fs_sb_info *sbi, int segno);
void f2fs_init_inmem_curseg(struct f2fs_sb_info *sbi);
void f2fs_save_inmem_curseg(struct f2fs_sb_info *sbi);
void f2fs_restore_inmem_curseg(struct f2fs_sb_info *sbi);
void f2fs_get_new_segment(struct f2fs_sb_info *sbi,
			unsigned int *newseg, bool new_sec, int dir);
void f2fs_allocate_segment_for_resize(struct f2fs_sb_info *sbi, int type,
					unsigned int start, unsigned int end);
void f2fs_allocate_new_section(struct f2fs_sb_info *sbi, int type, bool force);
void f2fs_allocate_new_segments(struct f2fs_sb_info *sbi);
int f2fs_trim_fs(struct f2fs_sb_info *sbi, struct fstrim_range *range);
bool f2fs_exist_trim_candidates(struct f2fs_sb_info *sbi,
					struct cp_control *cpc);
struct page *f2fs_get_sum_page(struct f2fs_sb_info *sbi, unsigned int segno);
void f2fs_update_meta_page(struct f2fs_sb_info *sbi, void *src,
					block_t blk_addr);
void f2fs_do_write_meta_page(struct f2fs_sb_info *sbi, struct page *page,
						enum iostat_type io_type);
void f2fs_do_write_node_page(unsigned int nid, struct f2fs_io_info *fio);
void f2fs_outplace_write_data(struct dnode_of_data *dn,
			struct f2fs_io_info *fio);
int f2fs_inplace_write_data(struct f2fs_io_info *fio);
void f2fs_do_replace_block(struct f2fs_sb_info *sbi, struct f2fs_summary *sum,
			block_t old_blkaddr, block_t new_blkaddr,
			bool recover_curseg, bool recover_newaddr,
			bool from_gc);
void f2fs_replace_block(struct f2fs_sb_info *sbi, struct dnode_of_data *dn,
			block_t old_addr, block_t new_addr,
			unsigned char version, bool recover_curseg,
			bool recover_newaddr);
void f2fs_allocate_data_block(struct f2fs_sb_info *sbi, struct page *page,
			block_t old_blkaddr, block_t *new_blkaddr,
			struct f2fs_summary *sum, int type,
			struct f2fs_io_info *fio);
void f2fs_update_device_state(struct f2fs_sb_info *sbi, nid_t ino,
					block_t blkaddr, unsigned int blkcnt);
void f2fs_wait_on_page_writeback(struct page *page,
			enum page_type type, bool ordered, bool locked);
void f2fs_wait_on_block_writeback(struct inode *inode, block_t blkaddr);
void f2fs_wait_on_block_writeback_range(struct inode *inode, block_t blkaddr,
								block_t len);
void f2fs_write_data_summaries(struct f2fs_sb_info *sbi, block_t start_blk);
void f2fs_write_node_summaries(struct f2fs_sb_info *sbi, block_t start_blk);
int f2fs_lookup_journal_in_cursum(struct f2fs_journal *journal, int type,
			unsigned int val, int alloc);
void f2fs_flush_sit_entries(struct f2fs_sb_info *sbi, struct cp_control *cpc);
int f2fs_fix_curseg_write_pointer(struct f2fs_sb_info *sbi);
int f2fs_check_write_pointer(struct f2fs_sb_info *sbi);
int f2fs_build_segment_manager(struct f2fs_sb_info *sbi);
void f2fs_destroy_segment_manager(struct f2fs_sb_info *sbi);
int __init f2fs_create_segment_manager_caches(void);
void f2fs_destroy_segment_manager_caches(void);
int f2fs_rw_hint_to_seg_type(enum rw_hint hint);
enum rw_hint f2fs_io_type_to_rw_hint(struct f2fs_sb_info *sbi,
			enum page_type type, enum temp_type temp);
unsigned int f2fs_usable_segs_in_sec(struct f2fs_sb_info *sbi,
			unsigned int segno);
unsigned int f2fs_usable_blks_in_seg(struct f2fs_sb_info *sbi,
			unsigned int segno);

#define DEF_FRAGMENT_SIZE	4
#define MIN_FRAGMENT_SIZE	1
#define MAX_FRAGMENT_SIZE	512

static inline bool f2fs_need_rand_seg(struct f2fs_sb_info *sbi)
{
	return F2FS_OPTION(sbi).fs_mode == FS_MODE_FRAGMENT_SEG ||
		F2FS_OPTION(sbi).fs_mode == FS_MODE_FRAGMENT_BLK;
}

/*
 * checkpoint.c
 */
void f2fs_stop_checkpoint(struct f2fs_sb_info *sbi, bool end_io);
struct page *f2fs_grab_meta_page(struct f2fs_sb_info *sbi, pgoff_t index);
struct page *f2fs_get_meta_page(struct f2fs_sb_info *sbi, pgoff_t index);
struct page *f2fs_get_meta_page_retry(struct f2fs_sb_info *sbi, pgoff_t index);
struct page *f2fs_get_tmp_page(struct f2fs_sb_info *sbi, pgoff_t index);
bool f2fs_is_valid_blkaddr(struct f2fs_sb_info *sbi,
					block_t blkaddr, int type);
int f2fs_ra_meta_pages(struct f2fs_sb_info *sbi, block_t start, int nrpages,
			int type, bool sync);
void f2fs_ra_meta_pages_cond(struct f2fs_sb_info *sbi, pgoff_t index,
							unsigned int ra_blocks);
long f2fs_sync_meta_pages(struct f2fs_sb_info *sbi, enum page_type type,
			long nr_to_write, enum iostat_type io_type);
void f2fs_add_ino_entry(struct f2fs_sb_info *sbi, nid_t ino, int type);
void f2fs_remove_ino_entry(struct f2fs_sb_info *sbi, nid_t ino, int type);
void f2fs_release_ino_entry(struct f2fs_sb_info *sbi, bool all);
bool f2fs_exist_written_data(struct f2fs_sb_info *sbi, nid_t ino, int mode);
void f2fs_set_dirty_device(struct f2fs_sb_info *sbi, nid_t ino,
					unsigned int devidx, int type);
bool f2fs_is_dirty_device(struct f2fs_sb_info *sbi, nid_t ino,
					unsigned int devidx, int type);
int f2fs_sync_inode_meta(struct f2fs_sb_info *sbi);
int f2fs_acquire_orphan_inode(struct f2fs_sb_info *sbi);
void f2fs_release_orphan_inode(struct f2fs_sb_info *sbi);
void f2fs_add_orphan_inode(struct inode *inode);
void f2fs_remove_orphan_inode(struct f2fs_sb_info *sbi, nid_t ino);
int f2fs_recover_orphan_inodes(struct f2fs_sb_info *sbi);
int f2fs_get_valid_checkpoint(struct f2fs_sb_info *sbi);
void f2fs_update_dirty_page(struct inode *inode, struct page *page);
void f2fs_remove_dirty_inode(struct inode *inode);
int f2fs_sync_dirty_inodes(struct f2fs_sb_info *sbi, enum inode_type type);
void f2fs_wait_on_all_pages(struct f2fs_sb_info *sbi, int type);
u64 f2fs_get_sectors_written(struct f2fs_sb_info *sbi);
int f2fs_write_checkpoint(struct f2fs_sb_info *sbi, struct cp_control *cpc);
void f2fs_init_ino_entry_info(struct f2fs_sb_info *sbi);
int __init f2fs_create_checkpoint_caches(void);
void f2fs_destroy_checkpoint_caches(void);
int f2fs_issue_checkpoint(struct f2fs_sb_info *sbi);
int f2fs_start_ckpt_thread(struct f2fs_sb_info *sbi);
void f2fs_stop_ckpt_thread(struct f2fs_sb_info *sbi);
void f2fs_init_ckpt_req_control(struct f2fs_sb_info *sbi);

/*
 * data.c
 */
int __init f2fs_init_bioset(void);
void f2fs_destroy_bioset(void);
int f2fs_init_bio_entry_cache(void);
void f2fs_destroy_bio_entry_cache(void);
void f2fs_submit_bio(struct f2fs_sb_info *sbi,
				struct bio *bio, enum page_type type);
void f2fs_submit_merged_write(struct f2fs_sb_info *sbi, enum page_type type);
void f2fs_submit_merged_write_cond(struct f2fs_sb_info *sbi,
				struct inode *inode, struct page *page,
				nid_t ino, enum page_type type);
void f2fs_submit_merged_ipu_write(struct f2fs_sb_info *sbi,
					struct bio **bio, struct page *page);
void f2fs_flush_merged_writes(struct f2fs_sb_info *sbi);
int f2fs_submit_page_bio(struct f2fs_io_info *fio);
int f2fs_merge_page_bio(struct f2fs_io_info *fio);
void f2fs_submit_page_write(struct f2fs_io_info *fio);
struct block_device *f2fs_target_device(struct f2fs_sb_info *sbi,
			block_t blk_addr, struct bio *bio);
int f2fs_target_device_index(struct f2fs_sb_info *sbi, block_t blkaddr);
void f2fs_set_data_blkaddr(struct dnode_of_data *dn);
void f2fs_update_data_blkaddr(struct dnode_of_data *dn, block_t blkaddr);
int f2fs_reserve_new_blocks(struct dnode_of_data *dn, blkcnt_t count);
int f2fs_reserve_new_block(struct dnode_of_data *dn);
int f2fs_get_block(struct dnode_of_data *dn, pgoff_t index);
int f2fs_reserve_block(struct dnode_of_data *dn, pgoff_t index);
struct page *f2fs_get_read_data_page(struct inode *inode, pgoff_t index,
			int op_flags, bool for_write);
struct page *f2fs_find_data_page(struct inode *inode, pgoff_t index);
struct page *f2fs_get_lock_data_page(struct inode *inode, pgoff_t index,
			bool for_write);
struct page *f2fs_get_new_data_page(struct inode *inode,
			struct page *ipage, pgoff_t index, bool new_i_size);
int f2fs_do_write_data_page(struct f2fs_io_info *fio);
void f2fs_do_map_lock(struct f2fs_sb_info *sbi, int flag, bool lock);
int f2fs_map_blocks(struct inode *inode, struct f2fs_map_blocks *map,
			int create, int flag);
int f2fs_fiemap(struct inode *inode, struct fiemap_extent_info *fieinfo,
			u64 start, u64 len);
int f2fs_encrypt_one_page(struct f2fs_io_info *fio);
bool f2fs_should_update_inplace(struct inode *inode, struct f2fs_io_info *fio);
bool f2fs_should_update_outplace(struct inode *inode, struct f2fs_io_info *fio);
int f2fs_write_single_data_page(struct page *page, int *submitted,
				struct bio **bio, sector_t *last_block,
				struct writeback_control *wbc,
				enum iostat_type io_type,
				int compr_blocks, bool allow_balance);
void f2fs_write_failed(struct inode *inode, loff_t to);
void f2fs_invalidate_page(struct page *page, unsigned int offset,
			unsigned int length);
int f2fs_release_page(struct page *page, gfp_t wait);
#ifdef CONFIG_MIGRATION
int f2fs_migrate_page(struct address_space *mapping, struct page *newpage,
			struct page *page, enum migrate_mode mode);
#endif
bool f2fs_overwrite_io(struct inode *inode, loff_t pos, size_t len);
void f2fs_clear_page_cache_dirty_tag(struct page *page);
int f2fs_init_post_read_processing(void);
void f2fs_destroy_post_read_processing(void);
int f2fs_init_post_read_wq(struct f2fs_sb_info *sbi);
void f2fs_destroy_post_read_wq(struct f2fs_sb_info *sbi);
extern const struct iomap_ops f2fs_iomap_ops;

/*
 * gc.c
 */
int f2fs_start_gc_thread(struct f2fs_sb_info *sbi);
void f2fs_stop_gc_thread(struct f2fs_sb_info *sbi);
block_t f2fs_start_bidx_of_node(unsigned int node_ofs, struct inode *inode);
int f2fs_gc(struct f2fs_sb_info *sbi, bool sync, bool background, bool force,
			unsigned int segno);
void f2fs_build_gc_manager(struct f2fs_sb_info *sbi);
int f2fs_resize_fs(struct f2fs_sb_info *sbi, __u64 block_count);
int __init f2fs_create_garbage_collection_cache(void);
void f2fs_destroy_garbage_collection_cache(void);

/*
 * recovery.c
 */
int f2fs_recover_fsync_data(struct f2fs_sb_info *sbi, bool check_only);
bool f2fs_space_for_roll_forward(struct f2fs_sb_info *sbi);
int __init f2fs_create_recovery_cache(void);
void f2fs_destroy_recovery_cache(void);

/*
 * debug.c
 */
#ifdef CONFIG_F2FS_STAT_FS
struct f2fs_stat_info {
	struct list_head stat_list;
	struct f2fs_sb_info *sbi;
	int all_area_segs, sit_area_segs, nat_area_segs, ssa_area_segs;
	int main_area_segs, main_area_sections, main_area_zones;
	unsigned long long hit_largest, hit_cached, hit_rbtree;
	unsigned long long hit_total, total_ext;
	int ext_tree, zombie_tree, ext_node;
	int ndirty_node, ndirty_dent, ndirty_meta, ndirty_imeta;
	int ndirty_data, ndirty_qdata;
	int inmem_pages;
	unsigned int ndirty_dirs, ndirty_files, nquota_files, ndirty_all;
	int nats, dirty_nats, sits, dirty_sits;
	int free_nids, avail_nids, alloc_nids;
	int total_count, utilization;
	int bg_gc, nr_wb_cp_data, nr_wb_data;
	int nr_rd_data, nr_rd_node, nr_rd_meta;
	int nr_dio_read, nr_dio_write;
	unsigned int io_skip_bggc, other_skip_bggc;
	int nr_flushing, nr_flushed, flush_list_empty;
	int nr_discarding, nr_discarded;
	int nr_discard_cmd;
	unsigned int undiscard_blks;
	int nr_issued_ckpt, nr_total_ckpt, nr_queued_ckpt;
	unsigned int cur_ckpt_time, peak_ckpt_time;
	int inline_xattr, inline_inode, inline_dir, append, update, orphans;
	int compr_inode;
	unsigned long long compr_blocks;
	int aw_cnt, max_aw_cnt, vw_cnt, max_vw_cnt;
	unsigned int valid_count, valid_node_count, valid_inode_count, discard_blks;
	unsigned int bimodal, avg_vblocks;
	int util_free, util_valid, util_invalid;
	int rsvd_segs, overp_segs;
	int dirty_count, node_pages, meta_pages, compress_pages;
	int compress_page_hit;
	int prefree_count, call_count, cp_count, bg_cp_count;
	int tot_segs, node_segs, data_segs, free_segs, free_secs;
	int bg_node_segs, bg_data_segs;
	int tot_blks, data_blks, node_blks;
	int bg_data_blks, bg_node_blks;
	unsigned long long skipped_atomic_files[2];
	int curseg[NR_CURSEG_TYPE];
	int cursec[NR_CURSEG_TYPE];
	int curzone[NR_CURSEG_TYPE];
	unsigned int dirty_seg[NR_CURSEG_TYPE];
	unsigned int full_seg[NR_CURSEG_TYPE];
	unsigned int valid_blks[NR_CURSEG_TYPE];

	unsigned int meta_count[META_MAX];
	unsigned int segment_count[2];
	unsigned int block_count[2];
	unsigned int inplace_count;
	unsigned long long base_mem, cache_mem, page_mem;
};

static inline struct f2fs_stat_info *F2FS_STAT(struct f2fs_sb_info *sbi)
{
	return (struct f2fs_stat_info *)sbi->stat_info;
}

#define stat_inc_cp_count(si)		((si)->cp_count++)
#define stat_inc_bg_cp_count(si)	((si)->bg_cp_count++)
#define stat_inc_call_count(si)		((si)->call_count++)
#define stat_inc_bggc_count(si)		((si)->bg_gc++)
#define stat_io_skip_bggc_count(sbi)	((sbi)->io_skip_bggc++)
#define stat_other_skip_bggc_count(sbi)	((sbi)->other_skip_bggc++)
#define stat_inc_dirty_inode(sbi, type)	((sbi)->ndirty_inode[type]++)
#define stat_dec_dirty_inode(sbi, type)	((sbi)->ndirty_inode[type]--)
#define stat_inc_total_hit(sbi)		(atomic64_inc(&(sbi)->total_hit_ext))
#define stat_inc_rbtree_node_hit(sbi)	(atomic64_inc(&(sbi)->read_hit_rbtree))
#define stat_inc_largest_node_hit(sbi)	(atomic64_inc(&(sbi)->read_hit_largest))
#define stat_inc_cached_node_hit(sbi)	(atomic64_inc(&(sbi)->read_hit_cached))
#define stat_inc_inline_xattr(inode)					\
	do {								\
		if (f2fs_has_inline_xattr(inode))			\
			(atomic_inc(&F2FS_I_SB(inode)->inline_xattr));	\
	} while (0)
#define stat_dec_inline_xattr(inode)					\
	do {								\
		if (f2fs_has_inline_xattr(inode))			\
			(atomic_dec(&F2FS_I_SB(inode)->inline_xattr));	\
	} while (0)
#define stat_inc_inline_inode(inode)					\
	do {								\
		if (f2fs_has_inline_data(inode))			\
			(atomic_inc(&F2FS_I_SB(inode)->inline_inode));	\
	} while (0)
#define stat_dec_inline_inode(inode)					\
	do {								\
		if (f2fs_has_inline_data(inode))			\
			(atomic_dec(&F2FS_I_SB(inode)->inline_inode));	\
	} while (0)
#define stat_inc_inline_dir(inode)					\
	do {								\
		if (f2fs_has_inline_dentry(inode))			\
			(atomic_inc(&F2FS_I_SB(inode)->inline_dir));	\
	} while (0)
#define stat_dec_inline_dir(inode)					\
	do {								\
		if (f2fs_has_inline_dentry(inode))			\
			(atomic_dec(&F2FS_I_SB(inode)->inline_dir));	\
	} while (0)
#define stat_inc_compr_inode(inode)					\
	do {								\
		if (f2fs_compressed_file(inode))			\
			(atomic_inc(&F2FS_I_SB(inode)->compr_inode));	\
	} while (0)
#define stat_dec_compr_inode(inode)					\
	do {								\
		if (f2fs_compressed_file(inode))			\
			(atomic_dec(&F2FS_I_SB(inode)->compr_inode));	\
	} while (0)
#define stat_add_compr_blocks(inode, blocks)				\
		(atomic64_add(blocks, &F2FS_I_SB(inode)->compr_blocks))
#define stat_sub_compr_blocks(inode, blocks)				\
		(atomic64_sub(blocks, &F2FS_I_SB(inode)->compr_blocks))
#define stat_inc_meta_count(sbi, blkaddr)				\
	do {								\
		if (blkaddr < SIT_I(sbi)->sit_base_addr)		\
			atomic_inc(&(sbi)->meta_count[META_CP]);	\
		else if (blkaddr < NM_I(sbi)->nat_blkaddr)		\
			atomic_inc(&(sbi)->meta_count[META_SIT]);	\
		else if (blkaddr < SM_I(sbi)->ssa_blkaddr)		\
			atomic_inc(&(sbi)->meta_count[META_NAT]);	\
		else if (blkaddr < SM_I(sbi)->main_blkaddr)		\
			atomic_inc(&(sbi)->meta_count[META_SSA]);	\
	} while (0)
#define stat_inc_seg_type(sbi, curseg)					\
		((sbi)->segment_count[(curseg)->alloc_type]++)
#define stat_inc_block_count(sbi, curseg)				\
		((sbi)->block_count[(curseg)->alloc_type]++)
#define stat_inc_inplace_blocks(sbi)					\
		(atomic_inc(&(sbi)->inplace_count))
#define stat_update_max_atomic_write(inode)				\
	do {								\
		int cur = F2FS_I_SB(inode)->atomic_files;	\
		int max = atomic_read(&F2FS_I_SB(inode)->max_aw_cnt);	\
		if (cur > max)						\
			atomic_set(&F2FS_I_SB(inode)->max_aw_cnt, cur);	\
	} while (0)
#define stat_inc_volatile_write(inode)					\
		(atomic_inc(&F2FS_I_SB(inode)->vw_cnt))
#define stat_dec_volatile_write(inode)					\
		(atomic_dec(&F2FS_I_SB(inode)->vw_cnt))
#define stat_update_max_volatile_write(inode)				\
	do {								\
		int cur = atomic_read(&F2FS_I_SB(inode)->vw_cnt);	\
		int max = atomic_read(&F2FS_I_SB(inode)->max_vw_cnt);	\
		if (cur > max)						\
			atomic_set(&F2FS_I_SB(inode)->max_vw_cnt, cur);	\
	} while (0)
#define stat_inc_seg_count(sbi, type, gc_type)				\
	do {								\
		struct f2fs_stat_info *si = F2FS_STAT(sbi);		\
		si->tot_segs++;						\
		if ((type) == SUM_TYPE_DATA) {				\
			si->data_segs++;				\
			si->bg_data_segs += (gc_type == BG_GC) ? 1 : 0;	\
		} else {						\
			si->node_segs++;				\
			si->bg_node_segs += (gc_type == BG_GC) ? 1 : 0;	\
		}							\
	} while (0)

#define stat_inc_tot_blk_count(si, blks)				\
	((si)->tot_blks += (blks))

#define stat_inc_data_blk_count(sbi, blks, gc_type)			\
	do {								\
		struct f2fs_stat_info *si = F2FS_STAT(sbi);		\
		stat_inc_tot_blk_count(si, blks);			\
		si->data_blks += (blks);				\
		si->bg_data_blks += ((gc_type) == BG_GC) ? (blks) : 0;	\
	} while (0)

#define stat_inc_node_blk_count(sbi, blks, gc_type)			\
	do {								\
		struct f2fs_stat_info *si = F2FS_STAT(sbi);		\
		stat_inc_tot_blk_count(si, blks);			\
		si->node_blks += (blks);				\
		si->bg_node_blks += ((gc_type) == BG_GC) ? (blks) : 0;	\
	} while (0)

int f2fs_build_stats(struct f2fs_sb_info *sbi);
void f2fs_destroy_stats(struct f2fs_sb_info *sbi);
void __init f2fs_create_root_stats(void);
void f2fs_destroy_root_stats(void);
void f2fs_update_sit_info(struct f2fs_sb_info *sbi);
#else
#define stat_inc_cp_count(si)				do { } while (0)
#define stat_inc_bg_cp_count(si)			do { } while (0)
#define stat_inc_call_count(si)				do { } while (0)
#define stat_inc_bggc_count(si)				do { } while (0)
#define stat_io_skip_bggc_count(sbi)			do { } while (0)
#define stat_other_skip_bggc_count(sbi)			do { } while (0)
#define stat_inc_dirty_inode(sbi, type)			do { } while (0)
#define stat_dec_dirty_inode(sbi, type)			do { } while (0)
#define stat_inc_total_hit(sbi)				do { } while (0)
#define stat_inc_rbtree_node_hit(sbi)			do { } while (0)
#define stat_inc_largest_node_hit(sbi)			do { } while (0)
#define stat_inc_cached_node_hit(sbi)			do { } while (0)
#define stat_inc_inline_xattr(inode)			do { } while (0)
#define stat_dec_inline_xattr(inode)			do { } while (0)
#define stat_inc_inline_inode(inode)			do { } while (0)
#define stat_dec_inline_inode(inode)			do { } while (0)
#define stat_inc_inline_dir(inode)			do { } while (0)
#define stat_dec_inline_dir(inode)			do { } while (0)
#define stat_inc_compr_inode(inode)			do { } while (0)
#define stat_dec_compr_inode(inode)			do { } while (0)
#define stat_add_compr_blocks(inode, blocks)		do { } while (0)
#define stat_sub_compr_blocks(inode, blocks)		do { } while (0)
#define stat_update_max_atomic_write(inode)		do { } while (0)
#define stat_inc_volatile_write(inode)			do { } while (0)
#define stat_dec_volatile_write(inode)			do { } while (0)
#define stat_update_max_volatile_write(inode)		do { } while (0)
#define stat_inc_meta_count(sbi, blkaddr)		do { } while (0)
#define stat_inc_seg_type(sbi, curseg)			do { } while (0)
#define stat_inc_block_count(sbi, curseg)		do { } while (0)
#define stat_inc_inplace_blocks(sbi)			do { } while (0)
#define stat_inc_seg_count(sbi, type, gc_type)		do { } while (0)
#define stat_inc_tot_blk_count(si, blks)		do { } while (0)
#define stat_inc_data_blk_count(sbi, blks, gc_type)	do { } while (0)
#define stat_inc_node_blk_count(sbi, blks, gc_type)	do { } while (0)

static inline int f2fs_build_stats(struct f2fs_sb_info *sbi) { return 0; }
static inline void f2fs_destroy_stats(struct f2fs_sb_info *sbi) { }
static inline void __init f2fs_create_root_stats(void) { }
static inline void f2fs_destroy_root_stats(void) { }
static inline void f2fs_update_sit_info(struct f2fs_sb_info *sbi) {}
#endif

extern const struct file_operations f2fs_dir_operations;
extern const struct file_operations f2fs_file_operations;
extern const struct inode_operations f2fs_file_inode_operations;
extern const struct address_space_operations f2fs_dblock_aops;
extern const struct address_space_operations f2fs_node_aops;
extern const struct address_space_operations f2fs_meta_aops;
extern const struct inode_operations f2fs_dir_inode_operations;
extern const struct inode_operations f2fs_symlink_inode_operations;
extern const struct inode_operations f2fs_encrypted_symlink_inode_operations;
extern const struct inode_operations f2fs_special_inode_operations;
extern struct kmem_cache *f2fs_inode_entry_slab;

/*
 * inline.c
 */
bool f2fs_may_inline_data(struct inode *inode);
bool f2fs_sanity_check_inline_data(struct inode *inode);
bool f2fs_may_inline_dentry(struct inode *inode);
void f2fs_do_read_inline_data(struct page *page, struct page *ipage);
void f2fs_truncate_inline_inode(struct inode *inode,
						struct page *ipage, u64 from);
int f2fs_read_inline_data(struct inode *inode, struct page *page);
int f2fs_convert_inline_page(struct dnode_of_data *dn, struct page *page);
int f2fs_convert_inline_inode(struct inode *inode);
int f2fs_try_convert_inline_dir(struct inode *dir, struct dentry *dentry);
int f2fs_write_inline_data(struct inode *inode, struct page *page);
int f2fs_recover_inline_data(struct inode *inode, struct page *npage);
struct f2fs_dir_entry *f2fs_find_in_inline_dir(struct inode *dir,
					const struct f2fs_filename *fname,
					struct page **res_page);
int f2fs_make_empty_inline_dir(struct inode *inode, struct inode *parent,
			struct page *ipage);
int f2fs_add_inline_entry(struct inode *dir, const struct f2fs_filename *fname,
			struct inode *inode, nid_t ino, umode_t mode);
void f2fs_delete_inline_entry(struct f2fs_dir_entry *dentry,
				struct page *page, struct inode *dir,
				struct inode *inode);
bool f2fs_empty_inline_dir(struct inode *dir);
int f2fs_read_inline_dir(struct file *file, struct dir_context *ctx,
			struct fscrypt_str *fstr);
int f2fs_inline_data_fiemap(struct inode *inode,
			struct fiemap_extent_info *fieinfo,
			__u64 start, __u64 len);

/*
 * shrinker.c
 */
unsigned long f2fs_shrink_count(struct shrinker *shrink,
			struct shrink_control *sc);
unsigned long f2fs_shrink_scan(struct shrinker *shrink,
			struct shrink_control *sc);
void f2fs_join_shrinker(struct f2fs_sb_info *sbi);
void f2fs_leave_shrinker(struct f2fs_sb_info *sbi);

/*
 * extent_cache.c
 */
struct rb_entry *f2fs_lookup_rb_tree(struct rb_root_cached *root,
				struct rb_entry *cached_re, unsigned int ofs);
struct rb_node **f2fs_lookup_rb_tree_ext(struct f2fs_sb_info *sbi,
				struct rb_root_cached *root,
				struct rb_node **parent,
				unsigned long long key, bool *left_most);
struct rb_node **f2fs_lookup_rb_tree_for_insert(struct f2fs_sb_info *sbi,
				struct rb_root_cached *root,
				struct rb_node **parent,
				unsigned int ofs, bool *leftmost);
struct rb_entry *f2fs_lookup_rb_tree_ret(struct rb_root_cached *root,
		struct rb_entry *cached_re, unsigned int ofs,
		struct rb_entry **prev_entry, struct rb_entry **next_entry,
		struct rb_node ***insert_p, struct rb_node **insert_parent,
		bool force, bool *leftmost);
bool f2fs_check_rb_tree_consistence(struct f2fs_sb_info *sbi,
				struct rb_root_cached *root, bool check_key);
unsigned int f2fs_shrink_extent_tree(struct f2fs_sb_info *sbi, int nr_shrink);
void f2fs_init_extent_tree(struct inode *inode, struct page *ipage);
void f2fs_drop_extent_tree(struct inode *inode);
unsigned int f2fs_destroy_extent_node(struct inode *inode);
void f2fs_destroy_extent_tree(struct inode *inode);
bool f2fs_lookup_extent_cache(struct inode *inode, pgoff_t pgofs,
			struct extent_info *ei);
void f2fs_update_extent_cache(struct dnode_of_data *dn);
void f2fs_update_extent_cache_range(struct dnode_of_data *dn,
			pgoff_t fofs, block_t blkaddr, unsigned int len);
void f2fs_init_extent_cache_info(struct f2fs_sb_info *sbi);
int __init f2fs_create_extent_cache(void);
void f2fs_destroy_extent_cache(void);

/*
 * sysfs.c
 */
#define MIN_RA_MUL	2
#define MAX_RA_MUL	256

int __init f2fs_init_sysfs(void);
void f2fs_exit_sysfs(void);
int f2fs_register_sysfs(struct f2fs_sb_info *sbi);
void f2fs_unregister_sysfs(struct f2fs_sb_info *sbi);

/* verity.c */
extern const struct fsverity_operations f2fs_verityops;

/*
 * crypto support
 */
static inline bool f2fs_encrypted_file(struct inode *inode)
{
	return IS_ENCRYPTED(inode) && S_ISREG(inode->i_mode);
}

static inline void f2fs_set_encrypted_inode(struct inode *inode)
{
#ifdef CONFIG_FS_ENCRYPTION
	file_set_encrypt(inode);
	f2fs_set_inode_flags(inode);
#endif
}

/*
 * Returns true if the reads of the inode's data need to undergo some
 * postprocessing step, like decryption or authenticity verification.
 */
static inline bool f2fs_post_read_required(struct inode *inode)
{
	return f2fs_encrypted_file(inode) || fsverity_active(inode) ||
		f2fs_compressed_file(inode);
}

/*
 * compress.c
 */
#ifdef CONFIG_F2FS_FS_COMPRESSION
bool f2fs_is_compressed_page(struct page *page);
struct page *f2fs_compress_control_page(struct page *page);
int f2fs_prepare_compress_overwrite(struct inode *inode,
			struct page **pagep, pgoff_t index, void **fsdata);
bool f2fs_compress_write_end(struct inode *inode, void *fsdata,
					pgoff_t index, unsigned copied);
int f2fs_truncate_partial_cluster(struct inode *inode, u64 from, bool lock);
void f2fs_compress_write_end_io(struct bio *bio, struct page *page);
bool f2fs_is_compress_backend_ready(struct inode *inode);
int f2fs_init_compress_mempool(void);
void f2fs_destroy_compress_mempool(void);
void f2fs_decompress_cluster(struct decompress_io_ctx *dic);
void f2fs_end_read_compressed_page(struct page *page, bool failed,
							block_t blkaddr);
bool f2fs_cluster_is_empty(struct compress_ctx *cc);
bool f2fs_cluster_can_merge_page(struct compress_ctx *cc, pgoff_t index);
bool f2fs_all_cluster_page_loaded(struct compress_ctx *cc, struct pagevec *pvec,
				int index, int nr_pages);
bool f2fs_sanity_check_cluster(struct dnode_of_data *dn);
void f2fs_compress_ctx_add_page(struct compress_ctx *cc, struct page *page);
int f2fs_write_multi_pages(struct compress_ctx *cc,
						int *submitted,
						struct writeback_control *wbc,
						enum iostat_type io_type);
int f2fs_is_compressed_cluster(struct inode *inode, pgoff_t index);
void f2fs_update_extent_tree_range_compressed(struct inode *inode,
				pgoff_t fofs, block_t blkaddr, unsigned int llen,
				unsigned int c_len);
int f2fs_read_multi_pages(struct compress_ctx *cc, struct bio **bio_ret,
				unsigned nr_pages, sector_t *last_block_in_bio,
				bool is_readahead, bool for_write);
struct decompress_io_ctx *f2fs_alloc_dic(struct compress_ctx *cc);
void f2fs_decompress_end_io(struct decompress_io_ctx *dic, bool failed);
void f2fs_put_page_dic(struct page *page);
unsigned int f2fs_cluster_blocks_are_contiguous(struct dnode_of_data *dn);
int f2fs_init_compress_ctx(struct compress_ctx *cc);
void f2fs_destroy_compress_ctx(struct compress_ctx *cc, bool reuse);
void f2fs_init_compress_info(struct f2fs_sb_info *sbi);
int f2fs_init_compress_inode(struct f2fs_sb_info *sbi);
void f2fs_destroy_compress_inode(struct f2fs_sb_info *sbi);
int f2fs_init_page_array_cache(struct f2fs_sb_info *sbi);
void f2fs_destroy_page_array_cache(struct f2fs_sb_info *sbi);
int __init f2fs_init_compress_cache(void);
void f2fs_destroy_compress_cache(void);
struct address_space *COMPRESS_MAPPING(struct f2fs_sb_info *sbi);
void f2fs_invalidate_compress_page(struct f2fs_sb_info *sbi, block_t blkaddr);
void f2fs_cache_compressed_page(struct f2fs_sb_info *sbi, struct page *page,
						nid_t ino, block_t blkaddr);
bool f2fs_load_compressed_page(struct f2fs_sb_info *sbi, struct page *page,
								block_t blkaddr);
void f2fs_invalidate_compress_pages(struct f2fs_sb_info *sbi, nid_t ino);
#define inc_compr_inode_stat(inode)					\
	do {								\
		struct f2fs_sb_info *sbi = F2FS_I_SB(inode);		\
		sbi->compr_new_inode++;					\
	} while (0)
#define add_compr_block_stat(inode, blocks)				\
	do {								\
		struct f2fs_sb_info *sbi = F2FS_I_SB(inode);		\
		int diff = F2FS_I(inode)->i_cluster_size - blocks;	\
		sbi->compr_written_block += blocks;			\
		sbi->compr_saved_block += diff;				\
	} while (0)
#else
static inline bool f2fs_is_compressed_page(struct page *page) { return false; }
static inline bool f2fs_is_compress_backend_ready(struct inode *inode)
{
	if (!f2fs_compressed_file(inode))
		return true;
	/* not support compression */
	return false;
}
static inline struct page *f2fs_compress_control_page(struct page *page)
{
	WARN_ON_ONCE(1);
	return ERR_PTR(-EINVAL);
}
static inline int f2fs_init_compress_mempool(void) { return 0; }
static inline void f2fs_destroy_compress_mempool(void) { }
static inline void f2fs_decompress_cluster(struct decompress_io_ctx *dic) { }
static inline void f2fs_end_read_compressed_page(struct page *page,
						bool failed, block_t blkaddr)
{
	WARN_ON_ONCE(1);
}
static inline void f2fs_put_page_dic(struct page *page)
{
	WARN_ON_ONCE(1);
}
static inline unsigned int f2fs_cluster_blocks_are_contiguous(struct dnode_of_data *dn) { return 0; }
static inline bool f2fs_sanity_check_cluster(struct dnode_of_data *dn) { return false; }
static inline int f2fs_init_compress_inode(struct f2fs_sb_info *sbi) { return 0; }
static inline void f2fs_destroy_compress_inode(struct f2fs_sb_info *sbi) { }
static inline int f2fs_init_page_array_cache(struct f2fs_sb_info *sbi) { return 0; }
static inline void f2fs_destroy_page_array_cache(struct f2fs_sb_info *sbi) { }
static inline int __init f2fs_init_compress_cache(void) { return 0; }
static inline void f2fs_destroy_compress_cache(void) { }
static inline void f2fs_invalidate_compress_page(struct f2fs_sb_info *sbi,
				block_t blkaddr) { }
static inline void f2fs_cache_compressed_page(struct f2fs_sb_info *sbi,
				struct page *page, nid_t ino, block_t blkaddr) { }
static inline bool f2fs_load_compressed_page(struct f2fs_sb_info *sbi,
				struct page *page, block_t blkaddr) { return false; }
static inline void f2fs_invalidate_compress_pages(struct f2fs_sb_info *sbi,
							nid_t ino) { }
#define inc_compr_inode_stat(inode)		do { } while (0)
static inline void f2fs_update_extent_tree_range_compressed(struct inode *inode,
				pgoff_t fofs, block_t blkaddr, unsigned int llen,
				unsigned int c_len) { }
#endif

static inline void set_compress_context(struct inode *inode)
{
	struct f2fs_sb_info *sbi = F2FS_I_SB(inode);

	F2FS_I(inode)->i_compress_algorithm =
			F2FS_OPTION(sbi).compress_algorithm;
	F2FS_I(inode)->i_log_cluster_size =
			F2FS_OPTION(sbi).compress_log_size;
	F2FS_I(inode)->i_compress_flag =
			F2FS_OPTION(sbi).compress_chksum ?
				1 << COMPRESS_CHKSUM : 0;
	F2FS_I(inode)->i_cluster_size =
			1 << F2FS_I(inode)->i_log_cluster_size;
	if ((F2FS_I(inode)->i_compress_algorithm == COMPRESS_LZ4 ||
		F2FS_I(inode)->i_compress_algorithm == COMPRESS_ZSTD) &&
			F2FS_OPTION(sbi).compress_level)
		F2FS_I(inode)->i_compress_flag |=
				F2FS_OPTION(sbi).compress_level <<
				COMPRESS_LEVEL_OFFSET;
	F2FS_I(inode)->i_flags |= F2FS_COMPR_FL;
	set_inode_flag(inode, FI_COMPRESSED_FILE);
	stat_inc_compr_inode(inode);
	inc_compr_inode_stat(inode);
	f2fs_mark_inode_dirty_sync(inode, true);
}

static inline bool f2fs_disable_compressed_file(struct inode *inode)
{
	struct f2fs_inode_info *fi = F2FS_I(inode);

	if (!f2fs_compressed_file(inode))
		return true;
	if (S_ISREG(inode->i_mode) && F2FS_HAS_BLOCKS(inode))
		return false;

	fi->i_flags &= ~F2FS_COMPR_FL;
	stat_dec_compr_inode(inode);
	clear_inode_flag(inode, FI_COMPRESSED_FILE);
	f2fs_mark_inode_dirty_sync(inode, true);
	return true;
}

#define F2FS_FEATURE_FUNCS(name, flagname) \
static inline int f2fs_sb_has_##name(struct f2fs_sb_info *sbi) \
{ \
	return F2FS_HAS_FEATURE(sbi, F2FS_FEATURE_##flagname); \
}

F2FS_FEATURE_FUNCS(encrypt, ENCRYPT);
F2FS_FEATURE_FUNCS(blkzoned, BLKZONED);
F2FS_FEATURE_FUNCS(extra_attr, EXTRA_ATTR);
F2FS_FEATURE_FUNCS(project_quota, PRJQUOTA);
F2FS_FEATURE_FUNCS(inode_chksum, INODE_CHKSUM);
F2FS_FEATURE_FUNCS(flexible_inline_xattr, FLEXIBLE_INLINE_XATTR);
F2FS_FEATURE_FUNCS(quota_ino, QUOTA_INO);
F2FS_FEATURE_FUNCS(inode_crtime, INODE_CRTIME);
F2FS_FEATURE_FUNCS(lost_found, LOST_FOUND);
F2FS_FEATURE_FUNCS(verity, VERITY);
F2FS_FEATURE_FUNCS(sb_chksum, SB_CHKSUM);
F2FS_FEATURE_FUNCS(casefold, CASEFOLD);
F2FS_FEATURE_FUNCS(compression, COMPRESSION);
F2FS_FEATURE_FUNCS(readonly, RO);

static inline bool f2fs_may_extent_tree(struct inode *inode)
{
	struct f2fs_sb_info *sbi = F2FS_I_SB(inode);

	if (!test_opt(sbi, EXTENT_CACHE) ||
			is_inode_flag_set(inode, FI_NO_EXTENT) ||
			(is_inode_flag_set(inode, FI_COMPRESSED_FILE) &&
			 !f2fs_sb_has_readonly(sbi)))
		return false;

	/*
	 * for recovered files during mount do not create extents
	 * if shrinker is not registered.
	 */
	if (list_empty(&sbi->s_list))
		return false;

	return S_ISREG(inode->i_mode);
}

#ifdef CONFIG_BLK_DEV_ZONED
static inline bool f2fs_blkz_is_seq(struct f2fs_sb_info *sbi, int devi,
				    block_t blkaddr)
{
	unsigned int zno = blkaddr >> sbi->log_blocks_per_blkz;

	return test_bit(zno, FDEV(devi).blkz_seq);
}
#endif

static inline bool f2fs_hw_should_discard(struct f2fs_sb_info *sbi)
{
	return f2fs_sb_has_blkzoned(sbi);
}

static inline bool f2fs_bdev_support_discard(struct block_device *bdev)
{
	return blk_queue_discard(bdev_get_queue(bdev)) ||
	       bdev_is_zoned(bdev);
}

static inline bool f2fs_hw_support_discard(struct f2fs_sb_info *sbi)
{
	int i;

	if (!f2fs_is_multi_device(sbi))
		return f2fs_bdev_support_discard(sbi->sb->s_bdev);

	for (i = 0; i < sbi->s_ndevs; i++)
		if (f2fs_bdev_support_discard(FDEV(i).bdev))
			return true;
	return false;
}

static inline bool f2fs_realtime_discard_enable(struct f2fs_sb_info *sbi)
{
	return (test_opt(sbi, DISCARD) && f2fs_hw_support_discard(sbi)) ||
					f2fs_hw_should_discard(sbi);
}

static inline bool f2fs_hw_is_readonly(struct f2fs_sb_info *sbi)
{
	int i;

	if (!f2fs_is_multi_device(sbi))
		return bdev_read_only(sbi->sb->s_bdev);

	for (i = 0; i < sbi->s_ndevs; i++)
		if (bdev_read_only(FDEV(i).bdev))
			return true;
	return false;
}

static inline bool f2fs_lfs_mode(struct f2fs_sb_info *sbi)
{
	return F2FS_OPTION(sbi).fs_mode == FS_MODE_LFS;
}

static inline bool f2fs_may_compress(struct inode *inode)
{
	if (IS_SWAPFILE(inode) || f2fs_is_pinned_file(inode) ||
				f2fs_is_atomic_file(inode) ||
				f2fs_is_volatile_file(inode))
		return false;
	return S_ISREG(inode->i_mode) || S_ISDIR(inode->i_mode);
}

static inline void f2fs_i_compr_blocks_update(struct inode *inode,
						u64 blocks, bool add)
{
	int diff = F2FS_I(inode)->i_cluster_size - blocks;
	struct f2fs_inode_info *fi = F2FS_I(inode);

	/* don't update i_compr_blocks if saved blocks were released */
	if (!add && !atomic_read(&fi->i_compr_blocks))
		return;

	if (add) {
		atomic_add(diff, &fi->i_compr_blocks);
		stat_add_compr_blocks(inode, diff);
	} else {
		atomic_sub(diff, &fi->i_compr_blocks);
		stat_sub_compr_blocks(inode, diff);
	}
	f2fs_mark_inode_dirty_sync(inode, true);
}

static inline int block_unaligned_IO(struct inode *inode,
				struct kiocb *iocb, struct iov_iter *iter)
{
	unsigned int i_blkbits = READ_ONCE(inode->i_blkbits);
	unsigned int blocksize_mask = (1 << i_blkbits) - 1;
	loff_t offset = iocb->ki_pos;
	unsigned long align = offset | iov_iter_alignment(iter);

	return align & blocksize_mask;
}

static inline bool f2fs_allow_multi_device_dio(struct f2fs_sb_info *sbi,
								int flag)
{
	if (!f2fs_is_multi_device(sbi))
		return false;
	if (flag != F2FS_GET_BLOCK_DIO)
		return false;
	return sbi->aligned_blksize;
}

static inline bool f2fs_force_buffered_io(struct inode *inode,
				struct kiocb *iocb, struct iov_iter *iter)
{
	struct f2fs_sb_info *sbi = F2FS_I_SB(inode);
	int rw = iov_iter_rw(iter);

	if (!fscrypt_dio_supported(iocb, iter))
		return true;
	if (fsverity_active(inode))
		return true;
	if (f2fs_compressed_file(inode))
		return true;

	/* disallow direct IO if any of devices has unaligned blksize */
	if (f2fs_is_multi_device(sbi) && !sbi->aligned_blksize)
		return true;
	/*
	 * for blkzoned device, fallback direct IO to buffered IO, so
	 * all IOs can be serialized by log-structured write.
	 */
	if (f2fs_sb_has_blkzoned(sbi))
		return true;
	if (f2fs_lfs_mode(sbi) && (rw == WRITE)) {
		if (block_unaligned_IO(inode, iocb, iter))
			return true;
		if (F2FS_IO_ALIGNED(sbi))
			return true;
	}
	if (is_sbi_flag_set(F2FS_I_SB(inode), SBI_CP_DISABLED))
		return true;

	return false;
}

static inline bool f2fs_need_verity(const struct inode *inode, pgoff_t idx)
{
	return fsverity_active(inode) &&
	       idx < DIV_ROUND_UP(inode->i_size, PAGE_SIZE);
}

#ifdef CONFIG_F2FS_FAULT_INJECTION
extern void f2fs_build_fault_attr(struct f2fs_sb_info *sbi, unsigned int rate,
							unsigned int type);
#else
#define f2fs_build_fault_attr(sbi, rate, type)		do { } while (0)
#endif

static inline bool is_journalled_quota(struct f2fs_sb_info *sbi)
{
#ifdef CONFIG_QUOTA
	if (f2fs_sb_has_quota_ino(sbi))
		return true;
	if (F2FS_OPTION(sbi).s_qf_names[USRQUOTA] ||
		F2FS_OPTION(sbi).s_qf_names[GRPQUOTA] ||
		F2FS_OPTION(sbi).s_qf_names[PRJQUOTA])
		return true;
#endif
	return false;
}

static inline bool f2fs_block_unit_discard(struct f2fs_sb_info *sbi)
{
	return F2FS_OPTION(sbi).discard_unit == DISCARD_UNIT_BLOCK;
}

#define EFSBADCRC	EBADMSG		/* Bad CRC detected */
#define EFSCORRUPTED	EUCLEAN		/* Filesystem is corrupted */

#endif /* _LINUX_F2FS_H */<|MERGE_RESOLUTION|>--- conflicted
+++ resolved
@@ -56,10 +56,7 @@
 	FAULT_WRITE_IO,
 	FAULT_SLAB_ALLOC,
 	FAULT_DQUOT_INIT,
-<<<<<<< HEAD
 	FAULT_LOCK_OP,
-=======
->>>>>>> aed23654
 	FAULT_MAX,
 };
 
