/*
 *
 * Copyright (C) 2011 Novell Inc.
 *
 * This program is free software; you can redistribute it and/or modify it
 * under the terms of the GNU General Public License version 2 as published by
 * the Free Software Foundation.
 */

#include <uapi/linux/magic.h>
#include <linux/fs.h>
#include <linux/namei.h>
#include <linux/xattr.h>
#include <linux/mount.h>
#include <linux/parser.h>
#include <linux/module.h>
#include <linux/statfs.h>
#include <linux/seq_file.h>
#include <linux/posix_acl_xattr.h>
#include "overlayfs.h"
#include "ovl_entry.h"

MODULE_AUTHOR("Miklos Szeredi <miklos@szeredi.hu>");
MODULE_DESCRIPTION("Overlay filesystem");
MODULE_LICENSE("GPL");


struct ovl_dir_cache;

#define OVL_MAX_STACK 500

static bool ovl_redirect_dir_def = IS_ENABLED(CONFIG_OVERLAY_FS_REDIRECT_DIR);
module_param_named(redirect_dir, ovl_redirect_dir_def, bool, 0644);
MODULE_PARM_DESC(ovl_redirect_dir_def,
		 "Default to on or off for the redirect_dir feature");

static bool ovl_index_def = IS_ENABLED(CONFIG_OVERLAY_FS_INDEX);
module_param_named(index, ovl_index_def, bool, 0644);
MODULE_PARM_DESC(ovl_index_def,
		 "Default to on or off for the inodes index feature");

static void ovl_dentry_release(struct dentry *dentry)
{
	struct ovl_entry *oe = dentry->d_fsdata;

	if (oe) {
		unsigned int i;

		for (i = 0; i < oe->numlower; i++)
			dput(oe->lowerstack[i].dentry);
		kfree_rcu(oe, rcu);
	}
}

static int ovl_check_append_only(struct inode *inode, int flag)
{
	/*
	 * This test was moot in vfs may_open() because overlay inode does
	 * not have the S_APPEND flag, so re-check on real upper inode
	 */
	if (IS_APPEND(inode)) {
		if  ((flag & O_ACCMODE) != O_RDONLY && !(flag & O_APPEND))
			return -EPERM;
		if (flag & O_TRUNC)
			return -EPERM;
	}

	return 0;
}

static struct dentry *ovl_d_real(struct dentry *dentry,
				 const struct inode *inode,
				 unsigned int open_flags, unsigned int flags)
{
	struct dentry *real;
	int err;

	if (flags & D_REAL_UPPER)
		return ovl_dentry_upper(dentry);

	if (!d_is_reg(dentry)) {
		if (!inode || inode == d_inode(dentry))
			return dentry;
		goto bug;
	}

	if (open_flags) {
		err = ovl_open_maybe_copy_up(dentry, open_flags);
		if (err)
			return ERR_PTR(err);
	}

	real = ovl_dentry_upper(dentry);
	if (real && (!inode || inode == d_inode(real))) {
		if (!inode) {
			err = ovl_check_append_only(d_inode(real), open_flags);
			if (err)
				return ERR_PTR(err);
		}
		return real;
	}

	real = ovl_dentry_lower(dentry);
	if (!real)
		goto bug;

	/* Handle recursion */
	real = d_real(real, inode, open_flags, 0);

	if (!inode || inode == d_inode(real))
		return real;
bug:
	WARN(1, "ovl_d_real(%pd4, %s:%lu): real dentry not found\n", dentry,
	     inode ? inode->i_sb->s_id : "NULL", inode ? inode->i_ino : 0);
	return dentry;
}

static int ovl_dentry_revalidate(struct dentry *dentry, unsigned int flags)
{
	struct ovl_entry *oe = dentry->d_fsdata;
	unsigned int i;
	int ret = 1;

	for (i = 0; i < oe->numlower; i++) {
		struct dentry *d = oe->lowerstack[i].dentry;

		if (d->d_flags & DCACHE_OP_REVALIDATE) {
			ret = d->d_op->d_revalidate(d, flags);
			if (ret < 0)
				return ret;
			if (!ret) {
				if (!(flags & LOOKUP_RCU))
					d_invalidate(d);
				return -ESTALE;
			}
		}
	}
	return 1;
}

static int ovl_dentry_weak_revalidate(struct dentry *dentry, unsigned int flags)
{
	struct ovl_entry *oe = dentry->d_fsdata;
	unsigned int i;
	int ret = 1;

	for (i = 0; i < oe->numlower; i++) {
		struct dentry *d = oe->lowerstack[i].dentry;

		if (d->d_flags & DCACHE_OP_WEAK_REVALIDATE) {
			ret = d->d_op->d_weak_revalidate(d, flags);
			if (ret <= 0)
				break;
		}
	}
	return ret;
}

static const struct dentry_operations ovl_dentry_operations = {
	.d_release = ovl_dentry_release,
	.d_real = ovl_d_real,
};

static const struct dentry_operations ovl_reval_dentry_operations = {
	.d_release = ovl_dentry_release,
	.d_real = ovl_d_real,
	.d_revalidate = ovl_dentry_revalidate,
	.d_weak_revalidate = ovl_dentry_weak_revalidate,
};

static struct kmem_cache *ovl_inode_cachep;

static struct inode *ovl_alloc_inode(struct super_block *sb)
{
	struct ovl_inode *oi = kmem_cache_alloc(ovl_inode_cachep, GFP_KERNEL);

	oi->cache = NULL;
	oi->redirect = NULL;
	oi->version = 0;
	oi->flags = 0;
	oi->__upperdentry = NULL;
	oi->lower = NULL;
	mutex_init(&oi->lock);

	return &oi->vfs_inode;
}

static void ovl_i_callback(struct rcu_head *head)
{
	struct inode *inode = container_of(head, struct inode, i_rcu);

	kmem_cache_free(ovl_inode_cachep, OVL_I(inode));
}

static void ovl_destroy_inode(struct inode *inode)
{
	struct ovl_inode *oi = OVL_I(inode);

	dput(oi->__upperdentry);
	kfree(oi->redirect);
<<<<<<< HEAD
=======
	ovl_dir_cache_free(inode);
>>>>>>> bb176f67
	mutex_destroy(&oi->lock);

	call_rcu(&inode->i_rcu, ovl_i_callback);
}

static void ovl_put_super(struct super_block *sb)
{
	struct ovl_fs *ufs = sb->s_fs_info;
	unsigned i;

	dput(ufs->indexdir);
	dput(ufs->workdir);
<<<<<<< HEAD
	ovl_inuse_unlock(ufs->workbasedir);
	dput(ufs->workbasedir);
	if (ufs->upper_mnt)
=======
	if (ufs->workdir_locked)
		ovl_inuse_unlock(ufs->workbasedir);
	dput(ufs->workbasedir);
	if (ufs->upper_mnt && ufs->upperdir_locked)
>>>>>>> bb176f67
		ovl_inuse_unlock(ufs->upper_mnt->mnt_root);
	mntput(ufs->upper_mnt);
	for (i = 0; i < ufs->numlower; i++)
		mntput(ufs->lower_mnt[i]);
	kfree(ufs->lower_mnt);

	kfree(ufs->config.lowerdir);
	kfree(ufs->config.upperdir);
	kfree(ufs->config.workdir);
	put_cred(ufs->creator_cred);
	kfree(ufs);
}

static int ovl_sync_fs(struct super_block *sb, int wait)
{
	struct ovl_fs *ufs = sb->s_fs_info;
	struct super_block *upper_sb;
	int ret;

	if (!ufs->upper_mnt)
		return 0;
	upper_sb = ufs->upper_mnt->mnt_sb;
	if (!upper_sb->s_op->sync_fs)
		return 0;

	/* real inodes have already been synced by sync_filesystem(ovl_sb) */
	down_read(&upper_sb->s_umount);
	ret = upper_sb->s_op->sync_fs(upper_sb, wait);
	up_read(&upper_sb->s_umount);
	return ret;
}

/**
 * ovl_statfs
 * @sb: The overlayfs super block
 * @buf: The struct kstatfs to fill in with stats
 *
 * Get the filesystem statistics.  As writes always target the upper layer
 * filesystem pass the statfs to the upper filesystem (if it exists)
 */
static int ovl_statfs(struct dentry *dentry, struct kstatfs *buf)
{
	struct ovl_fs *ofs = dentry->d_sb->s_fs_info;
	struct dentry *root_dentry = dentry->d_sb->s_root;
	struct path path;
	int err;

	ovl_path_real(root_dentry, &path);

	err = vfs_statfs(&path, buf);
	if (!err) {
		buf->f_namelen = ofs->namelen;
		buf->f_type = OVERLAYFS_SUPER_MAGIC;
	}

	return err;
}

/* Will this overlay be forced to mount/remount ro? */
static bool ovl_force_readonly(struct ovl_fs *ufs)
{
	return (!ufs->upper_mnt || !ufs->workdir);
}

/**
 * ovl_show_options
 *
 * Prints the mount options for a given superblock.
 * Returns zero; does not fail.
 */
static int ovl_show_options(struct seq_file *m, struct dentry *dentry)
{
	struct super_block *sb = dentry->d_sb;
	struct ovl_fs *ufs = sb->s_fs_info;

	seq_show_option(m, "lowerdir", ufs->config.lowerdir);
	if (ufs->config.upperdir) {
		seq_show_option(m, "upperdir", ufs->config.upperdir);
		seq_show_option(m, "workdir", ufs->config.workdir);
	}
	if (ufs->config.default_permissions)
		seq_puts(m, ",default_permissions");
	if (ufs->config.redirect_dir != ovl_redirect_dir_def)
		seq_printf(m, ",redirect_dir=%s",
			   ufs->config.redirect_dir ? "on" : "off");
	if (ufs->config.index != ovl_index_def)
		seq_printf(m, ",index=%s",
			   ufs->config.index ? "on" : "off");
	return 0;
}

static int ovl_remount(struct super_block *sb, int *flags, char *data)
{
	struct ovl_fs *ufs = sb->s_fs_info;

	if (!(*flags & MS_RDONLY) && ovl_force_readonly(ufs))
		return -EROFS;

	return 0;
}

static const struct super_operations ovl_super_operations = {
	.alloc_inode	= ovl_alloc_inode,
	.destroy_inode	= ovl_destroy_inode,
	.drop_inode	= generic_delete_inode,
	.put_super	= ovl_put_super,
	.sync_fs	= ovl_sync_fs,
	.statfs		= ovl_statfs,
	.show_options	= ovl_show_options,
	.remount_fs	= ovl_remount,
};

enum {
	OPT_LOWERDIR,
	OPT_UPPERDIR,
	OPT_WORKDIR,
	OPT_DEFAULT_PERMISSIONS,
	OPT_REDIRECT_DIR_ON,
	OPT_REDIRECT_DIR_OFF,
	OPT_INDEX_ON,
	OPT_INDEX_OFF,
	OPT_ERR,
};

static const match_table_t ovl_tokens = {
	{OPT_LOWERDIR,			"lowerdir=%s"},
	{OPT_UPPERDIR,			"upperdir=%s"},
	{OPT_WORKDIR,			"workdir=%s"},
	{OPT_DEFAULT_PERMISSIONS,	"default_permissions"},
	{OPT_REDIRECT_DIR_ON,		"redirect_dir=on"},
	{OPT_REDIRECT_DIR_OFF,		"redirect_dir=off"},
	{OPT_INDEX_ON,			"index=on"},
	{OPT_INDEX_OFF,			"index=off"},
	{OPT_ERR,			NULL}
};

static char *ovl_next_opt(char **s)
{
	char *sbegin = *s;
	char *p;

	if (sbegin == NULL)
		return NULL;

	for (p = sbegin; *p; p++) {
		if (*p == '\\') {
			p++;
			if (!*p)
				break;
		} else if (*p == ',') {
			*p = '\0';
			*s = p + 1;
			return sbegin;
		}
	}
	*s = NULL;
	return sbegin;
}

static int ovl_parse_opt(char *opt, struct ovl_config *config)
{
	char *p;

	while ((p = ovl_next_opt(&opt)) != NULL) {
		int token;
		substring_t args[MAX_OPT_ARGS];

		if (!*p)
			continue;

		token = match_token(p, ovl_tokens, args);
		switch (token) {
		case OPT_UPPERDIR:
			kfree(config->upperdir);
			config->upperdir = match_strdup(&args[0]);
			if (!config->upperdir)
				return -ENOMEM;
			break;

		case OPT_LOWERDIR:
			kfree(config->lowerdir);
			config->lowerdir = match_strdup(&args[0]);
			if (!config->lowerdir)
				return -ENOMEM;
			break;

		case OPT_WORKDIR:
			kfree(config->workdir);
			config->workdir = match_strdup(&args[0]);
			if (!config->workdir)
				return -ENOMEM;
			break;

		case OPT_DEFAULT_PERMISSIONS:
			config->default_permissions = true;
			break;

		case OPT_REDIRECT_DIR_ON:
			config->redirect_dir = true;
			break;

		case OPT_REDIRECT_DIR_OFF:
			config->redirect_dir = false;
			break;

		case OPT_INDEX_ON:
			config->index = true;
			break;

		case OPT_INDEX_OFF:
			config->index = false;
			break;

		default:
			pr_err("overlayfs: unrecognized mount option \"%s\" or missing value\n", p);
			return -EINVAL;
		}
	}

	/* Workdir is useless in non-upper mount */
	if (!config->upperdir && config->workdir) {
		pr_info("overlayfs: option \"workdir=%s\" is useless in a non-upper mount, ignore\n",
			config->workdir);
		kfree(config->workdir);
		config->workdir = NULL;
	}

	return 0;
}

#define OVL_WORKDIR_NAME "work"
#define OVL_INDEXDIR_NAME "index"

static struct dentry *ovl_workdir_create(struct super_block *sb,
					 struct ovl_fs *ufs,
					 struct dentry *dentry,
					 const char *name, bool persist)
{
	struct inode *dir = dentry->d_inode;
	struct vfsmount *mnt = ufs->upper_mnt;
	struct dentry *work;
	int err;
	bool retried = false;
	bool locked = false;

	err = mnt_want_write(mnt);
	if (err)
		goto out_err;

	inode_lock_nested(dir, I_MUTEX_PARENT);
	locked = true;

retry:
	work = lookup_one_len(name, dentry, strlen(name));

	if (!IS_ERR(work)) {
		struct iattr attr = {
			.ia_valid = ATTR_MODE,
			.ia_mode = S_IFDIR | 0,
		};

		if (work->d_inode) {
			err = -EEXIST;
			if (retried)
				goto out_dput;

			if (persist)
				goto out_unlock;

			retried = true;
			ovl_workdir_cleanup(dir, mnt, work, 0);
			dput(work);
			goto retry;
		}

		err = ovl_create_real(dir, work,
				      &(struct cattr){.mode = S_IFDIR | 0},
				      NULL, true);
		if (err)
			goto out_dput;

		/*
		 * Try to remove POSIX ACL xattrs from workdir.  We are good if:
		 *
		 * a) success (there was a POSIX ACL xattr and was removed)
		 * b) -ENODATA (there was no POSIX ACL xattr)
		 * c) -EOPNOTSUPP (POSIX ACL xattrs are not supported)
		 *
		 * There are various other error values that could effectively
		 * mean that the xattr doesn't exist (e.g. -ERANGE is returned
		 * if the xattr name is too long), but the set of filesystems
		 * allowed as upper are limited to "normal" ones, where checking
		 * for the above two errors is sufficient.
		 */
		err = vfs_removexattr(work, XATTR_NAME_POSIX_ACL_DEFAULT);
		if (err && err != -ENODATA && err != -EOPNOTSUPP)
			goto out_dput;

		err = vfs_removexattr(work, XATTR_NAME_POSIX_ACL_ACCESS);
		if (err && err != -ENODATA && err != -EOPNOTSUPP)
			goto out_dput;

		/* Clear any inherited mode bits */
		inode_lock(work->d_inode);
		err = notify_change(work, &attr, NULL);
		inode_unlock(work->d_inode);
		if (err)
			goto out_dput;
	} else {
		err = PTR_ERR(work);
		goto out_err;
	}
out_unlock:
	mnt_drop_write(mnt);
	if (locked)
		inode_unlock(dir);

	return work;

out_dput:
	dput(work);
out_err:
	pr_warn("overlayfs: failed to create directory %s/%s (errno: %i); mounting read-only\n",
		ufs->config.workdir, name, -err);
	sb->s_flags |= MS_RDONLY;
	work = NULL;
	goto out_unlock;
}

static void ovl_unescape(char *s)
{
	char *d = s;

	for (;; s++, d++) {
		if (*s == '\\')
			s++;
		*d = *s;
		if (!*s)
			break;
	}
}

static int ovl_mount_dir_noesc(const char *name, struct path *path)
{
	int err = -EINVAL;

	if (!*name) {
		pr_err("overlayfs: empty lowerdir\n");
		goto out;
	}
	err = kern_path(name, LOOKUP_FOLLOW, path);
	if (err) {
		pr_err("overlayfs: failed to resolve '%s': %i\n", name, err);
		goto out;
	}
	err = -EINVAL;
	if (ovl_dentry_weird(path->dentry)) {
		pr_err("overlayfs: filesystem on '%s' not supported\n", name);
		goto out_put;
	}
	if (!d_is_dir(path->dentry)) {
		pr_err("overlayfs: '%s' not a directory\n", name);
		goto out_put;
	}
	return 0;

out_put:
	path_put(path);
out:
	return err;
}

static int ovl_mount_dir(const char *name, struct path *path)
{
	int err = -ENOMEM;
	char *tmp = kstrdup(name, GFP_KERNEL);

	if (tmp) {
		ovl_unescape(tmp);
		err = ovl_mount_dir_noesc(tmp, path);

		if (!err)
			if (ovl_dentry_remote(path->dentry)) {
				pr_err("overlayfs: filesystem on '%s' not supported as upperdir\n",
				       tmp);
				path_put(path);
				err = -EINVAL;
			}
		kfree(tmp);
	}
	return err;
}

static int ovl_check_namelen(struct path *path, struct ovl_fs *ofs,
			     const char *name)
{
	struct kstatfs statfs;
	int err = vfs_statfs(path, &statfs);

	if (err)
		pr_err("overlayfs: statfs failed on '%s'\n", name);
	else
		ofs->namelen = max(ofs->namelen, statfs.f_namelen);

	return err;
}

static int ovl_lower_dir(const char *name, struct path *path,
			 struct ovl_fs *ofs, int *stack_depth, bool *remote)
{
	int err;

	err = ovl_mount_dir_noesc(name, path);
	if (err)
		goto out;

	err = ovl_check_namelen(path, ofs, name);
	if (err)
		goto out_put;

	*stack_depth = max(*stack_depth, path->mnt->mnt_sb->s_stack_depth);

	if (ovl_dentry_remote(path->dentry))
		*remote = true;

	/*
	 * The inodes index feature needs to encode and decode file
	 * handles, so it requires that all layers support them.
	 */
	if (ofs->config.index && !ovl_can_decode_fh(path->dentry->d_sb)) {
		ofs->config.index = false;
		pr_warn("overlayfs: fs on '%s' does not support file handles, falling back to index=off.\n", name);
	}

	return 0;

out_put:
	path_put(path);
out:
	return err;
}

/* Workdir should not be subdir of upperdir and vice versa */
static bool ovl_workdir_ok(struct dentry *workdir, struct dentry *upperdir)
{
	bool ok = false;

	if (workdir != upperdir) {
		ok = (lock_rename(workdir, upperdir) == NULL);
		unlock_rename(workdir, upperdir);
	}
	return ok;
}

static unsigned int ovl_split_lowerdirs(char *str)
{
	unsigned int ctr = 1;
	char *s, *d;

	for (s = d = str;; s++, d++) {
		if (*s == '\\') {
			s++;
		} else if (*s == ':') {
			*d = '\0';
			ctr++;
			continue;
		}
		*d = *s;
		if (!*s)
			break;
	}
	return ctr;
}

static int __maybe_unused
ovl_posix_acl_xattr_get(const struct xattr_handler *handler,
			struct dentry *dentry, struct inode *inode,
			const char *name, void *buffer, size_t size)
{
	return ovl_xattr_get(dentry, inode, handler->name, buffer, size);
}

static int __maybe_unused
ovl_posix_acl_xattr_set(const struct xattr_handler *handler,
			struct dentry *dentry, struct inode *inode,
			const char *name, const void *value,
			size_t size, int flags)
{
	struct dentry *workdir = ovl_workdir(dentry);
	struct inode *realinode = ovl_inode_real(inode);
	struct posix_acl *acl = NULL;
	int err;

	/* Check that everything is OK before copy-up */
	if (value) {
		acl = posix_acl_from_xattr(&init_user_ns, value, size);
		if (IS_ERR(acl))
			return PTR_ERR(acl);
	}
	err = -EOPNOTSUPP;
	if (!IS_POSIXACL(d_inode(workdir)))
		goto out_acl_release;
	if (!realinode->i_op->set_acl)
		goto out_acl_release;
	if (handler->flags == ACL_TYPE_DEFAULT && !S_ISDIR(inode->i_mode)) {
		err = acl ? -EACCES : 0;
		goto out_acl_release;
	}
	err = -EPERM;
	if (!inode_owner_or_capable(inode))
		goto out_acl_release;

	posix_acl_release(acl);

	/*
	 * Check if sgid bit needs to be cleared (actual setacl operation will
	 * be done with mounter's capabilities and so that won't do it for us).
	 */
	if (unlikely(inode->i_mode & S_ISGID) &&
	    handler->flags == ACL_TYPE_ACCESS &&
	    !in_group_p(inode->i_gid) &&
	    !capable_wrt_inode_uidgid(inode, CAP_FSETID)) {
		struct iattr iattr = { .ia_valid = ATTR_KILL_SGID };

		err = ovl_setattr(dentry, &iattr);
		if (err)
			return err;
	}

	err = ovl_xattr_set(dentry, inode, handler->name, value, size, flags);
	if (!err)
		ovl_copyattr(ovl_inode_real(inode), inode);

	return err;

out_acl_release:
	posix_acl_release(acl);
	return err;
}

static int ovl_own_xattr_get(const struct xattr_handler *handler,
			     struct dentry *dentry, struct inode *inode,
			     const char *name, void *buffer, size_t size)
{
	return -EOPNOTSUPP;
}

static int ovl_own_xattr_set(const struct xattr_handler *handler,
			     struct dentry *dentry, struct inode *inode,
			     const char *name, const void *value,
			     size_t size, int flags)
{
	return -EOPNOTSUPP;
}

static int ovl_other_xattr_get(const struct xattr_handler *handler,
			       struct dentry *dentry, struct inode *inode,
			       const char *name, void *buffer, size_t size)
{
	return ovl_xattr_get(dentry, inode, name, buffer, size);
}

static int ovl_other_xattr_set(const struct xattr_handler *handler,
			       struct dentry *dentry, struct inode *inode,
			       const char *name, const void *value,
			       size_t size, int flags)
{
	return ovl_xattr_set(dentry, inode, name, value, size, flags);
}

static const struct xattr_handler __maybe_unused
ovl_posix_acl_access_xattr_handler = {
	.name = XATTR_NAME_POSIX_ACL_ACCESS,
	.flags = ACL_TYPE_ACCESS,
	.get = ovl_posix_acl_xattr_get,
	.set = ovl_posix_acl_xattr_set,
};

static const struct xattr_handler __maybe_unused
ovl_posix_acl_default_xattr_handler = {
	.name = XATTR_NAME_POSIX_ACL_DEFAULT,
	.flags = ACL_TYPE_DEFAULT,
	.get = ovl_posix_acl_xattr_get,
	.set = ovl_posix_acl_xattr_set,
};

static const struct xattr_handler ovl_own_xattr_handler = {
	.prefix	= OVL_XATTR_PREFIX,
	.get = ovl_own_xattr_get,
	.set = ovl_own_xattr_set,
};

static const struct xattr_handler ovl_other_xattr_handler = {
	.prefix	= "", /* catch all */
	.get = ovl_other_xattr_get,
	.set = ovl_other_xattr_set,
};

static const struct xattr_handler *ovl_xattr_handlers[] = {
#ifdef CONFIG_FS_POSIX_ACL
	&ovl_posix_acl_access_xattr_handler,
	&ovl_posix_acl_default_xattr_handler,
#endif
	&ovl_own_xattr_handler,
	&ovl_other_xattr_handler,
	NULL
};

static int ovl_fill_super(struct super_block *sb, void *data, int silent)
{
	struct path upperpath = { };
	struct path workpath = { };
	struct dentry *root_dentry;
	struct ovl_entry *oe;
	struct ovl_fs *ufs;
	struct path *stack = NULL;
	char *lowertmp;
	char *lower;
	unsigned int numlower;
	unsigned int stacklen = 0;
	unsigned int i;
	bool remote = false;
	struct cred *cred;
	int err;

	err = -ENOMEM;
	ufs = kzalloc(sizeof(struct ovl_fs), GFP_KERNEL);
	if (!ufs)
		goto out;

	ufs->config.redirect_dir = ovl_redirect_dir_def;
	ufs->config.index = ovl_index_def;
	err = ovl_parse_opt((char *) data, &ufs->config);
	if (err)
		goto out_free_config;

	err = -EINVAL;
	if (!ufs->config.lowerdir) {
		if (!silent)
			pr_err("overlayfs: missing 'lowerdir'\n");
		goto out_free_config;
	}

	sb->s_stack_depth = 0;
	sb->s_maxbytes = MAX_LFS_FILESIZE;
	if (ufs->config.upperdir) {
		if (!ufs->config.workdir) {
			pr_err("overlayfs: missing 'workdir'\n");
			goto out_free_config;
		}

		err = ovl_mount_dir(ufs->config.upperdir, &upperpath);
		if (err)
			goto out_free_config;

		/* Upper fs should not be r/o */
		if (sb_rdonly(upperpath.mnt->mnt_sb)) {
			pr_err("overlayfs: upper fs is r/o, try multi-lower layers mount\n");
			err = -EINVAL;
			goto out_put_upperpath;
		}

		err = ovl_check_namelen(&upperpath, ufs, ufs->config.upperdir);
		if (err)
			goto out_put_upperpath;

		err = -EBUSY;
<<<<<<< HEAD
		if (!ovl_inuse_trylock(upperpath.dentry)) {
			pr_err("overlayfs: upperdir is in-use by another mount\n");
			goto out_put_upperpath;
=======
		if (ovl_inuse_trylock(upperpath.dentry)) {
			ufs->upperdir_locked = true;
		} else if (ufs->config.index) {
			pr_err("overlayfs: upperdir is in-use by another mount, mount with '-o index=off' to override exclusive upperdir protection.\n");
			goto out_put_upperpath;
		} else {
			pr_warn("overlayfs: upperdir is in-use by another mount, accessing files from both mounts will result in undefined behavior.\n");
>>>>>>> bb176f67
		}

		err = ovl_mount_dir(ufs->config.workdir, &workpath);
		if (err)
			goto out_unlock_upperdentry;

		err = -EINVAL;
		if (upperpath.mnt != workpath.mnt) {
			pr_err("overlayfs: workdir and upperdir must reside under the same mount\n");
			goto out_put_workpath;
		}
		if (!ovl_workdir_ok(workpath.dentry, upperpath.dentry)) {
			pr_err("overlayfs: workdir and upperdir must be separate subtrees\n");
			goto out_put_workpath;
		}

		err = -EBUSY;
<<<<<<< HEAD
		if (!ovl_inuse_trylock(workpath.dentry)) {
			pr_err("overlayfs: workdir is in-use by another mount\n");
			goto out_put_workpath;
=======
		if (ovl_inuse_trylock(workpath.dentry)) {
			ufs->workdir_locked = true;
		} else if (ufs->config.index) {
			pr_err("overlayfs: workdir is in-use by another mount, mount with '-o index=off' to override exclusive workdir protection.\n");
			goto out_put_workpath;
		} else {
			pr_warn("overlayfs: workdir is in-use by another mount, accessing files from both mounts will result in undefined behavior.\n");
>>>>>>> bb176f67
		}

		ufs->workbasedir = workpath.dentry;
		sb->s_stack_depth = upperpath.mnt->mnt_sb->s_stack_depth;
	}
	err = -ENOMEM;
	lowertmp = kstrdup(ufs->config.lowerdir, GFP_KERNEL);
	if (!lowertmp)
		goto out_unlock_workdentry;

	err = -EINVAL;
	stacklen = ovl_split_lowerdirs(lowertmp);
	if (stacklen > OVL_MAX_STACK) {
		pr_err("overlayfs: too many lower directories, limit is %d\n",
		       OVL_MAX_STACK);
		goto out_free_lowertmp;
	} else if (!ufs->config.upperdir && stacklen == 1) {
		pr_err("overlayfs: at least 2 lowerdir are needed while upperdir nonexistent\n");
		goto out_free_lowertmp;
	}

	err = -ENOMEM;
	stack = kcalloc(stacklen, sizeof(struct path), GFP_KERNEL);
	if (!stack)
		goto out_free_lowertmp;

	err = -EINVAL;
	lower = lowertmp;
	for (numlower = 0; numlower < stacklen; numlower++) {
		err = ovl_lower_dir(lower, &stack[numlower], ufs,
				    &sb->s_stack_depth, &remote);
		if (err)
			goto out_put_lowerpath;

		lower = strchr(lower, '\0') + 1;
	}

	err = -EINVAL;
	sb->s_stack_depth++;
	if (sb->s_stack_depth > FILESYSTEM_MAX_STACK_DEPTH) {
		pr_err("overlayfs: maximum fs stacking depth exceeded\n");
		goto out_put_lowerpath;
	}

	if (ufs->config.upperdir) {
		ufs->upper_mnt = clone_private_mount(&upperpath);
		err = PTR_ERR(ufs->upper_mnt);
		if (IS_ERR(ufs->upper_mnt)) {
			pr_err("overlayfs: failed to clone upperpath\n");
			goto out_put_lowerpath;
		}

		/* Don't inherit atime flags */
		ufs->upper_mnt->mnt_flags &= ~(MNT_NOATIME | MNT_NODIRATIME | MNT_RELATIME);

		sb->s_time_gran = ufs->upper_mnt->mnt_sb->s_time_gran;

		ufs->workdir = ovl_workdir_create(sb, ufs, workpath.dentry,
						  OVL_WORKDIR_NAME, false);
		/*
		 * Upper should support d_type, else whiteouts are visible.
		 * Given workdir and upper are on same fs, we can do
		 * iterate_dir() on workdir. This check requires successful
		 * creation of workdir in previous step.
		 */
		if (ufs->workdir) {
			struct dentry *temp;

			err = ovl_check_d_type_supported(&workpath);
			if (err < 0)
				goto out_put_workdir;

			/*
			 * We allowed this configuration and don't want to
			 * break users over kernel upgrade. So warn instead
			 * of erroring out.
			 */
			if (!err)
				pr_warn("overlayfs: upper fs needs to support d_type.\n");

			/* Check if upper/work fs supports O_TMPFILE */
			temp = ovl_do_tmpfile(ufs->workdir, S_IFREG | 0);
			ufs->tmpfile = !IS_ERR(temp);
			if (ufs->tmpfile)
				dput(temp);
			else
				pr_warn("overlayfs: upper fs does not support tmpfile.\n");

			/*
			 * Check if upper/work fs supports trusted.overlay.*
			 * xattr
			 */
			err = ovl_do_setxattr(ufs->workdir, OVL_XATTR_OPAQUE,
					      "0", 1, 0);
			if (err) {
				ufs->noxattr = true;
				pr_warn("overlayfs: upper fs does not support xattr.\n");
			} else {
				vfs_removexattr(ufs->workdir, OVL_XATTR_OPAQUE);
			}

			/* Check if upper/work fs supports file handles */
			if (ufs->config.index &&
			    !ovl_can_decode_fh(ufs->workdir->d_sb)) {
				ufs->config.index = false;
				pr_warn("overlayfs: upper fs does not support file handles, falling back to index=off.\n");
			}
		}
	}

	err = -ENOMEM;
	ufs->lower_mnt = kcalloc(numlower, sizeof(struct vfsmount *), GFP_KERNEL);
	if (ufs->lower_mnt == NULL)
		goto out_put_workdir;
	for (i = 0; i < numlower; i++) {
		struct vfsmount *mnt = clone_private_mount(&stack[i]);

		err = PTR_ERR(mnt);
		if (IS_ERR(mnt)) {
			pr_err("overlayfs: failed to clone lowerpath\n");
			goto out_put_lower_mnt;
		}
		/*
		 * Make lower_mnt R/O.  That way fchmod/fchown on lower file
		 * will fail instead of modifying lower fs.
		 */
		mnt->mnt_flags |= MNT_READONLY | MNT_NOATIME;

		ufs->lower_mnt[ufs->numlower] = mnt;
		ufs->numlower++;

		/* Check if all lower layers are on same sb */
		if (i == 0)
			ufs->same_sb = mnt->mnt_sb;
		else if (ufs->same_sb != mnt->mnt_sb)
			ufs->same_sb = NULL;
	}

	/* If the upper fs is nonexistent, we mark overlayfs r/o too */
	if (!ufs->upper_mnt)
		sb->s_flags |= MS_RDONLY;
	else if (ufs->upper_mnt->mnt_sb != ufs->same_sb)
		ufs->same_sb = NULL;

	if (!(ovl_force_readonly(ufs)) && ufs->config.index) {
		/* Verify lower root is upper root origin */
		err = ovl_verify_origin(upperpath.dentry, ufs->lower_mnt[0],
					stack[0].dentry, false, true);
		if (err) {
			pr_err("overlayfs: failed to verify upper root origin\n");
			goto out_put_lower_mnt;
		}

		ufs->indexdir = ovl_workdir_create(sb, ufs, workpath.dentry,
						   OVL_INDEXDIR_NAME, true);
		if (ufs->indexdir) {
			/* Verify upper root is index dir origin */
			err = ovl_verify_origin(ufs->indexdir, ufs->upper_mnt,
						upperpath.dentry, true, true);
			if (err)
				pr_err("overlayfs: failed to verify index dir origin\n");

			/* Cleanup bad/stale/orphan index entries */
			if (!err)
				err = ovl_indexdir_cleanup(ufs->indexdir,
							   ufs->upper_mnt,
							   stack, numlower);
		}
		if (err || !ufs->indexdir)
			pr_warn("overlayfs: try deleting index dir or mounting with '-o index=off' to disable inodes index.\n");
		if (err)
			goto out_put_indexdir;
	}

	/* Show index=off/on in /proc/mounts for any of the reasons above */
	if (!ufs->indexdir)
		ufs->config.index = false;

	if (remote)
		sb->s_d_op = &ovl_reval_dentry_operations;
	else
		sb->s_d_op = &ovl_dentry_operations;

	err = -ENOMEM;
	ufs->creator_cred = cred = prepare_creds();
	if (!cred)
		goto out_put_indexdir;

	/* Never override disk quota limits or use reserved space */
	cap_lower(cred->cap_effective, CAP_SYS_RESOURCE);

	err = -ENOMEM;
	oe = ovl_alloc_entry(numlower);
	if (!oe)
		goto out_put_cred;

	sb->s_magic = OVERLAYFS_SUPER_MAGIC;
	sb->s_op = &ovl_super_operations;
	sb->s_xattr = ovl_xattr_handlers;
	sb->s_fs_info = ufs;
	sb->s_flags |= MS_POSIXACL | MS_NOREMOTELOCK;

	root_dentry = d_make_root(ovl_new_inode(sb, S_IFDIR, 0));
	if (!root_dentry)
		goto out_free_oe;

	mntput(upperpath.mnt);
	for (i = 0; i < numlower; i++)
		mntput(stack[i].mnt);
	mntput(workpath.mnt);
	kfree(lowertmp);

	if (upperpath.dentry) {
		oe->has_upper = true;
		if (ovl_is_impuredir(upperpath.dentry))
			ovl_set_flag(OVL_IMPURE, d_inode(root_dentry));
	}
	for (i = 0; i < numlower; i++) {
		oe->lowerstack[i].dentry = stack[i].dentry;
		oe->lowerstack[i].mnt = ufs->lower_mnt[i];
	}
	kfree(stack);

	root_dentry->d_fsdata = oe;

	ovl_inode_init(d_inode(root_dentry), upperpath.dentry,
		       ovl_dentry_lower(root_dentry));

	sb->s_root = root_dentry;

	return 0;

out_free_oe:
	kfree(oe);
out_put_cred:
	put_cred(ufs->creator_cred);
out_put_indexdir:
	dput(ufs->indexdir);
out_put_lower_mnt:
	for (i = 0; i < ufs->numlower; i++)
		mntput(ufs->lower_mnt[i]);
	kfree(ufs->lower_mnt);
out_put_workdir:
	dput(ufs->workdir);
	mntput(ufs->upper_mnt);
out_put_lowerpath:
	for (i = 0; i < numlower; i++)
		path_put(&stack[i]);
	kfree(stack);
out_free_lowertmp:
	kfree(lowertmp);
out_unlock_workdentry:
<<<<<<< HEAD
	ovl_inuse_unlock(workpath.dentry);
out_put_workpath:
	path_put(&workpath);
out_unlock_upperdentry:
	ovl_inuse_unlock(upperpath.dentry);
=======
	if (ufs->workdir_locked)
		ovl_inuse_unlock(workpath.dentry);
out_put_workpath:
	path_put(&workpath);
out_unlock_upperdentry:
	if (ufs->upperdir_locked)
		ovl_inuse_unlock(upperpath.dentry);
>>>>>>> bb176f67
out_put_upperpath:
	path_put(&upperpath);
out_free_config:
	kfree(ufs->config.lowerdir);
	kfree(ufs->config.upperdir);
	kfree(ufs->config.workdir);
	kfree(ufs);
out:
	return err;
}

static struct dentry *ovl_mount(struct file_system_type *fs_type, int flags,
				const char *dev_name, void *raw_data)
{
	return mount_nodev(fs_type, flags, raw_data, ovl_fill_super);
}

static struct file_system_type ovl_fs_type = {
	.owner		= THIS_MODULE,
	.name		= "overlay",
	.mount		= ovl_mount,
	.kill_sb	= kill_anon_super,
};
MODULE_ALIAS_FS("overlay");

static void ovl_inode_init_once(void *foo)
{
	struct ovl_inode *oi = foo;

	inode_init_once(&oi->vfs_inode);
}

static int __init ovl_init(void)
{
	int err;

	ovl_inode_cachep = kmem_cache_create("ovl_inode",
					     sizeof(struct ovl_inode), 0,
					     (SLAB_RECLAIM_ACCOUNT|
					      SLAB_MEM_SPREAD|SLAB_ACCOUNT),
					     ovl_inode_init_once);
	if (ovl_inode_cachep == NULL)
		return -ENOMEM;

	err = register_filesystem(&ovl_fs_type);
	if (err)
		kmem_cache_destroy(ovl_inode_cachep);

	return err;
}

static void __exit ovl_exit(void)
{
	unregister_filesystem(&ovl_fs_type);

	/*
	 * Make sure all delayed rcu free inodes are flushed before we
	 * destroy cache.
	 */
	rcu_barrier();
	kmem_cache_destroy(ovl_inode_cachep);

}

module_init(ovl_init);
module_exit(ovl_exit);<|MERGE_RESOLUTION|>--- conflicted
+++ resolved
@@ -198,10 +198,7 @@
 
 	dput(oi->__upperdentry);
 	kfree(oi->redirect);
-<<<<<<< HEAD
-=======
 	ovl_dir_cache_free(inode);
->>>>>>> bb176f67
 	mutex_destroy(&oi->lock);
 
 	call_rcu(&inode->i_rcu, ovl_i_callback);
@@ -214,16 +211,10 @@
 
 	dput(ufs->indexdir);
 	dput(ufs->workdir);
-<<<<<<< HEAD
-	ovl_inuse_unlock(ufs->workbasedir);
-	dput(ufs->workbasedir);
-	if (ufs->upper_mnt)
-=======
 	if (ufs->workdir_locked)
 		ovl_inuse_unlock(ufs->workbasedir);
 	dput(ufs->workbasedir);
 	if (ufs->upper_mnt && ufs->upperdir_locked)
->>>>>>> bb176f67
 		ovl_inuse_unlock(ufs->upper_mnt->mnt_root);
 	mntput(ufs->upper_mnt);
 	for (i = 0; i < ufs->numlower; i++)
@@ -891,11 +882,6 @@
 			goto out_put_upperpath;
 
 		err = -EBUSY;
-<<<<<<< HEAD
-		if (!ovl_inuse_trylock(upperpath.dentry)) {
-			pr_err("overlayfs: upperdir is in-use by another mount\n");
-			goto out_put_upperpath;
-=======
 		if (ovl_inuse_trylock(upperpath.dentry)) {
 			ufs->upperdir_locked = true;
 		} else if (ufs->config.index) {
@@ -903,7 +889,6 @@
 			goto out_put_upperpath;
 		} else {
 			pr_warn("overlayfs: upperdir is in-use by another mount, accessing files from both mounts will result in undefined behavior.\n");
->>>>>>> bb176f67
 		}
 
 		err = ovl_mount_dir(ufs->config.workdir, &workpath);
@@ -921,11 +906,6 @@
 		}
 
 		err = -EBUSY;
-<<<<<<< HEAD
-		if (!ovl_inuse_trylock(workpath.dentry)) {
-			pr_err("overlayfs: workdir is in-use by another mount\n");
-			goto out_put_workpath;
-=======
 		if (ovl_inuse_trylock(workpath.dentry)) {
 			ufs->workdir_locked = true;
 		} else if (ufs->config.index) {
@@ -933,7 +913,6 @@
 			goto out_put_workpath;
 		} else {
 			pr_warn("overlayfs: workdir is in-use by another mount, accessing files from both mounts will result in undefined behavior.\n");
->>>>>>> bb176f67
 		}
 
 		ufs->workbasedir = workpath.dentry;
@@ -1186,13 +1165,6 @@
 out_free_lowertmp:
 	kfree(lowertmp);
 out_unlock_workdentry:
-<<<<<<< HEAD
-	ovl_inuse_unlock(workpath.dentry);
-out_put_workpath:
-	path_put(&workpath);
-out_unlock_upperdentry:
-	ovl_inuse_unlock(upperpath.dentry);
-=======
 	if (ufs->workdir_locked)
 		ovl_inuse_unlock(workpath.dentry);
 out_put_workpath:
@@ -1200,7 +1172,6 @@
 out_unlock_upperdentry:
 	if (ufs->upperdir_locked)
 		ovl_inuse_unlock(upperpath.dentry);
->>>>>>> bb176f67
 out_put_upperpath:
 	path_put(&upperpath);
 out_free_config:
