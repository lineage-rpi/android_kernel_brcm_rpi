// SPDX-License-Identifier: GPL-2.0-only
/*
 * Copyright (C) 2011 Novell Inc.
 * Copyright (C) 2016 Red Hat, Inc.
 */

#include <linux/fs.h>
#include <linux/cred.h>
#include <linux/ctype.h>
#include <linux/namei.h>
#include <linux/xattr.h>
#include <linux/ratelimit.h>
#include <linux/mount.h>
#include <linux/exportfs.h>
#include "overlayfs.h"

struct ovl_lookup_data {
	struct super_block *sb;
	struct qstr name;
	bool is_dir;
	bool opaque;
	bool stop;
	bool last;
	char *redirect;
	bool metacopy;
};

static int ovl_check_redirect(struct dentry *dentry, struct ovl_lookup_data *d,
			      size_t prelen, const char *post)
{
	int res;
	char *buf;

	buf = ovl_get_redirect_xattr(dentry, prelen + strlen(post));
	if (IS_ERR_OR_NULL(buf))
		return PTR_ERR(buf);

	if (buf[0] == '/') {
		/*
		 * One of the ancestor path elements in an absolute path
		 * lookup in ovl_lookup_layer() could have been opaque and
		 * that will stop further lookup in lower layers (d->stop=true)
		 * But we have found an absolute redirect in decendant path
		 * element and that should force continue lookup in lower
		 * layers (reset d->stop).
		 */
		d->stop = false;
	} else {
		res = strlen(buf) + 1;
		memmove(buf + prelen, buf, res);
		memcpy(buf, d->name.name, prelen);
	}

	strcat(buf, post);
	kfree(d->redirect);
	d->redirect = buf;
	d->name.name = d->redirect;
	d->name.len = strlen(d->redirect);

	return 0;
}

static int ovl_acceptable(void *ctx, struct dentry *dentry)
{
	/*
	 * A non-dir origin may be disconnected, which is fine, because
	 * we only need it for its unique inode number.
	 */
	if (!d_is_dir(dentry))
		return 1;

	/* Don't decode a deleted empty directory */
	if (d_unhashed(dentry))
		return 0;

	/* Check if directory belongs to the layer we are decoding from */
	return is_subdir(dentry, ((struct vfsmount *)ctx)->mnt_root);
}

/*
 * Check validity of an overlay file handle buffer.
 *
 * Return 0 for a valid file handle.
 * Return -ENODATA for "origin unknown".
 * Return <0 for an invalid file handle.
 */
int ovl_check_fb_len(struct ovl_fb *fb, int fb_len)
{
	if (fb_len < sizeof(struct ovl_fb) || fb_len < fb->len)
		return -EINVAL;

	if (fb->magic != OVL_FH_MAGIC)
		return -EINVAL;

	/* Treat larger version and unknown flags as "origin unknown" */
	if (fb->version > OVL_FH_VERSION || fb->flags & ~OVL_FH_FLAG_ALL)
		return -ENODATA;

	/* Treat endianness mismatch as "origin unknown" */
	if (!(fb->flags & OVL_FH_FLAG_ANY_ENDIAN) &&
	    (fb->flags & OVL_FH_FLAG_BIG_ENDIAN) != OVL_FH_FLAG_CPU_ENDIAN)
		return -ENODATA;

	return 0;
}

static struct ovl_fh *ovl_get_fh(struct dentry *dentry, const char *name)
{
	ssize_t res;
	int err;
	struct ovl_fh *fh = NULL;

	res = ovl_do_vfs_getxattr(dentry, name, NULL, 0);
	if (res < 0) {
		if (res == -ENODATA || res == -EOPNOTSUPP)
			return NULL;
		goto fail;
	}
	/* Zero size value means "copied up but origin unknown" */
	if (res == 0)
		return NULL;

	fh = kzalloc(res + OVL_FH_WIRE_OFFSET, GFP_KERNEL);
	if (!fh)
		return ERR_PTR(-ENOMEM);

<<<<<<< HEAD
	res = ovl_do_vfs_getxattr(dentry, name, fh, res);
=======
	res = vfs_getxattr(dentry, name, fh->buf, res);
>>>>>>> d1eef1c6
	if (res < 0)
		goto fail;

	err = ovl_check_fb_len(&fh->fb, res);
	if (err < 0) {
		if (err == -ENODATA)
			goto out;
		goto invalid;
	}

	return fh;

out:
	kfree(fh);
	return NULL;

fail:
	pr_warn_ratelimited("overlayfs: failed to get origin (%zi)\n", res);
	goto out;
invalid:
	pr_warn_ratelimited("overlayfs: invalid origin (%*phN)\n",
			    (int)res, fh);
	goto out;
}

struct dentry *ovl_decode_real_fh(struct ovl_fh *fh, struct vfsmount *mnt,
				  bool connected)
{
	struct dentry *real;
	int bytes;

	/*
	 * Make sure that the stored uuid matches the uuid of the lower
	 * layer where file handle will be decoded.
	 */
	if (!uuid_equal(&fh->fb.uuid, &mnt->mnt_sb->s_uuid))
		return NULL;

	bytes = (fh->fb.len - offsetof(struct ovl_fb, fid));
	real = exportfs_decode_fh(mnt, (struct fid *)fh->fb.fid,
				  bytes >> 2, (int)fh->fb.type,
				  connected ? ovl_acceptable : NULL, mnt);
	if (IS_ERR(real)) {
		/*
		 * Treat stale file handle to lower file as "origin unknown".
		 * upper file handle could become stale when upper file is
		 * unlinked and this information is needed to handle stale
		 * index entries correctly.
		 */
		if (real == ERR_PTR(-ESTALE) &&
		    !(fh->fb.flags & OVL_FH_FLAG_PATH_UPPER))
			real = NULL;
		return real;
	}

	if (ovl_dentry_weird(real)) {
		dput(real);
		return NULL;
	}

	return real;
}

static bool ovl_is_opaquedir(struct dentry *dentry)
{
	return ovl_check_dir_xattr(dentry, OVL_XATTR_OPAQUE);
}

static int ovl_lookup_single(struct dentry *base, struct ovl_lookup_data *d,
			     const char *name, unsigned int namelen,
			     size_t prelen, const char *post,
			     struct dentry **ret)
{
	struct dentry *this;
	int err;
	bool last_element = !post[0];

	this = lookup_positive_unlocked(name, base, namelen);
	if (IS_ERR(this)) {
		err = PTR_ERR(this);
		this = NULL;
		if (err == -ENOENT || err == -ENAMETOOLONG)
			goto out;
		goto out_err;
	}

	if (ovl_dentry_weird(this)) {
		/* Don't support traversing automounts and other weirdness */
		err = -EREMOTE;
		goto out_err;
	}
	if (ovl_is_whiteout(this)) {
		d->stop = d->opaque = true;
		goto put_and_out;
	}
	/*
	 * This dentry should be a regular file if previous layer lookup
	 * found a metacopy dentry.
	 */
	if (last_element && d->metacopy && !d_is_reg(this)) {
		d->stop = true;
		goto put_and_out;
	}
	if (!d_can_lookup(this)) {
		if (d->is_dir || !last_element) {
			d->stop = true;
			goto put_and_out;
		}
		err = ovl_check_metacopy_xattr(this);
		if (err < 0)
			goto out_err;

		d->metacopy = err;
		d->stop = !d->metacopy;
		if (!d->metacopy || d->last)
			goto out;
	} else {
		if (ovl_lookup_trap_inode(d->sb, this)) {
			/* Caught in a trap of overlapping layers */
			err = -ELOOP;
			goto out_err;
		}

		if (last_element)
			d->is_dir = true;
		if (d->last)
			goto out;

		if (ovl_is_opaquedir(this)) {
			d->stop = true;
			if (last_element)
				d->opaque = true;
			goto out;
		}
	}
	err = ovl_check_redirect(this, d, prelen, post);
	if (err)
		goto out_err;
out:
	*ret = this;
	return 0;

put_and_out:
	dput(this);
	this = NULL;
	goto out;

out_err:
	dput(this);
	return err;
}

static int ovl_lookup_layer(struct dentry *base, struct ovl_lookup_data *d,
			    struct dentry **ret)
{
	/* Counting down from the end, since the prefix can change */
	size_t rem = d->name.len - 1;
	struct dentry *dentry = NULL;
	int err;

	if (d->name.name[0] != '/')
		return ovl_lookup_single(base, d, d->name.name, d->name.len,
					 0, "", ret);

	while (!IS_ERR_OR_NULL(base) && d_can_lookup(base)) {
		const char *s = d->name.name + d->name.len - rem;
		const char *next = strchrnul(s, '/');
		size_t thislen = next - s;
		bool end = !next[0];

		/* Verify we did not go off the rails */
		if (WARN_ON(s[-1] != '/'))
			return -EIO;

		err = ovl_lookup_single(base, d, s, thislen,
					d->name.len - rem, next, &base);
		dput(dentry);
		if (err)
			return err;
		dentry = base;
		if (end)
			break;

		rem -= thislen + 1;

		if (WARN_ON(rem >= d->name.len))
			return -EIO;
	}
	*ret = dentry;
	return 0;
}


int ovl_check_origin_fh(struct ovl_fs *ofs, struct ovl_fh *fh, bool connected,
			struct dentry *upperdentry, struct ovl_path **stackp)
{
	struct dentry *origin = NULL;
	int i;

	for (i = 0; i < ofs->numlower; i++) {
		/*
		 * If lower fs uuid is not unique among lower fs we cannot match
		 * fh->uuid to layer.
		 */
		if (ofs->lower_layers[i].fsid &&
		    ofs->lower_layers[i].fs->bad_uuid)
			continue;

		origin = ovl_decode_real_fh(fh, ofs->lower_layers[i].mnt,
					    connected);
		if (origin)
			break;
	}

	if (!origin)
		return -ESTALE;
	else if (IS_ERR(origin))
		return PTR_ERR(origin);

	if (upperdentry && !ovl_is_whiteout(upperdentry) &&
	    ((d_inode(origin)->i_mode ^ d_inode(upperdentry)->i_mode) & S_IFMT))
		goto invalid;

	if (!*stackp)
		*stackp = kmalloc(sizeof(struct ovl_path), GFP_KERNEL);
	if (!*stackp) {
		dput(origin);
		return -ENOMEM;
	}
	**stackp = (struct ovl_path){
		.dentry = origin,
		.layer = &ofs->lower_layers[i]
	};

	return 0;

invalid:
	pr_warn_ratelimited("overlayfs: invalid origin (%pd2, ftype=%x, origin ftype=%x).\n",
			    upperdentry, d_inode(upperdentry)->i_mode & S_IFMT,
			    d_inode(origin)->i_mode & S_IFMT);
	dput(origin);
	return -EIO;
}

static int ovl_check_origin(struct ovl_fs *ofs, struct dentry *upperdentry,
			    struct ovl_path **stackp, unsigned int *ctrp)
{
	struct ovl_fh *fh = ovl_get_fh(upperdentry, OVL_XATTR_ORIGIN);
	int err;

	if (IS_ERR_OR_NULL(fh))
		return PTR_ERR(fh);

	err = ovl_check_origin_fh(ofs, fh, false, upperdentry, stackp);
	kfree(fh);

	if (err) {
		if (err == -ESTALE)
			return 0;
		return err;
	}

	if (WARN_ON(*ctrp))
		return -EIO;

	*ctrp = 1;
	return 0;
}

/*
 * Verify that @fh matches the file handle stored in xattr @name.
 * Return 0 on match, -ESTALE on mismatch, < 0 on error.
 */
static int ovl_verify_fh(struct dentry *dentry, const char *name,
			 const struct ovl_fh *fh)
{
	struct ovl_fh *ofh = ovl_get_fh(dentry, name);
	int err = 0;

	if (!ofh)
		return -ENODATA;

	if (IS_ERR(ofh))
		return PTR_ERR(ofh);

	if (fh->fb.len != ofh->fb.len || memcmp(&fh->fb, &ofh->fb, fh->fb.len))
		err = -ESTALE;

	kfree(ofh);
	return err;
}

/*
 * Verify that @real dentry matches the file handle stored in xattr @name.
 *
 * If @set is true and there is no stored file handle, encode @real and store
 * file handle in xattr @name.
 *
 * Return 0 on match, -ESTALE on mismatch, -ENODATA on no xattr, < 0 on error.
 */
int ovl_verify_set_fh(struct dentry *dentry, const char *name,
		      struct dentry *real, bool is_upper, bool set)
{
	struct inode *inode;
	struct ovl_fh *fh;
	int err;

	fh = ovl_encode_real_fh(real, is_upper);
	err = PTR_ERR(fh);
	if (IS_ERR(fh)) {
		fh = NULL;
		goto fail;
	}

	err = ovl_verify_fh(dentry, name, fh);
	if (set && err == -ENODATA)
		err = ovl_do_setxattr(dentry, name, fh->buf, fh->fb.len, 0);
	if (err)
		goto fail;

out:
	kfree(fh);
	return err;

fail:
	inode = d_inode(real);
	pr_warn_ratelimited("overlayfs: failed to verify %s (%pd2, ino=%lu, err=%i)\n",
			    is_upper ? "upper" : "origin", real,
			    inode ? inode->i_ino : 0, err);
	goto out;
}

/* Get upper dentry from index */
struct dentry *ovl_index_upper(struct ovl_fs *ofs, struct dentry *index)
{
	struct ovl_fh *fh;
	struct dentry *upper;

	if (!d_is_dir(index))
		return dget(index);

	fh = ovl_get_fh(index, OVL_XATTR_UPPER);
	if (IS_ERR_OR_NULL(fh))
		return ERR_CAST(fh);

	upper = ovl_decode_real_fh(fh, ofs->upper_mnt, true);
	kfree(fh);

	if (IS_ERR_OR_NULL(upper))
		return upper ?: ERR_PTR(-ESTALE);

	if (!d_is_dir(upper)) {
		pr_warn_ratelimited("overlayfs: invalid index upper (%pd2, upper=%pd2).\n",
				    index, upper);
		dput(upper);
		return ERR_PTR(-EIO);
	}

	return upper;
}

/* Is this a leftover from create/whiteout of directory index entry? */
static bool ovl_is_temp_index(struct dentry *index)
{
	return index->d_name.name[0] == '#';
}

/*
 * Verify that an index entry name matches the origin file handle stored in
 * OVL_XATTR_ORIGIN and that origin file handle can be decoded to lower path.
 * Return 0 on match, -ESTALE on mismatch or stale origin, < 0 on error.
 */
int ovl_verify_index(struct ovl_fs *ofs, struct dentry *index)
{
	struct ovl_fh *fh = NULL;
	size_t len;
	struct ovl_path origin = { };
	struct ovl_path *stack = &origin;
	struct dentry *upper = NULL;
	int err;

	if (!d_inode(index))
		return 0;

	/* Cleanup leftover from index create/cleanup attempt */
	err = -ESTALE;
	if (ovl_is_temp_index(index))
		goto fail;

	err = -EINVAL;
	if (index->d_name.len < sizeof(struct ovl_fb)*2)
		goto fail;

	err = -ENOMEM;
	len = index->d_name.len / 2;
	fh = kzalloc(len + OVL_FH_WIRE_OFFSET, GFP_KERNEL);
	if (!fh)
		goto fail;

	err = -EINVAL;
	if (hex2bin(fh->buf, index->d_name.name, len))
		goto fail;

	err = ovl_check_fb_len(&fh->fb, len);
	if (err)
		goto fail;

	/*
	 * Whiteout index entries are used as an indication that an exported
	 * overlay file handle should be treated as stale (i.e. after unlink
	 * of the overlay inode). These entries contain no origin xattr.
	 */
	if (ovl_is_whiteout(index))
		goto out;

	/*
	 * Verifying directory index entries are not stale is expensive, so
	 * only verify stale dir index if NFS export is enabled.
	 */
	if (d_is_dir(index) && !ofs->config.nfs_export)
		goto out;

	/*
	 * Directory index entries should have 'upper' xattr pointing to the
	 * real upper dir. Non-dir index entries are hardlinks to the upper
	 * real inode. For non-dir index, we can read the copy up origin xattr
	 * directly from the index dentry, but for dir index we first need to
	 * decode the upper directory.
	 */
	upper = ovl_index_upper(ofs, index);
	if (IS_ERR_OR_NULL(upper)) {
		err = PTR_ERR(upper);
		/*
		 * Directory index entries with no 'upper' xattr need to be
		 * removed. When dir index entry has a stale 'upper' xattr,
		 * we assume that upper dir was removed and we treat the dir
		 * index as orphan entry that needs to be whited out.
		 */
		if (err == -ESTALE)
			goto orphan;
		else if (!err)
			err = -ESTALE;
		goto fail;
	}

	err = ovl_verify_fh(upper, OVL_XATTR_ORIGIN, fh);
	dput(upper);
	if (err)
		goto fail;

	/* Check if non-dir index is orphan and don't warn before cleaning it */
	if (!d_is_dir(index) && d_inode(index)->i_nlink == 1) {
		err = ovl_check_origin_fh(ofs, fh, false, index, &stack);
		if (err)
			goto fail;

		if (ovl_get_nlink(origin.dentry, index, 0) == 0)
			goto orphan;
	}

out:
	dput(origin.dentry);
	kfree(fh);
	return err;

fail:
	pr_warn_ratelimited("overlayfs: failed to verify index (%pd2, ftype=%x, err=%i)\n",
			    index, d_inode(index)->i_mode & S_IFMT, err);
	goto out;

orphan:
	pr_warn_ratelimited("overlayfs: orphan index entry (%pd2, ftype=%x, nlink=%u)\n",
			    index, d_inode(index)->i_mode & S_IFMT,
			    d_inode(index)->i_nlink);
	err = -ENOENT;
	goto out;
}

static int ovl_get_index_name_fh(struct ovl_fh *fh, struct qstr *name)
{
	char *n, *s;

	n = kcalloc(fh->fb.len, 2, GFP_KERNEL);
	if (!n)
		return -ENOMEM;

	s  = bin2hex(n, fh->buf, fh->fb.len);
	*name = (struct qstr) QSTR_INIT(n, s - n);

	return 0;

}

/*
 * Lookup in indexdir for the index entry of a lower real inode or a copy up
 * origin inode. The index entry name is the hex representation of the lower
 * inode file handle.
 *
 * If the index dentry in negative, then either no lower aliases have been
 * copied up yet, or aliases have been copied up in older kernels and are
 * not indexed.
 *
 * If the index dentry for a copy up origin inode is positive, but points
 * to an inode different than the upper inode, then either the upper inode
 * has been copied up and not indexed or it was indexed, but since then
 * index dir was cleared. Either way, that index cannot be used to indentify
 * the overlay inode.
 */
int ovl_get_index_name(struct dentry *origin, struct qstr *name)
{
	struct ovl_fh *fh;
	int err;

	fh = ovl_encode_real_fh(origin, false);
	if (IS_ERR(fh))
		return PTR_ERR(fh);

	err = ovl_get_index_name_fh(fh, name);

	kfree(fh);
	return err;
}

/* Lookup index by file handle for NFS export */
struct dentry *ovl_get_index_fh(struct ovl_fs *ofs, struct ovl_fh *fh)
{
	struct dentry *index;
	struct qstr name;
	int err;

	err = ovl_get_index_name_fh(fh, &name);
	if (err)
		return ERR_PTR(err);

	index = lookup_positive_unlocked(name.name, ofs->indexdir, name.len);
	kfree(name.name);
	if (IS_ERR(index)) {
		if (PTR_ERR(index) == -ENOENT)
			index = NULL;
		return index;
	}

	if (ovl_is_whiteout(index))
		err = -ESTALE;
	else if (ovl_dentry_weird(index))
		err = -EIO;
	else
		return index;

	dput(index);
	return ERR_PTR(err);
}

struct dentry *ovl_lookup_index(struct ovl_fs *ofs, struct dentry *upper,
				struct dentry *origin, bool verify)
{
	struct dentry *index;
	struct inode *inode;
	struct qstr name;
	bool is_dir = d_is_dir(origin);
	int err;

	err = ovl_get_index_name(origin, &name);
	if (err)
		return ERR_PTR(err);

	index = lookup_positive_unlocked(name.name, ofs->indexdir, name.len);
	if (IS_ERR(index)) {
		err = PTR_ERR(index);
		if (err == -ENOENT) {
			index = NULL;
			goto out;
		}
		pr_warn_ratelimited("overlayfs: failed inode index lookup (ino=%lu, key=%.*s, err=%i);\n"
				    "overlayfs: mount with '-o index=off' to disable inodes index.\n",
				    d_inode(origin)->i_ino, name.len, name.name,
				    err);
		goto out;
	}

	inode = d_inode(index);
	if (ovl_is_whiteout(index) && !verify) {
		/*
		 * When index lookup is called with !verify for decoding an
		 * overlay file handle, a whiteout index implies that decode
		 * should treat file handle as stale and no need to print a
		 * warning about it.
		 */
		dput(index);
		index = ERR_PTR(-ESTALE);
		goto out;
	} else if (ovl_dentry_weird(index) || ovl_is_whiteout(index) ||
		   ((inode->i_mode ^ d_inode(origin)->i_mode) & S_IFMT)) {
		/*
		 * Index should always be of the same file type as origin
		 * except for the case of a whiteout index. A whiteout
		 * index should only exist if all lower aliases have been
		 * unlinked, which means that finding a lower origin on lookup
		 * whose index is a whiteout should be treated as an error.
		 */
		pr_warn_ratelimited("overlayfs: bad index found (index=%pd2, ftype=%x, origin ftype=%x).\n",
				    index, d_inode(index)->i_mode & S_IFMT,
				    d_inode(origin)->i_mode & S_IFMT);
		goto fail;
	} else if (is_dir && verify) {
		if (!upper) {
			pr_warn_ratelimited("overlayfs: suspected uncovered redirected dir found (origin=%pd2, index=%pd2).\n",
					    origin, index);
			goto fail;
		}

		/* Verify that dir index 'upper' xattr points to upper dir */
		err = ovl_verify_upper(index, upper, false);
		if (err) {
			if (err == -ESTALE) {
				pr_warn_ratelimited("overlayfs: suspected multiply redirected dir found (upper=%pd2, origin=%pd2, index=%pd2).\n",
						    upper, origin, index);
			}
			goto fail;
		}
	} else if (upper && d_inode(upper) != inode) {
		goto out_dput;
	}
out:
	kfree(name.name);
	return index;

out_dput:
	dput(index);
	index = NULL;
	goto out;

fail:
	dput(index);
	index = ERR_PTR(-EIO);
	goto out;
}

/*
 * Returns next layer in stack starting from top.
 * Returns -1 if this is the last layer.
 */
int ovl_path_next(int idx, struct dentry *dentry, struct path *path)
{
	struct ovl_entry *oe = dentry->d_fsdata;

	BUG_ON(idx < 0);
	if (idx == 0) {
		ovl_path_upper(dentry, path);
		if (path->dentry)
			return oe->numlower ? 1 : -1;
		idx++;
	}
	BUG_ON(idx > oe->numlower);
	path->dentry = oe->lowerstack[idx - 1].dentry;
	path->mnt = oe->lowerstack[idx - 1].layer->mnt;

	return (idx < oe->numlower) ? idx + 1 : -1;
}

/* Fix missing 'origin' xattr */
static int ovl_fix_origin(struct dentry *dentry, struct dentry *lower,
			  struct dentry *upper)
{
	int err;

	if (ovl_check_origin_xattr(upper))
		return 0;

	err = ovl_want_write(dentry);
	if (err)
		return err;

	err = ovl_set_origin(dentry, lower, upper);
	if (!err)
		err = ovl_set_impure(dentry->d_parent, upper->d_parent);

	ovl_drop_write(dentry);
	return err;
}

struct dentry *ovl_lookup(struct inode *dir, struct dentry *dentry,
			  unsigned int flags)
{
	struct ovl_entry *oe;
	const struct cred *old_cred;
	struct ovl_fs *ofs = dentry->d_sb->s_fs_info;
	struct ovl_entry *poe = dentry->d_parent->d_fsdata;
	struct ovl_entry *roe = dentry->d_sb->s_root->d_fsdata;
	struct ovl_path *stack = NULL, *origin_path = NULL;
	struct dentry *upperdir, *upperdentry = NULL;
	struct dentry *origin = NULL;
	struct dentry *index = NULL;
	unsigned int ctr = 0;
	struct inode *inode = NULL;
	bool upperopaque = false;
	char *upperredirect = NULL;
	struct dentry *this;
	unsigned int i;
	int err;
	bool metacopy = false;
	struct ovl_lookup_data d = {
		.sb = dentry->d_sb,
		.name = dentry->d_name,
		.is_dir = false,
		.opaque = false,
		.stop = false,
		.last = ofs->config.redirect_follow ? false : !poe->numlower,
		.redirect = NULL,
		.metacopy = false,
	};

	if (dentry->d_name.len > ofs->namelen)
		return ERR_PTR(-ENAMETOOLONG);

	old_cred = ovl_override_creds(dentry->d_sb);
	upperdir = ovl_dentry_upper(dentry->d_parent);
	if (upperdir) {
		err = ovl_lookup_layer(upperdir, &d, &upperdentry);
		if (err)
			goto out;

		if (upperdentry && unlikely(ovl_dentry_remote(upperdentry))) {
			dput(upperdentry);
			err = -EREMOTE;
			goto out;
		}
		if (upperdentry && !d.is_dir) {
			unsigned int origin_ctr = 0;

			/*
			 * Lookup copy up origin by decoding origin file handle.
			 * We may get a disconnected dentry, which is fine,
			 * because we only need to hold the origin inode in
			 * cache and use its inode number.  We may even get a
			 * connected dentry, that is not under any of the lower
			 * layers root.  That is also fine for using it's inode
			 * number - it's the same as if we held a reference
			 * to a dentry in lower layer that was moved under us.
			 */
			err = ovl_check_origin(ofs, upperdentry, &origin_path,
					       &origin_ctr);
			if (err)
				goto out_put_upper;

			if (d.metacopy)
				metacopy = true;
		}

		if (d.redirect) {
			err = -ENOMEM;
			upperredirect = kstrdup(d.redirect, GFP_KERNEL);
			if (!upperredirect)
				goto out_put_upper;
			if (d.redirect[0] == '/')
				poe = roe;
		}
		upperopaque = d.opaque;
	}

	if (!d.stop && poe->numlower) {
		err = -ENOMEM;
		stack = kcalloc(ofs->numlower, sizeof(struct ovl_path),
				GFP_KERNEL);
		if (!stack)
			goto out_put_upper;
	}

	for (i = 0; !d.stop && i < poe->numlower; i++) {
		struct ovl_path lower = poe->lowerstack[i];

		if (!ofs->config.redirect_follow)
			d.last = i == poe->numlower - 1;
		else
			d.last = lower.layer->idx == roe->numlower;

		err = ovl_lookup_layer(lower.dentry, &d, &this);
		if (err)
			goto out_put;

		if (!this)
			continue;

		/*
		 * If no origin fh is stored in upper of a merge dir, store fh
		 * of lower dir and set upper parent "impure".
		 */
		if (upperdentry && !ctr && !ofs->noxattr && d.is_dir) {
			err = ovl_fix_origin(dentry, this, upperdentry);
			if (err) {
				dput(this);
				goto out_put;
			}
		}

		/*
		 * When "verify_lower" feature is enabled, do not merge with a
		 * lower dir that does not match a stored origin xattr. In any
		 * case, only verified origin is used for index lookup.
		 *
		 * For non-dir dentry, if index=on, then ensure origin
		 * matches the dentry found using path based lookup,
		 * otherwise error out.
		 */
		if (upperdentry && !ctr &&
		    ((d.is_dir && ovl_verify_lower(dentry->d_sb)) ||
		     (!d.is_dir && ofs->config.index && origin_path))) {
			err = ovl_verify_origin(upperdentry, this, false);
			if (err) {
				dput(this);
				if (d.is_dir)
					break;
				goto out_put;
			}
			origin = this;
		}

		if (d.metacopy)
			metacopy = true;
		/*
		 * Do not store intermediate metacopy dentries in chain,
		 * except top most lower metacopy dentry
		 */
		if (d.metacopy && ctr) {
			dput(this);
			continue;
		}

		stack[ctr].dentry = this;
		stack[ctr].layer = lower.layer;
		ctr++;

		/*
		 * Following redirects can have security consequences: it's like
		 * a symlink into the lower layer without the permission checks.
		 * This is only a problem if the upper layer is untrusted (e.g
		 * comes from an USB drive).  This can allow a non-readable file
		 * or directory to become readable.
		 *
		 * Only following redirects when redirects are enabled disables
		 * this attack vector when not necessary.
		 */
		err = -EPERM;
		if (d.redirect && !ofs->config.redirect_follow) {
			pr_warn_ratelimited("overlayfs: refusing to follow redirect for (%pd2)\n",
					    dentry);
			goto out_put;
		}

		if (d.stop)
			break;

		if (d.redirect && d.redirect[0] == '/' && poe != roe) {
			poe = roe;
			/* Find the current layer on the root dentry */
			i = lower.layer->idx - 1;
		}
	}

	if (metacopy) {
		/*
		 * Found a metacopy dentry but did not find corresponding
		 * data dentry
		 */
		if (d.metacopy) {
			err = -EIO;
			goto out_put;
		}

		err = -EPERM;
		if (!ofs->config.metacopy) {
			pr_warn_ratelimited("overlay: refusing to follow metacopy origin for (%pd2)\n",
					    dentry);
			goto out_put;
		}
	} else if (!d.is_dir && upperdentry && !ctr && origin_path) {
		if (WARN_ON(stack != NULL)) {
			err = -EIO;
			goto out_put;
		}
		stack = origin_path;
		ctr = 1;
		origin_path = NULL;
	}

	/*
	 * Lookup index by lower inode and verify it matches upper inode.
	 * We only trust dir index if we verified that lower dir matches
	 * origin, otherwise dir index entries may be inconsistent and we
	 * ignore them.
	 *
	 * For non-dir upper metacopy dentry, we already set "origin" if we
	 * verified that lower matched upper origin. If upper origin was
	 * not present (because lower layer did not support fh encode/decode),
	 * or indexing is not enabled, do not set "origin" and skip looking up
	 * index. This case should be handled in same way as a non-dir upper
	 * without ORIGIN is handled.
	 *
	 * Always lookup index of non-dir non-metacopy and non-upper.
	 */
	if (ctr && (!upperdentry || (!d.is_dir && !metacopy)))
		origin = stack[0].dentry;

	if (origin && ovl_indexdir(dentry->d_sb) &&
	    (!d.is_dir || ovl_index_all(dentry->d_sb))) {
		index = ovl_lookup_index(ofs, upperdentry, origin, true);
		if (IS_ERR(index)) {
			err = PTR_ERR(index);
			index = NULL;
			goto out_put;
		}
	}

	oe = ovl_alloc_entry(ctr);
	err = -ENOMEM;
	if (!oe)
		goto out_put;

	memcpy(oe->lowerstack, stack, sizeof(struct ovl_path) * ctr);
	dentry->d_fsdata = oe;

	if (upperopaque)
		ovl_dentry_set_opaque(dentry);

	if (upperdentry)
		ovl_dentry_set_upper_alias(dentry);
	else if (index) {
		upperdentry = dget(index);
		upperredirect = ovl_get_redirect_xattr(upperdentry, 0);
		if (IS_ERR(upperredirect)) {
			err = PTR_ERR(upperredirect);
			upperredirect = NULL;
			goto out_free_oe;
		}
	}

	if (upperdentry || ctr) {
		struct ovl_inode_params oip = {
			.upperdentry = upperdentry,
			.lowerpath = stack,
			.index = index,
			.numlower = ctr,
			.redirect = upperredirect,
			.lowerdata = (ctr > 1 && !d.is_dir) ?
				      stack[ctr - 1].dentry : NULL,
		};

		inode = ovl_get_inode(dentry->d_sb, &oip);
		err = PTR_ERR(inode);
		if (IS_ERR(inode))
			goto out_free_oe;
	}

	ovl_revert_creds(dentry->d_sb, old_cred);
	if (origin_path) {
		dput(origin_path->dentry);
		kfree(origin_path);
	}
	dput(index);
	kfree(stack);
	kfree(d.redirect);
	return d_splice_alias(inode, dentry);

out_free_oe:
	dentry->d_fsdata = NULL;
	kfree(oe);
out_put:
	dput(index);
	for (i = 0; i < ctr; i++)
		dput(stack[i].dentry);
	kfree(stack);
out_put_upper:
	if (origin_path) {
		dput(origin_path->dentry);
		kfree(origin_path);
	}
	dput(upperdentry);
	kfree(upperredirect);
out:
	kfree(d.redirect);
	ovl_revert_creds(dentry->d_sb, old_cred);
	return ERR_PTR(err);
}

bool ovl_lower_positive(struct dentry *dentry)
{
	struct ovl_entry *poe = dentry->d_parent->d_fsdata;
	const struct qstr *name = &dentry->d_name;
	const struct cred *old_cred;
	unsigned int i;
	bool positive = false;
	bool done = false;

	/*
	 * If dentry is negative, then lower is positive iff this is a
	 * whiteout.
	 */
	if (!dentry->d_inode)
		return ovl_dentry_is_opaque(dentry);

	/* Negative upper -> positive lower */
	if (!ovl_dentry_upper(dentry))
		return true;

	old_cred = ovl_override_creds(dentry->d_sb);
	/* Positive upper -> have to look up lower to see whether it exists */
	for (i = 0; !done && !positive && i < poe->numlower; i++) {
		struct dentry *this;
		struct dentry *lowerdir = poe->lowerstack[i].dentry;

		this = lookup_positive_unlocked(name->name, lowerdir,
					       name->len);
		if (IS_ERR(this)) {
			switch (PTR_ERR(this)) {
			case -ENOENT:
			case -ENAMETOOLONG:
				break;

			default:
				/*
				 * Assume something is there, we just couldn't
				 * access it.
				 */
				positive = true;
				break;
			}
		} else {
			positive = !ovl_is_whiteout(this);
			done = true;
			dput(this);
		}
	}
	ovl_revert_creds(dentry->d_sb, old_cred);

	return positive;
}<|MERGE_RESOLUTION|>--- conflicted
+++ resolved
@@ -124,11 +124,7 @@
 	if (!fh)
 		return ERR_PTR(-ENOMEM);
 
-<<<<<<< HEAD
-	res = ovl_do_vfs_getxattr(dentry, name, fh, res);
-=======
-	res = vfs_getxattr(dentry, name, fh->buf, res);
->>>>>>> d1eef1c6
+	res = ovl_do_vfs_getxattr(dentry, name, fh->buf, res);
 	if (res < 0)
 		goto fail;
 
