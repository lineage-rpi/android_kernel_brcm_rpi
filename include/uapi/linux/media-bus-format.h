/* SPDX-License-Identifier: GPL-2.0 WITH Linux-syscall-note */
/*
 * Media Bus API header
 *
 * Copyright (C) 2009, Guennadi Liakhovetski <g.liakhovetski@gmx.de>
 *
 * This program is free software; you can redistribute it and/or modify
 * it under the terms of the GNU General Public License version 2 as
 * published by the Free Software Foundation.
 */

#ifndef __LINUX_MEDIA_BUS_FORMAT_H
#define __LINUX_MEDIA_BUS_FORMAT_H

/*
 * These bus formats uniquely identify data formats on the data bus. Format 0
 * is reserved, MEDIA_BUS_FMT_FIXED shall be used by host-client pairs, where
 * the data format is fixed. Additionally, "2X8" means that one pixel is
 * transferred in two 8-bit samples, "BE" or "LE" specify in which order those
 * samples are transferred over the bus: "LE" means that the least significant
 * bits are transferred first, "BE" means that the most significant bits are
 * transferred first, and "PADHI" and "PADLO" define which bits - low or high,
 * in the incomplete high byte, are filled with padding bits.
 *
 * The bus formats are grouped by type, bus_width, bits per component, samples
 * per pixel and order of subsamples. Numerical values are sorted using generic
 * numerical sort order (8 thus comes before 10).
 *
 * As their value can't change when a new bus format is inserted in the
 * enumeration, the bus formats are explicitly given a numerical value. The next
 * free values for each category are listed below, update them when inserting
 * new pixel codes.
 */

#define MEDIA_BUS_FMT_FIXED			0x0001

/* RGB - next is	0x101d */
#define MEDIA_BUS_FMT_RGB444_1X12		0x1016
#define MEDIA_BUS_FMT_RGB444_2X8_PADHI_BE	0x1001
#define MEDIA_BUS_FMT_RGB444_2X8_PADHI_LE	0x1002
#define MEDIA_BUS_FMT_RGB555_2X8_PADHI_BE	0x1003
#define MEDIA_BUS_FMT_RGB555_2X8_PADHI_LE	0x1004
#define MEDIA_BUS_FMT_RGB565_1X16		0x1017
#define MEDIA_BUS_FMT_BGR565_2X8_BE		0x1005
#define MEDIA_BUS_FMT_BGR565_2X8_LE		0x1006
#define MEDIA_BUS_FMT_RGB565_2X8_BE		0x1007
#define MEDIA_BUS_FMT_RGB565_2X8_LE		0x1008
#define MEDIA_BUS_FMT_RGB666_1X18		0x1009
#define MEDIA_BUS_FMT_RBG888_1X24		0x100e
#define MEDIA_BUS_FMT_RGB666_1X24_CPADHI	0x1015
#define MEDIA_BUS_FMT_RGB666_1X7X3_SPWG		0x1010
#define MEDIA_BUS_FMT_BGR888_1X24		0x1013
#define MEDIA_BUS_FMT_BGR888_3X8		0x101b
#define MEDIA_BUS_FMT_GBR888_1X24		0x1014
#define MEDIA_BUS_FMT_RGB888_1X24		0x100a
#define MEDIA_BUS_FMT_RGB888_2X12_BE		0x100b
#define MEDIA_BUS_FMT_RGB888_2X12_LE		0x100c
#define MEDIA_BUS_FMT_RGB888_3X8		0x101c
#define MEDIA_BUS_FMT_RGB888_1X7X4_SPWG		0x1011
#define MEDIA_BUS_FMT_RGB888_1X7X4_JEIDA	0x1012
#define MEDIA_BUS_FMT_ARGB8888_1X32		0x100d
#define MEDIA_BUS_FMT_RGB888_1X32_PADHI		0x100f
#define MEDIA_BUS_FMT_RGB101010_1X30		0x1018
#define MEDIA_BUS_FMT_RGB121212_1X36		0x1019
#define MEDIA_BUS_FMT_RGB161616_1X48		0x101a

/* YUV (including grey) - next is	0x202e */
#define MEDIA_BUS_FMT_Y8_1X8			0x2001
#define MEDIA_BUS_FMT_UV8_1X8			0x2015
#define MEDIA_BUS_FMT_UYVY8_1_5X8		0x2002
#define MEDIA_BUS_FMT_VYUY8_1_5X8		0x2003
#define MEDIA_BUS_FMT_YUYV8_1_5X8		0x2004
#define MEDIA_BUS_FMT_YVYU8_1_5X8		0x2005
#define MEDIA_BUS_FMT_UYVY8_2X8			0x2006
#define MEDIA_BUS_FMT_VYUY8_2X8			0x2007
#define MEDIA_BUS_FMT_YUYV8_2X8			0x2008
#define MEDIA_BUS_FMT_YVYU8_2X8			0x2009
#define MEDIA_BUS_FMT_Y10_1X10			0x200a
#define MEDIA_BUS_FMT_Y10_2X8_PADHI_LE		0x202c
#define MEDIA_BUS_FMT_UYVY10_2X10		0x2018
#define MEDIA_BUS_FMT_VYUY10_2X10		0x2019
#define MEDIA_BUS_FMT_YUYV10_2X10		0x200b
#define MEDIA_BUS_FMT_YVYU10_2X10		0x200c
#define MEDIA_BUS_FMT_Y12_1X12			0x2013
#define MEDIA_BUS_FMT_UYVY12_2X12		0x201c
#define MEDIA_BUS_FMT_VYUY12_2X12		0x201d
#define MEDIA_BUS_FMT_YUYV12_2X12		0x201e
#define MEDIA_BUS_FMT_YVYU12_2X12		0x201f
#define MEDIA_BUS_FMT_Y14_1X14			0x202d
#define MEDIA_BUS_FMT_UYVY8_1X16		0x200f
#define MEDIA_BUS_FMT_VYUY8_1X16		0x2010
#define MEDIA_BUS_FMT_YUYV8_1X16		0x2011
#define MEDIA_BUS_FMT_YVYU8_1X16		0x2012
#define MEDIA_BUS_FMT_YDYUYDYV8_1X16		0x2014
#define MEDIA_BUS_FMT_UYVY10_1X20		0x201a
#define MEDIA_BUS_FMT_VYUY10_1X20		0x201b
#define MEDIA_BUS_FMT_YUYV10_1X20		0x200d
#define MEDIA_BUS_FMT_YVYU10_1X20		0x200e
#define MEDIA_BUS_FMT_VUY8_1X24			0x2024
#define MEDIA_BUS_FMT_YUV8_1X24			0x2025
#define MEDIA_BUS_FMT_UYYVYY8_0_5X24		0x2026
#define MEDIA_BUS_FMT_UYVY12_1X24		0x2020
#define MEDIA_BUS_FMT_VYUY12_1X24		0x2021
#define MEDIA_BUS_FMT_YUYV12_1X24		0x2022
#define MEDIA_BUS_FMT_YVYU12_1X24		0x2023
#define MEDIA_BUS_FMT_YUV10_1X30		0x2016
#define MEDIA_BUS_FMT_UYYVYY10_0_5X30		0x2027
#define MEDIA_BUS_FMT_AYUV8_1X32		0x2017
#define MEDIA_BUS_FMT_UYYVYY12_0_5X36		0x2028
#define MEDIA_BUS_FMT_YUV12_1X36		0x2029
#define MEDIA_BUS_FMT_YUV16_1X48		0x202a
#define MEDIA_BUS_FMT_UYYVYY16_0_5X48		0x202b

/* Bayer - next is	0x3021 */
#define MEDIA_BUS_FMT_SBGGR8_1X8		0x3001
#define MEDIA_BUS_FMT_SGBRG8_1X8		0x3013
#define MEDIA_BUS_FMT_SGRBG8_1X8		0x3002
#define MEDIA_BUS_FMT_SRGGB8_1X8		0x3014
#define MEDIA_BUS_FMT_SBGGR10_ALAW8_1X8		0x3015
#define MEDIA_BUS_FMT_SGBRG10_ALAW8_1X8		0x3016
#define MEDIA_BUS_FMT_SGRBG10_ALAW8_1X8		0x3017
#define MEDIA_BUS_FMT_SRGGB10_ALAW8_1X8		0x3018
#define MEDIA_BUS_FMT_SBGGR10_DPCM8_1X8		0x300b
#define MEDIA_BUS_FMT_SGBRG10_DPCM8_1X8		0x300c
#define MEDIA_BUS_FMT_SGRBG10_DPCM8_1X8		0x3009
#define MEDIA_BUS_FMT_SRGGB10_DPCM8_1X8		0x300d
#define MEDIA_BUS_FMT_SBGGR10_2X8_PADHI_BE	0x3003
#define MEDIA_BUS_FMT_SBGGR10_2X8_PADHI_LE	0x3004
#define MEDIA_BUS_FMT_SBGGR10_2X8_PADLO_BE	0x3005
#define MEDIA_BUS_FMT_SBGGR10_2X8_PADLO_LE	0x3006
#define MEDIA_BUS_FMT_SBGGR10_1X10		0x3007
#define MEDIA_BUS_FMT_SGBRG10_1X10		0x300e
#define MEDIA_BUS_FMT_SGRBG10_1X10		0x300a
#define MEDIA_BUS_FMT_SRGGB10_1X10		0x300f
#define MEDIA_BUS_FMT_SBGGR12_1X12		0x3008
#define MEDIA_BUS_FMT_SGBRG12_1X12		0x3010
#define MEDIA_BUS_FMT_SGRBG12_1X12		0x3011
#define MEDIA_BUS_FMT_SRGGB12_1X12		0x3012
#define MEDIA_BUS_FMT_SBGGR14_1X14		0x3019
#define MEDIA_BUS_FMT_SGBRG14_1X14		0x301a
#define MEDIA_BUS_FMT_SGRBG14_1X14		0x301b
#define MEDIA_BUS_FMT_SRGGB14_1X14		0x301c
#define MEDIA_BUS_FMT_SBGGR16_1X16		0x301d
#define MEDIA_BUS_FMT_SGBRG16_1X16		0x301e
#define MEDIA_BUS_FMT_SGRBG16_1X16		0x301f
#define MEDIA_BUS_FMT_SRGGB16_1X16		0x3020

/* JPEG compressed formats - next is	0x4002 */
#define MEDIA_BUS_FMT_JPEG_1X8			0x4001

/* Vendor specific formats - next is	0x5002 */

/* S5C73M3 sensor specific interleaved UYVY and JPEG */
#define MEDIA_BUS_FMT_S5C_UYVY_JPEG_1X8		0x5001

/* HSV - next is	0x6002 */
#define MEDIA_BUS_FMT_AHSV8888_1X32		0x6001

<<<<<<< HEAD
/* Sensor ancillary metadata formats - next is 0x7002 */
#define MEDIA_BUS_FMT_SENSOR_DATA		0x7001
=======
/*
 * This format should be used when the same driver handles
 * both sides of the link and the bus format is a fixed
 * metadata format that is not configurable from userspace.
 * Width and height will be set to 0 for this format.
 */
#define MEDIA_BUS_FMT_METADATA_FIXED		0x7001
>>>>>>> ab08e05d

#endif /* __LINUX_MEDIA_BUS_FORMAT_H */<|MERGE_RESOLUTION|>--- conflicted
+++ resolved
@@ -156,10 +156,6 @@
 /* HSV - next is	0x6002 */
 #define MEDIA_BUS_FMT_AHSV8888_1X32		0x6001
 
-<<<<<<< HEAD
-/* Sensor ancillary metadata formats - next is 0x7002 */
-#define MEDIA_BUS_FMT_SENSOR_DATA		0x7001
-=======
 /*
  * This format should be used when the same driver handles
  * both sides of the link and the bus format is a fixed
@@ -167,6 +163,8 @@
  * Width and height will be set to 0 for this format.
  */
 #define MEDIA_BUS_FMT_METADATA_FIXED		0x7001
->>>>>>> ab08e05d
+
+/* Sensor ancillary metadata formats - next is 0x8002 */
+#define MEDIA_BUS_FMT_SENSOR_DATA		0x8001
 
 #endif /* __LINUX_MEDIA_BUS_FORMAT_H */