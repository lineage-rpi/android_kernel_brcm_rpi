--- conflicted
+++ resolved
@@ -714,17 +714,6 @@
 int clk_set_rate_range(struct clk *clk, unsigned long min, unsigned long max);
 
 /**
- * clk_get_rate_range - returns the clock rate range for a clock source
- * @clk: clock source
- * @min: Pointer to the variable that will hold the minimum
- * @max: Pointer to the variable that will hold the maximum
- *
- * Fills the @min and @max variables with the minimum and maximum that
- * the clock source can reach.
- */
-void clk_get_rate_range(struct clk *clk, unsigned long *min, unsigned long *max);
-
-/**
  * clk_set_min_rate - set a minimum clock rate for a clock source
  * @clk: clock source
  * @rate: desired minimum clock rate in Hz, inclusive
@@ -918,16 +907,6 @@
 				     unsigned long max)
 {
 	return 0;
-}
-
-static inline void clk_get_rate_range(struct clk *clk, unsigned long *min,
-				      unsigned long *max)
-{
-	if (!min || !max)
-		return;
-
-	*min = 0;
-	*max = ULONG_MAX;
 }
 
 static inline int clk_set_min_rate(struct clk *clk, unsigned long rate)
@@ -1020,47 +999,6 @@
 }
 
 /**
-<<<<<<< HEAD
- * clk_get_min_rate - returns the minimum clock rate for a clock source
- * @clk: clock source
- *
- * Returns either the minimum clock rate in Hz that clock source can
- * reach, or 0 on error.
- */
-static inline unsigned long clk_get_min_rate(struct clk *clk)
-{
-	unsigned long min, max;
-
-	if (!clk)
-		return 0;
-
-	clk_get_rate_range(clk, &min, &max);
-
-	return min;
-}
-
-/**
- * clk_get_max_rate - returns the maximum clock rate for a clock source
- * @clk: clock source
- *
- * Returns either the maximum clock rate in Hz that clock source can
- * reach, or 0 on error.
- */
-static inline unsigned long clk_get_max_rate(struct clk *clk)
-{
-	unsigned long min, max;
-
-	if (!clk)
-		return 0;
-
-	clk_get_rate_range(clk, &min, &max);
-
-	return max;
-}
-
-/**
-=======
->>>>>>> 46937443
  * clk_get_optional - lookup and obtain a reference to an optional clock
  *		      producer.
  * @dev: device for clock "consumer"
