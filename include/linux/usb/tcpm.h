--- conflicted
+++ resolved
@@ -108,7 +108,10 @@
  *		is supported by TCPC, set this callback for TCPM to query
  *		whether vbus is at VSAFE0V when needed.
  *		Returns true when vbus is at VSAFE0V, false otherwise.
-<<<<<<< HEAD
+ * @set_partner_usb_comm_capable:
+ *              Optional; The USB Communications Capable bit indicates if port
+ *              partner is capable of communication over the USB data lines
+ *              (e.g. D+/- or SS Tx/Rx). Called to notify the status of the bit.
  * @check_contaminant:
  *		Optional; The callback is called when CC pins report open status
  *		at the end of the toggling period. Chip level drivers are
@@ -117,12 +120,6 @@
  *		restart toggling after checking the connector for contaminant.
  *		This forces the TCPM state machine to tranistion to TOGGLING state
  *		without calling start_toggling callback.
-=======
- * @set_partner_usb_comm_capable:
- *              Optional; The USB Communications Capable bit indicates if port
- *              partner is capable of communication over the USB data lines
- *              (e.g. D+/- or SS Tx/Rx). Called to notify the status of the bit.
->>>>>>> 5d99aa09
  */
 struct tcpc_dev {
 	struct fwnode_handle *fwnode;
@@ -154,11 +151,8 @@
 	int (*set_auto_vbus_discharge_threshold)(struct tcpc_dev *dev, enum typec_pwr_opmode mode,
 						 bool pps_active, u32 requested_vbus_voltage);
 	bool (*is_vbus_vsafe0v)(struct tcpc_dev *dev);
-<<<<<<< HEAD
+	void (*set_partner_usb_comm_capable)(struct tcpc_dev *dev, bool enable);
 	int (*check_contaminant)(struct tcpc_dev *dev);
-=======
-	void (*set_partner_usb_comm_capable)(struct tcpc_dev *dev, bool enable);
->>>>>>> 5d99aa09
 };
 
 struct tcpm_port;
