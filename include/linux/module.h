/* SPDX-License-Identifier: GPL-2.0-only */
/*
 * Dynamic loading of modules into the kernel.
 *
 * Rewritten by Richard Henderson <rth@tamu.edu> Dec 1996
 * Rewritten again by Rusty Russell, 2002
 */

#ifndef _LINUX_MODULE_H
#define _LINUX_MODULE_H

#include <linux/list.h>
#include <linux/stat.h>
#include <linux/compiler.h>
#include <linux/cache.h>
#include <linux/kmod.h>
#include <linux/init.h>
#include <linux/elf.h>
#include <linux/stringify.h>
#include <linux/kobject.h>
#include <linux/moduleparam.h>
#include <linux/jump_label.h>
#include <linux/export.h>
#include <linux/rbtree_latch.h>
#include <linux/error-injection.h>
#include <linux/tracepoint-defs.h>
#include <linux/srcu.h>
#include <linux/static_call_types.h>

#include <linux/percpu.h>
#include <asm/module.h>

/* Not Yet Implemented */
#define MODULE_SUPPORTED_DEVICE(name)

#define MODULE_NAME_LEN MAX_PARAM_PREFIX_LEN

struct modversion_info {
	unsigned long crc;
	char name[MODULE_NAME_LEN];
};

struct module;
struct exception_table_entry;

struct module_kobject {
	struct kobject kobj;
	struct module *mod;
	struct kobject *drivers_dir;
	struct module_param_attrs *mp;
	struct completion *kobj_completion;
} __randomize_layout;

struct module_attribute {
	struct attribute attr;
	ssize_t (*show)(struct module_attribute *, struct module_kobject *,
			char *);
	ssize_t (*store)(struct module_attribute *, struct module_kobject *,
			 const char *, size_t count);
	void (*setup)(struct module *, const char *);
	int (*test)(struct module *);
	void (*free)(struct module *);
};

struct module_version_attribute {
	struct module_attribute mattr;
	const char *module_name;
	const char *version;
};

extern ssize_t __modver_version_show(struct module_attribute *,
				     struct module_kobject *, char *);

extern struct module_attribute module_uevent;

/* These are either module local, or the kernel's dummy ones. */
extern int init_module(void);
extern void cleanup_module(void);

#ifndef MODULE
/**
 * module_init() - driver initialization entry point
 * @x: function to be run at kernel boot time or module insertion
 *
 * module_init() will either be called during do_initcalls() (if
 * builtin) or at module insertion time (if a module).  There can only
 * be one per module.
 */
#define module_init(x)	__initcall(x);

/**
 * module_exit() - driver exit entry point
 * @x: function to be run when driver is removed
 *
 * module_exit() will wrap the driver clean-up code
 * with cleanup_module() when used with rmmod when
 * the driver is a module.  If the driver is statically
 * compiled into the kernel, module_exit() has no effect.
 * There can only be one per module.
 */
#define module_exit(x)	__exitcall(x);

#else /* MODULE */

/*
 * In most cases loadable modules do not need custom
 * initcall levels. There are still some valid cases where
 * a driver may be needed early if built in, and does not
 * matter when built as a loadable module. Like bus
 * snooping debug drivers.
 */
#define early_initcall(fn)		module_init(fn)
#define core_initcall(fn)		module_init(fn)
#define core_initcall_sync(fn)		module_init(fn)
#define postcore_initcall(fn)		module_init(fn)
#define postcore_initcall_sync(fn)	module_init(fn)
#define arch_initcall(fn)		module_init(fn)
#define subsys_initcall(fn)		module_init(fn)
#define subsys_initcall_sync(fn)	module_init(fn)
#define fs_initcall(fn)			module_init(fn)
#define fs_initcall_sync(fn)		module_init(fn)
#define rootfs_initcall(fn)		module_init(fn)
#define device_initcall(fn)		module_init(fn)
#define device_initcall_sync(fn)	module_init(fn)
#define late_initcall(fn)		module_init(fn)
#define late_initcall_sync(fn)		module_init(fn)

#define console_initcall(fn)		module_init(fn)

/* Each module must use one module_init(). */
#define module_init(initfn)					\
	static inline initcall_t __maybe_unused __inittest(void)		\
	{ return initfn; }					\
	int init_module(void) __copy(initfn) __attribute__((alias(#initfn)));

/* This is only required if you want to be unloadable. */
#define module_exit(exitfn)					\
	static inline exitcall_t __maybe_unused __exittest(void)		\
	{ return exitfn; }					\
	void cleanup_module(void) __copy(exitfn) __attribute__((alias(#exitfn)));

#endif

/* This means "can be init if no module support, otherwise module load
   may call it." */
#ifdef CONFIG_MODULES
#define __init_or_module
#define __initdata_or_module
#define __initconst_or_module
#define __INIT_OR_MODULE	.text
#define __INITDATA_OR_MODULE	.data
#define __INITRODATA_OR_MODULE	.section ".rodata","a",%progbits
#else
#define __init_or_module __init
#define __initdata_or_module __initdata
#define __initconst_or_module __initconst
#define __INIT_OR_MODULE __INIT
#define __INITDATA_OR_MODULE __INITDATA
#define __INITRODATA_OR_MODULE __INITRODATA
#endif /*CONFIG_MODULES*/

/* Generic info of form tag = "info" */
#define MODULE_INFO(tag, info) __MODULE_INFO(tag, tag, info)

/* For userspace: you can also call me... */
#define MODULE_ALIAS(_alias) MODULE_INFO(alias, _alias)

/* Soft module dependencies. See man modprobe.d for details.
 * Example: MODULE_SOFTDEP("pre: module-foo module-bar post: module-baz")
 */
#define MODULE_SOFTDEP(_softdep) MODULE_INFO(softdep, _softdep)

/*
 * MODULE_FILE is used for generating modules.builtin
 * So, make it no-op when this is being built as a module
 */
#ifdef MODULE
#define MODULE_FILE
#else
#define MODULE_FILE	MODULE_INFO(file, KBUILD_MODFILE);
#endif

/*
 * The following license idents are currently accepted as indicating free
 * software modules
 *
 *	"GPL"				[GNU Public License v2]
 *	"GPL v2"			[GNU Public License v2]
 *	"GPL and additional rights"	[GNU Public License v2 rights and more]
 *	"Dual BSD/GPL"			[GNU Public License v2
 *					 or BSD license choice]
 *	"Dual MIT/GPL"			[GNU Public License v2
 *					 or MIT license choice]
 *	"Dual MPL/GPL"			[GNU Public License v2
 *					 or Mozilla license choice]
 *
 * The following other idents are available
 *
 *	"Proprietary"			[Non free products]
 *
 * Both "GPL v2" and "GPL" (the latter also in dual licensed strings) are
 * merely stating that the module is licensed under the GPL v2, but are not
 * telling whether "GPL v2 only" or "GPL v2 or later". The reason why there
 * are two variants is a historic and failed attempt to convey more
 * information in the MODULE_LICENSE string. For module loading the
 * "only/or later" distinction is completely irrelevant and does neither
 * replace the proper license identifiers in the corresponding source file
 * nor amends them in any way. The sole purpose is to make the
 * 'Proprietary' flagging work and to refuse to bind symbols which are
 * exported with EXPORT_SYMBOL_GPL when a non free module is loaded.
 *
 * In the same way "BSD" is not a clear license information. It merely
 * states, that the module is licensed under one of the compatible BSD
 * license variants. The detailed and correct license information is again
 * to be found in the corresponding source files.
 *
 * There are dual licensed components, but when running with Linux it is the
 * GPL that is relevant so this is a non issue. Similarly LGPL linked with GPL
 * is a GPL combined work.
 *
 * This exists for several reasons
 * 1.	So modinfo can show license info for users wanting to vet their setup
 *	is free
 * 2.	So the community can ignore bug reports including proprietary modules
 * 3.	So vendors can do likewise based on their own policies
 */
#define MODULE_LICENSE(_license) MODULE_FILE MODULE_INFO(license, _license)

/*
 * Author(s), use "Name <email>" or just "Name", for multiple
 * authors use multiple MODULE_AUTHOR() statements/lines.
 */
#define MODULE_AUTHOR(_author) MODULE_INFO(author, _author)

/* What your module does. */
#define MODULE_DESCRIPTION(_description) MODULE_INFO(description, _description)

#ifdef MODULE
/* Creates an alias so file2alias.c can find device table. */
#define MODULE_DEVICE_TABLE(type, name)					\
extern typeof(name) __mod_##type##__##name##_device_table		\
  __attribute__ ((unused, alias(__stringify(name))))
#else  /* !MODULE */
#define MODULE_DEVICE_TABLE(type, name)
#endif

/* Version of form [<epoch>:]<version>[-<extra-version>].
 * Or for CVS/RCS ID version, everything but the number is stripped.
 * <epoch>: A (small) unsigned integer which allows you to start versions
 * anew. If not mentioned, it's zero.  eg. "2:1.0" is after
 * "1:2.0".

 * <version>: The <version> may contain only alphanumerics and the
 * character `.'.  Ordered by numeric sort for numeric parts,
 * ascii sort for ascii parts (as per RPM or DEB algorithm).

 * <extraversion>: Like <version>, but inserted for local
 * customizations, eg "rh3" or "rusty1".

 * Using this automatically adds a checksum of the .c files and the
 * local headers in "srcversion".
 */

#if defined(MODULE) || !defined(CONFIG_SYSFS)
#define MODULE_VERSION(_version) MODULE_INFO(version, _version)
#else
#define MODULE_VERSION(_version)					\
	MODULE_INFO(version, _version);					\
	static struct module_version_attribute __modver_attr		\
		__used __section("__modver")				\
		__aligned(__alignof__(struct module_version_attribute)) \
		= {							\
			.mattr	= {					\
				.attr	= {				\
					.name	= "version",		\
					.mode	= S_IRUGO,		\
				},					\
				.show	= __modver_version_show,	\
			},						\
			.module_name	= KBUILD_MODNAME,		\
			.version	= _version,			\
		}
#endif

/* Optional firmware file (or files) needed by the module
 * format is simply firmware file name.  Multiple firmware
 * files require multiple MODULE_FIRMWARE() specifiers */
#define MODULE_FIRMWARE(_firmware) MODULE_INFO(firmware, _firmware)

#define MODULE_IMPORT_NS(ns) MODULE_INFO(import_ns, #ns)

struct notifier_block;

#ifdef CONFIG_MODULES

extern int modules_disabled; /* for sysctl */
/* Get/put a kernel symbol (calls must be symmetric) */
void *__symbol_get(const char *symbol);
void *__symbol_get_gpl(const char *symbol);
#define symbol_get(x) ((typeof(&x))(__symbol_get(__stringify(x))))

/* modules using other modules: kdb wants to see this. */
struct module_use {
	struct list_head source_list;
	struct list_head target_list;
	struct module *source, *target;
};

enum module_state {
	MODULE_STATE_LIVE,	/* Normal state. */
	MODULE_STATE_COMING,	/* Full formed, running module_init. */
	MODULE_STATE_GOING,	/* Going away. */
	MODULE_STATE_UNFORMED,	/* Still setting it up. */
};

struct mod_tree_node {
	struct module *mod;
	struct latch_tree_node node;
};

struct module_layout {
	/* The actual code + data. */
	void *base;
	/* Total size. */
	unsigned int size;
	/* The size of the executable code.  */
	unsigned int text_size;
	/* Size of RO section of the module (text+rodata) */
	unsigned int ro_size;
	/* Size of RO after init section */
	unsigned int ro_after_init_size;

#ifdef CONFIG_MODULES_TREE_LOOKUP
	struct mod_tree_node mtn;
#endif
};

#ifdef CONFIG_MODULES_TREE_LOOKUP
/* Only touch one cacheline for common rbtree-for-core-layout case. */
#define __module_layout_align ____cacheline_aligned
#else
#define __module_layout_align
#endif

struct mod_kallsyms {
	Elf_Sym *symtab;
	unsigned int num_symtab;
	char *strtab;
	char *typetab;
};

#ifdef CONFIG_LIVEPATCH
struct klp_modinfo {
	Elf_Ehdr hdr;
	Elf_Shdr *sechdrs;
	char *secstrings;
	unsigned int symndx;
};
#endif

struct module {
	enum module_state state;

	/* Member of list of modules */
	struct list_head list;

	/* Unique handle for this module */
	char name[MODULE_NAME_LEN];

	/* Sysfs stuff. */
	struct module_kobject mkobj;
	struct module_attribute *modinfo_attrs;
	const char *version;
	const char *srcversion;
	const char *scmversion;
	struct kobject *holders_dir;

	/* Exported symbols */
	const struct kernel_symbol *syms;
	const s32 *crcs;
	unsigned int num_syms;

	/* Kernel parameters. */
#ifdef CONFIG_SYSFS
	struct mutex param_lock;
#endif
	struct kernel_param *kp;
	unsigned int num_kp;

	/* GPL-only exported symbols. */
	unsigned int num_gpl_syms;
	const struct kernel_symbol *gpl_syms;
	const s32 *gpl_crcs;
	bool using_gplonly_symbols;

<<<<<<< HEAD
#ifdef CONFIG_UNUSED_SYMBOLS
	/* unused exported symbols. */
	const struct kernel_symbol *unused_syms;
	const s32 *unused_crcs;
	unsigned int num_unused_syms;

	/* GPL-only, unused exported symbols. */
	unsigned int num_unused_gpl_syms;
	const struct kernel_symbol *unused_gpl_syms;
	const s32 *unused_gpl_crcs;
#endif

	/*
	 * Signature was verified. Unconditionally compiled in Android to
	 * preserve ABI compatibility between kernels without module
	 * signing enabled and signed modules.
	 */
=======
#ifdef CONFIG_MODULE_SIG
	/* Signature was verified. */
>>>>>>> 21a6ab21
	bool sig_ok;

	bool async_probe_requested;

	/* Exception table */
	unsigned int num_exentries;
	struct exception_table_entry *extable;

	/* Startup function. */
	int (*init)(void);

	/* Core layout: rbtree is accessed frequently, so keep together. */
	struct module_layout core_layout __module_layout_align;
	struct module_layout init_layout;

	/* Arch-specific module values */
	struct mod_arch_specific arch;

	unsigned long taints;	/* same bits as kernel:taint_flags */

#ifdef CONFIG_GENERIC_BUG
	/* Support for BUG */
	unsigned num_bugs;
	struct list_head bug_list;
	struct bug_entry *bug_table;
#endif

#ifdef CONFIG_KALLSYMS
	/* Protected by RCU and/or module_mutex: use rcu_dereference() */
	struct mod_kallsyms __rcu *kallsyms;
	struct mod_kallsyms core_kallsyms;

	/* Section attributes */
	struct module_sect_attrs *sect_attrs;

	/* Notes attributes */
	struct module_notes_attrs *notes_attrs;
#endif

	/* The command line arguments (may be mangled).  People like
	   keeping pointers to this stuff */
	char *args;

#ifdef CONFIG_SMP
	/* Per-cpu data. */
	void __percpu *percpu;
	unsigned int percpu_size;
#endif
	void *noinstr_text_start;
	unsigned int noinstr_text_size;

#ifdef CONFIG_TRACEPOINTS
	unsigned int num_tracepoints;
	tracepoint_ptr_t *tracepoints_ptrs;
#endif
#ifdef CONFIG_TREE_SRCU
	unsigned int num_srcu_structs;
	struct srcu_struct **srcu_struct_ptrs;
#endif
#ifdef CONFIG_BPF_EVENTS
	unsigned int num_bpf_raw_events;
	struct bpf_raw_event_map *bpf_raw_events;
#endif
#ifdef CONFIG_DEBUG_INFO_BTF_MODULES
	unsigned int btf_data_size;
	void *btf_data;
#endif
#ifdef CONFIG_JUMP_LABEL
	struct jump_entry *jump_entries;
	unsigned int num_jump_entries;
#endif
#ifdef CONFIG_TRACING
	unsigned int num_trace_bprintk_fmt;
	const char **trace_bprintk_fmt_start;
#endif
#ifdef CONFIG_EVENT_TRACING
	struct trace_event_call **trace_events;
	unsigned int num_trace_events;
	struct trace_eval_map **trace_evals;
	unsigned int num_trace_evals;
#endif
#ifdef CONFIG_FTRACE_MCOUNT_RECORD
	unsigned int num_ftrace_callsites;
	unsigned long *ftrace_callsites;
#endif
#ifdef CONFIG_KPROBES
	void *kprobes_text_start;
	unsigned int kprobes_text_size;
	unsigned long *kprobe_blacklist;
	unsigned int num_kprobe_blacklist;
#endif
#ifdef CONFIG_HAVE_STATIC_CALL_INLINE
	int num_static_call_sites;
	struct static_call_site *static_call_sites;
#endif

#ifdef CONFIG_LIVEPATCH
	bool klp; /* Is this a livepatch module? */
	bool klp_alive;

	/* Elf information */
	struct klp_modinfo *klp_info;
#endif

#ifdef CONFIG_MODULE_UNLOAD
	/* What modules depend on me? */
	struct list_head source_list;
	/* What modules do I depend on? */
	struct list_head target_list;

	/* Destruction function. */
	void (*exit)(void);

	atomic_t refcnt;
#endif

#ifdef CONFIG_CONSTRUCTORS
	/* Constructor functions. */
	ctor_fn_t *ctors;
	unsigned int num_ctors;
#endif

#ifdef CONFIG_FUNCTION_ERROR_INJECTION
	struct error_injection_entry *ei_funcs;
	unsigned int num_ei_funcs;
#endif
} ____cacheline_aligned __randomize_layout;
#ifndef MODULE_ARCH_INIT
#define MODULE_ARCH_INIT {}
#endif

#ifndef HAVE_ARCH_KALLSYMS_SYMBOL_VALUE
static inline unsigned long kallsyms_symbol_value(const Elf_Sym *sym)
{
	return sym->st_value;
}
#endif

/* FIXME: It'd be nice to isolate modules during init, too, so they
   aren't used before they (may) fail.  But presently too much code
   (IDE & SCSI) require entry into the module during init.*/
static inline bool module_is_live(struct module *mod)
{
	return mod->state != MODULE_STATE_GOING;
}

struct module *__module_text_address(unsigned long addr);
struct module *__module_address(unsigned long addr);
bool is_module_address(unsigned long addr);
bool __is_module_percpu_address(unsigned long addr, unsigned long *can_addr);
bool is_module_percpu_address(unsigned long addr);
bool is_module_text_address(unsigned long addr);

static inline bool within_module_core(unsigned long addr,
				      const struct module *mod)
{
	return (unsigned long)mod->core_layout.base <= addr &&
	       addr < (unsigned long)mod->core_layout.base + mod->core_layout.size;
}

static inline bool within_module_init(unsigned long addr,
				      const struct module *mod)
{
	return (unsigned long)mod->init_layout.base <= addr &&
	       addr < (unsigned long)mod->init_layout.base + mod->init_layout.size;
}

static inline bool within_module(unsigned long addr, const struct module *mod)
{
	return within_module_init(addr, mod) || within_module_core(addr, mod);
}

/* Search for module by name: must be in a RCU-sched critical section. */
struct module *find_module(const char *name);

/* Returns 0 and fills in value, defined and namebuf, or -ERANGE if
   symnum out of range. */
int module_get_kallsym(unsigned int symnum, unsigned long *value, char *type,
			char *name, char *module_name, int *exported);

/* Look for this name: can be of form module:name. */
unsigned long module_kallsyms_lookup_name(const char *name);

extern void __noreturn __module_put_and_exit(struct module *mod,
			long code);
#define module_put_and_exit(code) __module_put_and_exit(THIS_MODULE, code)

#ifdef CONFIG_MODULE_UNLOAD
int module_refcount(struct module *mod);
void __symbol_put(const char *symbol);
#define symbol_put(x) __symbol_put(__stringify(x))
void symbol_put_addr(void *addr);

/* Sometimes we know we already have a refcount, and it's easier not
   to handle the error case (which only happens with rmmod --wait). */
extern void __module_get(struct module *module);

/* This is the Right Way to get a module: if it fails, it's being removed,
 * so pretend it's not there. */
extern bool try_module_get(struct module *module);

extern void module_put(struct module *module);

#else /*!CONFIG_MODULE_UNLOAD*/
static inline bool try_module_get(struct module *module)
{
	return !module || module_is_live(module);
}
static inline void module_put(struct module *module)
{
}
static inline void __module_get(struct module *module)
{
}
#define symbol_put(x) do { } while (0)
#define symbol_put_addr(p) do { } while (0)

#endif /* CONFIG_MODULE_UNLOAD */

/* This is a #define so the string doesn't get put in every .o file */
#define module_name(mod)			\
({						\
	struct module *__mod = (mod);		\
	__mod ? __mod->name : "kernel";		\
})

/* Dereference module function descriptor */
void *dereference_module_function_descriptor(struct module *mod, void *ptr);

/* For kallsyms to ask for address resolution.  namebuf should be at
 * least KSYM_NAME_LEN long: a pointer to namebuf is returned if
 * found, otherwise NULL. */
const char *module_address_lookup(unsigned long addr,
			    unsigned long *symbolsize,
			    unsigned long *offset,
			    char **modname,
			    char *namebuf);
int lookup_module_symbol_name(unsigned long addr, char *symname);
int lookup_module_symbol_attrs(unsigned long addr, unsigned long *size, unsigned long *offset, char *modname, char *name);

int register_module_notifier(struct notifier_block *nb);
int unregister_module_notifier(struct notifier_block *nb);

extern void print_modules(void);

static inline bool module_requested_async_probing(struct module *module)
{
	return module && module->async_probe_requested;
}

#ifdef CONFIG_LIVEPATCH
static inline bool is_livepatch_module(struct module *mod)
{
	return mod->klp;
}
#else /* !CONFIG_LIVEPATCH */
static inline bool is_livepatch_module(struct module *mod)
{
	return false;
}
#endif /* CONFIG_LIVEPATCH */

bool is_module_sig_enforced(void);
void set_module_sig_enforced(void);

#else /* !CONFIG_MODULES... */

static inline struct module *__module_address(unsigned long addr)
{
	return NULL;
}

static inline struct module *__module_text_address(unsigned long addr)
{
	return NULL;
}

static inline bool is_module_address(unsigned long addr)
{
	return false;
}

static inline bool is_module_percpu_address(unsigned long addr)
{
	return false;
}

static inline bool __is_module_percpu_address(unsigned long addr, unsigned long *can_addr)
{
	return false;
}

static inline bool is_module_text_address(unsigned long addr)
{
	return false;
}

static inline bool within_module_core(unsigned long addr,
				      const struct module *mod)
{
	return false;
}

static inline bool within_module_init(unsigned long addr,
				      const struct module *mod)
{
	return false;
}

static inline bool within_module(unsigned long addr, const struct module *mod)
{
	return false;
}

/* Get/put a kernel symbol (calls should be symmetric) */
#define symbol_get(x) ({ extern typeof(x) x __attribute__((weak,visibility("hidden"))); &(x); })
#define symbol_put(x) do { } while (0)
#define symbol_put_addr(x) do { } while (0)

static inline void __module_get(struct module *module)
{
}

static inline bool try_module_get(struct module *module)
{
	return true;
}

static inline void module_put(struct module *module)
{
}

#define module_name(mod) "kernel"

/* For kallsyms to ask for address resolution.  NULL means not found. */
static inline const char *module_address_lookup(unsigned long addr,
					  unsigned long *symbolsize,
					  unsigned long *offset,
					  char **modname,
					  char *namebuf)
{
	return NULL;
}

static inline int lookup_module_symbol_name(unsigned long addr, char *symname)
{
	return -ERANGE;
}

static inline int lookup_module_symbol_attrs(unsigned long addr, unsigned long *size, unsigned long *offset, char *modname, char *name)
{
	return -ERANGE;
}

static inline int module_get_kallsym(unsigned int symnum, unsigned long *value,
					char *type, char *name,
					char *module_name, int *exported)
{
	return -ERANGE;
}

static inline unsigned long module_kallsyms_lookup_name(const char *name)
{
	return 0;
}

static inline int register_module_notifier(struct notifier_block *nb)
{
	/* no events will happen anyway, so this can always succeed */
	return 0;
}

static inline int unregister_module_notifier(struct notifier_block *nb)
{
	return 0;
}

#define module_put_and_exit(code) do_exit(code)

static inline void print_modules(void)
{
}

static inline bool module_requested_async_probing(struct module *module)
{
	return false;
}

static inline bool is_module_sig_enforced(void)
{
	return false;
}

static inline void set_module_sig_enforced(void)
{
}

/* Dereference module function descriptor */
static inline
void *dereference_module_function_descriptor(struct module *mod, void *ptr)
{
	return ptr;
}

#endif /* CONFIG_MODULES */

#ifdef CONFIG_SYSFS
extern struct kset *module_kset;
extern struct kobj_type module_ktype;
extern int module_sysfs_initialized;
#endif /* CONFIG_SYSFS */

#define symbol_request(x) try_then_request_module(symbol_get(x), "symbol:" #x)

/* BELOW HERE ALL THESE ARE OBSOLETE AND WILL VANISH */

#define __MODULE_STRING(x) __stringify(x)

#ifdef CONFIG_GENERIC_BUG
void module_bug_finalize(const Elf_Ehdr *, const Elf_Shdr *,
			 struct module *);
void module_bug_cleanup(struct module *);

#else	/* !CONFIG_GENERIC_BUG */

static inline void module_bug_finalize(const Elf_Ehdr *hdr,
					const Elf_Shdr *sechdrs,
					struct module *mod)
{
}
static inline void module_bug_cleanup(struct module *mod) {}
#endif	/* CONFIG_GENERIC_BUG */

#ifdef CONFIG_RETPOLINE
extern bool retpoline_module_ok(bool has_retpoline);
#else
static inline bool retpoline_module_ok(bool has_retpoline)
{
	return true;
}
#endif

#ifdef CONFIG_MODULE_SIG
static inline bool module_sig_ok(struct module *module)
{
	return module->sig_ok;
}
#else	/* !CONFIG_MODULE_SIG */
static inline bool module_sig_ok(struct module *module)
{
	return true;
}
#endif	/* CONFIG_MODULE_SIG */

int module_kallsyms_on_each_symbol(int (*fn)(void *, const char *,
					     struct module *, unsigned long),
				   void *data);

#endif /* _LINUX_MODULE_H */<|MERGE_RESOLUTION|>--- conflicted
+++ resolved
@@ -393,28 +393,11 @@
 	const s32 *gpl_crcs;
 	bool using_gplonly_symbols;
 
-<<<<<<< HEAD
-#ifdef CONFIG_UNUSED_SYMBOLS
-	/* unused exported symbols. */
-	const struct kernel_symbol *unused_syms;
-	const s32 *unused_crcs;
-	unsigned int num_unused_syms;
-
-	/* GPL-only, unused exported symbols. */
-	unsigned int num_unused_gpl_syms;
-	const struct kernel_symbol *unused_gpl_syms;
-	const s32 *unused_gpl_crcs;
-#endif
-
 	/*
 	 * Signature was verified. Unconditionally compiled in Android to
 	 * preserve ABI compatibility between kernels without module
 	 * signing enabled and signed modules.
 	 */
-=======
-#ifdef CONFIG_MODULE_SIG
-	/* Signature was verified. */
->>>>>>> 21a6ab21
 	bool sig_ok;
 
 	bool async_probe_requested;
