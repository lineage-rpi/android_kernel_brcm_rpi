--- conflicted
+++ resolved
@@ -160,10 +160,6 @@
 	RPI_FIRMWARE_GET_DMA_CHANNELS =                       0x00060001,
 };
 
-<<<<<<< HEAD
-#define GET_DISPLAY_SETTINGS_PAYLOAD_SIZE 64
-
-=======
 enum rpi_firmware_clk_id {
 	RPI_FIRMWARE_EMMC_CLK_ID = 1,
 	RPI_FIRMWARE_UART_CLK_ID,
@@ -203,7 +199,6 @@
 		.id = _id,			\
 	}
 
->>>>>>> 46937443
 #if IS_ENABLED(CONFIG_RASPBERRYPI_FIRMWARE)
 int rpi_firmware_property(struct rpi_firmware *fw,
 			  u32 tag, void *data, size_t len);
