// SPDX-License-Identifier: GPL-2.0
//
// rt1015.c  --  RT1015 ALSA SoC audio amplifier driver
//
// Copyright 2019 Realtek Semiconductor Corp.
//
// Author: Jack Yu <jack.yu@realtek.com>
//
//

#include <linux/acpi.h>
#include <linux/delay.h>
#include <linux/firmware.h>
#include <linux/fs.h>
#include <linux/gpio.h>
#include <linux/i2c.h>
#include <linux/init.h>
#include <linux/module.h>
#include <linux/moduleparam.h>
#include <linux/platform_device.h>
#include <linux/pm.h>
#include <linux/regmap.h>
#include <sound/core.h>
#include <sound/initval.h>
#include <sound/pcm.h>
#include <sound/pcm_params.h>
#include <sound/rt1015.h>
#include <sound/soc-dapm.h>
#include <sound/soc.h>
#include <sound/tlv.h>

#include "rl6231.h"
#include "rt1015.h"

static const struct rt1015_platform_data i2s_default_platform_data = {
	.power_up_delay_ms = 50,
};

static const struct reg_default rt1015_reg[] = {
	{ 0x0000, 0x0000 },
	{ 0x0004, 0xa000 },
	{ 0x0006, 0x0003 },
	{ 0x000a, 0x081e },
	{ 0x000c, 0x0006 },
	{ 0x000e, 0x0000 },
	{ 0x0010, 0x0000 },
	{ 0x0012, 0x0000 },
	{ 0x0014, 0x0000 },
	{ 0x0016, 0x0000 },
	{ 0x0018, 0x0000 },
	{ 0x0020, 0x8000 },
	{ 0x0022, 0x8043 },
	{ 0x0076, 0x0000 },
	{ 0x0078, 0x0000 },
	{ 0x007a, 0x0002 },
	{ 0x007c, 0x10ec },
	{ 0x007d, 0x1015 },
	{ 0x00f0, 0x5000 },
	{ 0x00f2, 0x004c },
	{ 0x00f3, 0xecfe },
	{ 0x00f4, 0x0000 },
	{ 0x00f6, 0x0400 },
	{ 0x0100, 0x0028 },
	{ 0x0102, 0xff02 },
	{ 0x0104, 0xa213 },
	{ 0x0106, 0x200c },
	{ 0x010c, 0x0000 },
	{ 0x010e, 0x0058 },
	{ 0x0111, 0x0200 },
	{ 0x0112, 0x0400 },
	{ 0x0114, 0x0022 },
	{ 0x0116, 0x0000 },
	{ 0x0118, 0x0000 },
	{ 0x011a, 0x0123 },
	{ 0x011c, 0x4567 },
	{ 0x0300, 0x203d },
	{ 0x0302, 0x001e },
	{ 0x0311, 0x0000 },
	{ 0x0313, 0x6014 },
	{ 0x0314, 0x00a2 },
	{ 0x031a, 0x00a0 },
	{ 0x031c, 0x001f },
	{ 0x031d, 0xffff },
	{ 0x031e, 0x0000 },
	{ 0x031f, 0x0000 },
	{ 0x0320, 0x0000 },
	{ 0x0321, 0x0000 },
	{ 0x0322, 0xd7df },
	{ 0x0328, 0x10b2 },
	{ 0x0329, 0x0175 },
	{ 0x032a, 0x36ad },
	{ 0x032b, 0x7e55 },
	{ 0x032c, 0x0520 },
	{ 0x032d, 0xaa00 },
	{ 0x032e, 0x570e },
	{ 0x0330, 0xe180 },
	{ 0x0332, 0x0034 },
	{ 0x0334, 0x0001 },
	{ 0x0336, 0x0010 },
	{ 0x0338, 0x0000 },
	{ 0x04fa, 0x0030 },
	{ 0x04fc, 0x35c8 },
	{ 0x04fe, 0x0800 },
	{ 0x0500, 0x0400 },
	{ 0x0502, 0x1000 },
	{ 0x0504, 0x0000 },
	{ 0x0506, 0x04ff },
	{ 0x0508, 0x0010 },
	{ 0x050a, 0x001a },
	{ 0x0519, 0x1c68 },
	{ 0x051a, 0x0ccc },
	{ 0x051b, 0x0666 },
	{ 0x051d, 0x0000 },
	{ 0x051f, 0x0000 },
	{ 0x0536, 0x061c },
	{ 0x0538, 0x0000 },
	{ 0x053a, 0x0000 },
	{ 0x053c, 0x0000 },
	{ 0x053d, 0x0000 },
	{ 0x053e, 0x0000 },
	{ 0x053f, 0x0000 },
	{ 0x0540, 0x0000 },
	{ 0x0541, 0x0000 },
	{ 0x0542, 0x0000 },
	{ 0x0543, 0x0000 },
	{ 0x0544, 0x0000 },
	{ 0x0568, 0x0000 },
	{ 0x056a, 0x0000 },
	{ 0x1000, 0x0040 },
	{ 0x1002, 0x5405 },
	{ 0x1006, 0x5515 },
	{ 0x1007, 0x05f7 },
	{ 0x1009, 0x0b0a },
	{ 0x100a, 0x00ef },
	{ 0x100d, 0x0003 },
	{ 0x1010, 0xa433 },
	{ 0x1020, 0x0000 },
	{ 0x1200, 0x5a01 },
	{ 0x1202, 0x6524 },
	{ 0x1204, 0x1f00 },
	{ 0x1206, 0x0000 },
	{ 0x1208, 0x0000 },
	{ 0x120a, 0x0000 },
	{ 0x120c, 0x0000 },
	{ 0x120e, 0x0000 },
	{ 0x1210, 0x0000 },
	{ 0x1212, 0x0000 },
	{ 0x1300, 0x10a1 },
	{ 0x1302, 0x12ff },
	{ 0x1304, 0x0400 },
	{ 0x1305, 0x0844 },
	{ 0x1306, 0x4611 },
	{ 0x1308, 0x555e },
	{ 0x130a, 0x0000 },
	{ 0x130c, 0x2000 },
	{ 0x130e, 0x0100 },
	{ 0x130f, 0x0001 },
	{ 0x1310, 0x0000 },
	{ 0x1312, 0x0000 },
	{ 0x1314, 0x0000 },
	{ 0x1316, 0x0000 },
	{ 0x1318, 0x0000 },
	{ 0x131a, 0x0000 },
	{ 0x1322, 0x0029 },
	{ 0x1323, 0x4a52 },
	{ 0x1324, 0x002c },
	{ 0x1325, 0x0b02 },
	{ 0x1326, 0x002d },
	{ 0x1327, 0x6b5a },
	{ 0x1328, 0x002e },
	{ 0x1329, 0xcbb2 },
	{ 0x132a, 0x0030 },
	{ 0x132b, 0x2c0b },
	{ 0x1330, 0x0031 },
	{ 0x1331, 0x8c63 },
	{ 0x1332, 0x0032 },
	{ 0x1333, 0xecbb },
	{ 0x1334, 0x0034 },
	{ 0x1335, 0x4d13 },
	{ 0x1336, 0x0037 },
	{ 0x1337, 0x0dc3 },
	{ 0x1338, 0x003d },
	{ 0x1339, 0xef7b },
	{ 0x133a, 0x0044 },
	{ 0x133b, 0xd134 },
	{ 0x133c, 0x0047 },
	{ 0x133d, 0x91e4 },
	{ 0x133e, 0x004d },
	{ 0x133f, 0xc370 },
	{ 0x1340, 0x0053 },
	{ 0x1341, 0xf4fd },
	{ 0x1342, 0x0060 },
	{ 0x1343, 0x5816 },
	{ 0x1344, 0x006c },
	{ 0x1345, 0xbb2e },
	{ 0x1346, 0x0072 },
	{ 0x1347, 0xecbb },
	{ 0x1348, 0x0076 },
	{ 0x1349, 0x5d97 },
};

static bool rt1015_volatile_register(struct device *dev, unsigned int reg)
{
	switch (reg) {
	case RT1015_RESET:
	case RT1015_CLK_DET:
	case RT1015_SIL_DET:
	case RT1015_VER_ID:
	case RT1015_VENDOR_ID:
	case RT1015_DEVICE_ID:
	case RT1015_PRO_ALT:
	case RT1015_MAN_I2C:
	case RT1015_DAC3:
	case RT1015_VBAT_TEST_OUT1:
	case RT1015_VBAT_TEST_OUT2:
	case RT1015_VBAT_PROT_ATT:
	case RT1015_VBAT_DET_CODE:
	case RT1015_SMART_BST_CTRL1:
	case RT1015_SPK_DC_DETECT1:
	case RT1015_SPK_DC_DETECT4:
	case RT1015_SPK_DC_DETECT5:
	case RT1015_DC_CALIB_CLSD1:
	case RT1015_DC_CALIB_CLSD5:
	case RT1015_DC_CALIB_CLSD6:
	case RT1015_DC_CALIB_CLSD7:
	case RT1015_DC_CALIB_CLSD8:
	case RT1015_S_BST_TIMING_INTER1:
	case RT1015_OSCK_STA:
	case RT1015_MONO_DYNA_CTRL1:
	case RT1015_MONO_DYNA_CTRL5:
		return true;

	default:
		return false;
	}
}

static bool rt1015_readable_register(struct device *dev, unsigned int reg)
{
	switch (reg) {
	case RT1015_RESET:
	case RT1015_CLK2:
	case RT1015_CLK3:
	case RT1015_PLL1:
	case RT1015_PLL2:
	case RT1015_DUM_RW1:
	case RT1015_DUM_RW2:
	case RT1015_DUM_RW3:
	case RT1015_DUM_RW4:
	case RT1015_DUM_RW5:
	case RT1015_DUM_RW6:
	case RT1015_CLK_DET:
	case RT1015_SIL_DET:
	case RT1015_CUSTOMER_ID:
	case RT1015_PCODE_FWVER:
	case RT1015_VER_ID:
	case RT1015_VENDOR_ID:
	case RT1015_DEVICE_ID:
	case RT1015_PAD_DRV1:
	case RT1015_PAD_DRV2:
	case RT1015_GAT_BOOST:
	case RT1015_PRO_ALT:
	case RT1015_OSCK_STA:
	case RT1015_MAN_I2C:
	case RT1015_DAC1:
	case RT1015_DAC2:
	case RT1015_DAC3:
	case RT1015_ADC1:
	case RT1015_ADC2:
	case RT1015_TDM_MASTER:
	case RT1015_TDM_TCON:
	case RT1015_TDM1_1:
	case RT1015_TDM1_2:
	case RT1015_TDM1_3:
	case RT1015_TDM1_4:
	case RT1015_TDM1_5:
	case RT1015_MIXER1:
	case RT1015_MIXER2:
	case RT1015_ANA_PROTECT1:
	case RT1015_ANA_CTRL_SEQ1:
	case RT1015_ANA_CTRL_SEQ2:
	case RT1015_VBAT_DET_DEB:
	case RT1015_VBAT_VOLT_DET1:
	case RT1015_VBAT_VOLT_DET2:
	case RT1015_VBAT_TEST_OUT1:
	case RT1015_VBAT_TEST_OUT2:
	case RT1015_VBAT_PROT_ATT:
	case RT1015_VBAT_DET_CODE:
	case RT1015_PWR1:
	case RT1015_PWR4:
	case RT1015_PWR5:
	case RT1015_PWR6:
	case RT1015_PWR7:
	case RT1015_PWR8:
	case RT1015_PWR9:
	case RT1015_CLASSD_SEQ:
	case RT1015_SMART_BST_CTRL1:
	case RT1015_SMART_BST_CTRL2:
	case RT1015_ANA_CTRL1:
	case RT1015_ANA_CTRL2:
	case RT1015_PWR_STATE_CTRL:
	case RT1015_MONO_DYNA_CTRL:
	case RT1015_MONO_DYNA_CTRL1:
	case RT1015_MONO_DYNA_CTRL2:
	case RT1015_MONO_DYNA_CTRL3:
	case RT1015_MONO_DYNA_CTRL4:
	case RT1015_MONO_DYNA_CTRL5:
	case RT1015_SPK_VOL:
	case RT1015_SHORT_DETTOP1:
	case RT1015_SHORT_DETTOP2:
	case RT1015_SPK_DC_DETECT1:
	case RT1015_SPK_DC_DETECT2:
	case RT1015_SPK_DC_DETECT3:
	case RT1015_SPK_DC_DETECT4:
	case RT1015_SPK_DC_DETECT5:
	case RT1015_BAT_RPO_STEP1:
	case RT1015_BAT_RPO_STEP2:
	case RT1015_BAT_RPO_STEP3:
	case RT1015_BAT_RPO_STEP4:
	case RT1015_BAT_RPO_STEP5:
	case RT1015_BAT_RPO_STEP6:
	case RT1015_BAT_RPO_STEP7:
	case RT1015_BAT_RPO_STEP8:
	case RT1015_BAT_RPO_STEP9:
	case RT1015_BAT_RPO_STEP10:
	case RT1015_BAT_RPO_STEP11:
	case RT1015_BAT_RPO_STEP12:
	case RT1015_SPREAD_SPEC1:
	case RT1015_SPREAD_SPEC2:
	case RT1015_PAD_STATUS:
	case RT1015_PADS_PULLING_CTRL1:
	case RT1015_PADS_DRIVING:
	case RT1015_SYS_RST1:
	case RT1015_SYS_RST2:
	case RT1015_SYS_GATING1:
	case RT1015_TEST_MODE1:
	case RT1015_TEST_MODE2:
	case RT1015_TIMING_CTRL1:
	case RT1015_PLL_INT:
	case RT1015_TEST_OUT1:
	case RT1015_DC_CALIB_CLSD1:
	case RT1015_DC_CALIB_CLSD2:
	case RT1015_DC_CALIB_CLSD3:
	case RT1015_DC_CALIB_CLSD4:
	case RT1015_DC_CALIB_CLSD5:
	case RT1015_DC_CALIB_CLSD6:
	case RT1015_DC_CALIB_CLSD7:
	case RT1015_DC_CALIB_CLSD8:
	case RT1015_DC_CALIB_CLSD9:
	case RT1015_DC_CALIB_CLSD10:
	case RT1015_CLSD_INTERNAL1:
	case RT1015_CLSD_INTERNAL2:
	case RT1015_CLSD_INTERNAL3:
	case RT1015_CLSD_INTERNAL4:
	case RT1015_CLSD_INTERNAL5:
	case RT1015_CLSD_INTERNAL6:
	case RT1015_CLSD_INTERNAL7:
	case RT1015_CLSD_INTERNAL8:
	case RT1015_CLSD_INTERNAL9:
	case RT1015_CLSD_OCP_CTRL:
	case RT1015_VREF_LV:
	case RT1015_MBIAS1:
	case RT1015_MBIAS2:
	case RT1015_MBIAS3:
	case RT1015_MBIAS4:
	case RT1015_VREF_LV1:
	case RT1015_S_BST_TIMING_INTER1:
	case RT1015_S_BST_TIMING_INTER2:
	case RT1015_S_BST_TIMING_INTER3:
	case RT1015_S_BST_TIMING_INTER4:
	case RT1015_S_BST_TIMING_INTER5:
	case RT1015_S_BST_TIMING_INTER6:
	case RT1015_S_BST_TIMING_INTER7:
	case RT1015_S_BST_TIMING_INTER8:
	case RT1015_S_BST_TIMING_INTER9:
	case RT1015_S_BST_TIMING_INTER10:
	case RT1015_S_BST_TIMING_INTER11:
	case RT1015_S_BST_TIMING_INTER12:
	case RT1015_S_BST_TIMING_INTER13:
	case RT1015_S_BST_TIMING_INTER14:
	case RT1015_S_BST_TIMING_INTER15:
	case RT1015_S_BST_TIMING_INTER16:
	case RT1015_S_BST_TIMING_INTER17:
	case RT1015_S_BST_TIMING_INTER18:
	case RT1015_S_BST_TIMING_INTER19:
	case RT1015_S_BST_TIMING_INTER20:
	case RT1015_S_BST_TIMING_INTER21:
	case RT1015_S_BST_TIMING_INTER22:
	case RT1015_S_BST_TIMING_INTER23:
	case RT1015_S_BST_TIMING_INTER24:
	case RT1015_S_BST_TIMING_INTER25:
	case RT1015_S_BST_TIMING_INTER26:
	case RT1015_S_BST_TIMING_INTER27:
	case RT1015_S_BST_TIMING_INTER28:
	case RT1015_S_BST_TIMING_INTER29:
	case RT1015_S_BST_TIMING_INTER30:
	case RT1015_S_BST_TIMING_INTER31:
	case RT1015_S_BST_TIMING_INTER32:
	case RT1015_S_BST_TIMING_INTER33:
	case RT1015_S_BST_TIMING_INTER34:
	case RT1015_S_BST_TIMING_INTER35:
	case RT1015_S_BST_TIMING_INTER36:
		return true;

	default:
		return false;
	}
}

static const DECLARE_TLV_DB_SCALE(dac_vol_tlv, -9525, 75, 0);

static const char * const rt1015_din_source_select[] = {
	"Left",
	"Right",
	"Left + Right average",
};

static SOC_ENUM_SINGLE_DECL(rt1015_mono_lr_sel, RT1015_PAD_DRV2, 4,
	rt1015_din_source_select);

static const char * const rt1015_boost_mode[] = {
	"Bypass", "Adaptive", "Fixed Adaptive"
};

static SOC_ENUM_SINGLE_DECL(rt1015_boost_mode_enum, 0, 0,
	rt1015_boost_mode);

static int rt1015_boost_mode_get(struct snd_kcontrol *kcontrol,
		struct snd_ctl_elem_value *ucontrol)
{
	struct snd_soc_component *component =
		snd_soc_kcontrol_component(kcontrol);
	struct rt1015_priv *rt1015 =
		snd_soc_component_get_drvdata(component);

	ucontrol->value.integer.value[0] = rt1015->boost_mode;

	return 0;
}

static int rt1015_boost_mode_put(struct snd_kcontrol *kcontrol,
		struct snd_ctl_elem_value *ucontrol)
{
	struct snd_soc_component *component =
		snd_soc_kcontrol_component(kcontrol);
	struct rt1015_priv *rt1015 =
		snd_soc_component_get_drvdata(component);
	int boost_mode = ucontrol->value.integer.value[0];

	switch (boost_mode) {
	case BYPASS:
		snd_soc_component_update_bits(component,
			RT1015_SMART_BST_CTRL1, RT1015_ABST_AUTO_EN_MASK |
			RT1015_ABST_FIX_TGT_MASK | RT1015_BYPASS_SWR_REG_MASK,
			RT1015_ABST_REG_MODE | RT1015_ABST_FIX_TGT_DIS |
			RT1015_BYPASS_SWRREG_BYPASS);
		break;
	case ADAPTIVE:
		snd_soc_component_update_bits(component,
			RT1015_SMART_BST_CTRL1, RT1015_ABST_AUTO_EN_MASK |
			RT1015_ABST_FIX_TGT_MASK | RT1015_BYPASS_SWR_REG_MASK,
			RT1015_ABST_AUTO_MODE | RT1015_ABST_FIX_TGT_DIS |
			RT1015_BYPASS_SWRREG_PASS);
		break;
	case FIXED_ADAPTIVE:
		snd_soc_component_update_bits(component,
			RT1015_SMART_BST_CTRL1, RT1015_ABST_AUTO_EN_MASK |
			RT1015_ABST_FIX_TGT_MASK | RT1015_BYPASS_SWR_REG_MASK,
			RT1015_ABST_AUTO_MODE | RT1015_ABST_FIX_TGT_EN |
			RT1015_BYPASS_SWRREG_PASS);
		break;
	default:
		dev_err(component->dev, "Unknown boost control.\n");
		return -EINVAL;
	}

	rt1015->boost_mode = boost_mode;

	return 0;
}

static int rt1015_bypass_boost_get(struct snd_kcontrol *kcontrol,
		struct snd_ctl_elem_value *ucontrol)
{
	struct snd_soc_component *component =
		snd_soc_kcontrol_component(kcontrol);
	struct rt1015_priv *rt1015 =
		snd_soc_component_get_drvdata(component);

	ucontrol->value.integer.value[0] = rt1015->bypass_boost;

	return 0;
}

static void rt1015_calibrate(struct rt1015_priv *rt1015)
{
	struct snd_soc_component *component = rt1015->component;
	struct regmap *regmap = rt1015->regmap;

	snd_soc_dapm_mutex_lock(&component->dapm);
	regcache_cache_bypass(regmap, true);

	regmap_write(regmap, RT1015_CLK_DET, 0x0000);
	regmap_write(regmap, RT1015_PWR4, 0x00B2);
	regmap_write(regmap, RT1015_PWR_STATE_CTRL, 0x0009);
	msleep(100);
	regmap_write(regmap, RT1015_PWR_STATE_CTRL, 0x000A);
	msleep(100);
	regmap_write(regmap, RT1015_PWR_STATE_CTRL, 0x000C);
	msleep(100);
	regmap_write(regmap, RT1015_CLSD_INTERNAL8, 0x2028);
	regmap_write(regmap, RT1015_CLSD_INTERNAL9, 0x0140);
	regmap_write(regmap, RT1015_PWR_STATE_CTRL, 0x000D);
	msleep(300);
	regmap_write(regmap, RT1015_PWR_STATE_CTRL, 0x0008);
	regmap_write(regmap, RT1015_SYS_RST1, 0x05F5);
<<<<<<< HEAD
=======
	regmap_write(regmap, RT1015_CLK_DET, 0x8000);
>>>>>>> 7aef27f0

	regcache_cache_bypass(regmap, false);
	regcache_mark_dirty(regmap);
	regcache_sync(regmap);
	snd_soc_dapm_mutex_unlock(&component->dapm);
}

static int rt1015_bypass_boost_put(struct snd_kcontrol *kcontrol,
		struct snd_ctl_elem_value *ucontrol)
{
	struct snd_soc_component *component =
		snd_soc_kcontrol_component(kcontrol);
	struct rt1015_priv *rt1015 =
		snd_soc_component_get_drvdata(component);

	if (rt1015->dac_is_used) {
		dev_err(component->dev, "DAC is being used!\n");
		return -EBUSY;
	}

	rt1015->bypass_boost = ucontrol->value.integer.value[0];
	if (rt1015->bypass_boost == RT1015_Bypass_Boost &&
			!rt1015->cali_done) {
		rt1015_calibrate(rt1015);
		rt1015->cali_done = 1;

		regmap_write(rt1015->regmap, RT1015_MONO_DYNA_CTRL, 0x0010);
	}

	return 0;
}

static void rt1015_flush_work(struct work_struct *work)
{
	struct rt1015_priv *rt1015 = container_of(work, struct rt1015_priv,
						flush_work.work);
	struct snd_soc_component *component = rt1015->component;
	unsigned int val, i;

	for (i = 0; i < 200; ++i) {
		usleep_range(1000, 1500);
		dev_dbg(component->dev, "Flush DAC (retry:%u)\n", i);
		regmap_read(rt1015->regmap, RT1015_CLK_DET, &val);
		if (val & 0x800)
			break;
	}

	regmap_write(rt1015->regmap, RT1015_SYS_RST1, 0x0597);
	regmap_write(rt1015->regmap, RT1015_SYS_RST1, 0x05f7);
	regmap_write(rt1015->regmap, RT1015_MAN_I2C, 0x0028);

	if (val & 0x800)
		dev_dbg(component->dev, "Flush DAC completed.\n");
	else
		dev_warn(component->dev, "Fail to flush DAC data.\n");
}

static const struct snd_kcontrol_new rt1015_snd_controls[] = {
	SOC_SINGLE_TLV("DAC Playback Volume", RT1015_DAC1, RT1015_DAC_VOL_SFT,
		127, 0, dac_vol_tlv),
	SOC_DOUBLE("DAC Playback Switch", RT1015_DAC3,
		RT1015_DA_MUTE_SFT, RT1015_DVOL_MUTE_FLAG_SFT, 1, 1),
	SOC_ENUM_EXT("Boost Mode", rt1015_boost_mode_enum,
		rt1015_boost_mode_get, rt1015_boost_mode_put),
	SOC_ENUM("Mono LR Select", rt1015_mono_lr_sel),
	SOC_SINGLE_EXT("Bypass Boost", SND_SOC_NOPM, 0, 1, 0,
		rt1015_bypass_boost_get, rt1015_bypass_boost_put),
};

static int rt1015_is_sys_clk_from_pll(struct snd_soc_dapm_widget *source,
			 struct snd_soc_dapm_widget *sink)
{
	struct snd_soc_component *component =
		snd_soc_dapm_to_component(source->dapm);
	struct rt1015_priv *rt1015 = snd_soc_component_get_drvdata(component);

	if (rt1015->sysclk_src == RT1015_SCLK_S_PLL)
		return 1;
	else
		return 0;
}

static int r1015_dac_event(struct snd_soc_dapm_widget *w,
	struct snd_kcontrol *kcontrol, int event)
{
	struct snd_soc_component *component =
		snd_soc_dapm_to_component(w->dapm);
	struct rt1015_priv *rt1015 = snd_soc_component_get_drvdata(component);

	switch (event) {
	case SND_SOC_DAPM_PRE_PMU:
		rt1015->dac_is_used = 1;
		if (rt1015->bypass_boost == RT1015_Enable_Boost) {
			snd_soc_component_write(component,
				RT1015_SYS_RST1, 0x05f7);
			snd_soc_component_write(component,
				RT1015_SYS_RST2, 0x0b0a);
			snd_soc_component_write(component,
				RT1015_GAT_BOOST, 0xacfe);
			snd_soc_component_write(component,
				RT1015_PWR9, 0xaa00);
			snd_soc_component_write(component,
				RT1015_GAT_BOOST, 0xecfe);
		} else {
			snd_soc_component_write(component,
				0x032d, 0xaa60);
			snd_soc_component_write(component,
				RT1015_SYS_RST1, 0x05f7);
			snd_soc_component_write(component,
				RT1015_SYS_RST2, 0x0b0a);
			snd_soc_component_write(component,
				RT1015_PWR_STATE_CTRL, 0x008e);
		}
		break;

	case SND_SOC_DAPM_POST_PMU:
		regmap_write(rt1015->regmap, RT1015_MAN_I2C, 0x00a8);
		break;

	case SND_SOC_DAPM_POST_PMD:
		if (rt1015->bypass_boost == RT1015_Enable_Boost) {
			snd_soc_component_write(component,
				RT1015_PWR9, 0xa800);
			snd_soc_component_write(component,
				RT1015_SYS_RST1, 0x05f5);
			snd_soc_component_write(component,
				RT1015_SYS_RST2, 0x0b9a);
		} else {
			snd_soc_component_write(component,
				0x032d, 0xaa60);
			snd_soc_component_write(component,
				RT1015_PWR_STATE_CTRL, 0x0088);
			snd_soc_component_write(component,
				RT1015_SYS_RST1, 0x05f5);
			snd_soc_component_write(component,
				RT1015_SYS_RST2, 0x0b9a);
		}
		rt1015->dac_is_used = 0;

		cancel_delayed_work_sync(&rt1015->flush_work);
		break;

	default:
		break;
	}
	return 0;
}

static int rt1015_amp_drv_event(struct snd_soc_dapm_widget *w,
	struct snd_kcontrol *kcontrol, int event)
{
	struct snd_soc_component *component =
		snd_soc_dapm_to_component(w->dapm);
	struct rt1015_priv *rt1015 = snd_soc_component_get_drvdata(component);

	switch (event) {
	case SND_SOC_DAPM_POST_PMU:
		if (rt1015->hw_config == RT1015_HW_28)
			schedule_delayed_work(&rt1015->flush_work, msecs_to_jiffies(10));
		msleep(rt1015->pdata.power_up_delay_ms);
		break;
	default:
		break;
	}
	return 0;
}

static const struct snd_soc_dapm_widget rt1015_dapm_widgets[] = {
	SND_SOC_DAPM_SUPPLY("PLL", RT1015_PWR1, RT1015_PWR_PLL_BIT, 0,
		NULL, 0),
	SND_SOC_DAPM_AIF_IN("AIFRX", "AIF Playback", 0, SND_SOC_NOPM, 0, 0),
	SND_SOC_DAPM_DAC_E("DAC", NULL, SND_SOC_NOPM, 0, 0,
		r1015_dac_event, SND_SOC_DAPM_PRE_PMU | SND_SOC_DAPM_POST_PMU |
		SND_SOC_DAPM_POST_PMD),
	SND_SOC_DAPM_OUT_DRV_E("Amp Drv", SND_SOC_NOPM, 0, 0, NULL, 0,
			rt1015_amp_drv_event, SND_SOC_DAPM_POST_PMU),
	SND_SOC_DAPM_OUTPUT("SPO"),
};

static const struct snd_soc_dapm_route rt1015_dapm_routes[] = {
	{ "DAC", NULL, "AIFRX" },
	{ "DAC", NULL, "PLL", rt1015_is_sys_clk_from_pll},
	{ "Amp Drv", NULL, "DAC" },
	{ "SPO", NULL, "Amp Drv" },
};

static int rt1015_hw_params(struct snd_pcm_substream *substream,
	struct snd_pcm_hw_params *params, struct snd_soc_dai *dai)
{
	struct snd_soc_component *component = dai->component;
	struct rt1015_priv *rt1015 = snd_soc_component_get_drvdata(component);
	int pre_div, bclk_ms, frame_size, lrck;
	unsigned int val_len = 0;

	lrck = params_rate(params);
	pre_div = rl6231_get_clk_info(rt1015->sysclk, lrck);
	if (pre_div < 0) {
		dev_err(component->dev, "Unsupported clock rate\n");
		return -EINVAL;
	}

	frame_size = snd_soc_params_to_frame_size(params);
	if (frame_size < 0) {
		dev_err(component->dev, "Unsupported frame size: %d\n",
			frame_size);
		return -EINVAL;
	}

	bclk_ms = frame_size > 32;

	dev_dbg(component->dev, "bclk_ms is %d and pre_div is %d for iis %d\n",
				bclk_ms, pre_div, dai->id);

	dev_dbg(component->dev, "lrck is %dHz and pre_div is %d for iis %d\n",
				lrck, pre_div, dai->id);

	switch (params_width(params)) {
	case 16:
		break;
	case 20:
		val_len = RT1015_I2S_DL_20;
		break;
	case 24:
		val_len = RT1015_I2S_DL_24;
		break;
	case 8:
		val_len = RT1015_I2S_DL_8;
		break;
	default:
		return -EINVAL;
	}

	snd_soc_component_update_bits(component, RT1015_TDM_MASTER,
		RT1015_I2S_DL_MASK, val_len);
	snd_soc_component_update_bits(component, RT1015_CLK2,
		RT1015_FS_PD_MASK, pre_div << RT1015_FS_PD_SFT);

	return 0;
}

static int rt1015_set_dai_fmt(struct snd_soc_dai *dai, unsigned int fmt)
{
	struct snd_soc_component *component = dai->component;
	unsigned int reg_val = 0, reg_val2 = 0;

	switch (fmt & SND_SOC_DAIFMT_MASTER_MASK) {
	case SND_SOC_DAIFMT_CBM_CFM:
		reg_val |= RT1015_TCON_TDM_MS_M;
		break;
	case SND_SOC_DAIFMT_CBS_CFS:
		reg_val |= RT1015_TCON_TDM_MS_S;
		break;
	default:
		return -EINVAL;
	}

	switch (fmt & SND_SOC_DAIFMT_INV_MASK) {
	case SND_SOC_DAIFMT_NB_NF:
		break;
	case SND_SOC_DAIFMT_IB_NF:
		reg_val2 |= RT1015_TDM_INV_BCLK;
		break;
	default:
		return -EINVAL;
	}

	switch (fmt & SND_SOC_DAIFMT_FORMAT_MASK) {
	case SND_SOC_DAIFMT_I2S:
		break;

	case SND_SOC_DAIFMT_LEFT_J:
		reg_val |= RT1015_I2S_M_DF_LEFT;
		break;

	case SND_SOC_DAIFMT_DSP_A:
		reg_val |= RT1015_I2S_M_DF_PCM_A;
		break;

	case SND_SOC_DAIFMT_DSP_B:
		reg_val |= RT1015_I2S_M_DF_PCM_B;
		break;

	default:
		return -EINVAL;
	}

	snd_soc_component_update_bits(component, RT1015_TDM_MASTER,
			RT1015_TCON_TDM_MS_MASK | RT1015_I2S_M_DF_MASK,
			reg_val);
	snd_soc_component_update_bits(component, RT1015_TDM1_1,
			RT1015_TDM_INV_BCLK_MASK, reg_val2);

	return 0;
}

static int rt1015_set_component_sysclk(struct snd_soc_component *component,
		int clk_id, int source, unsigned int freq, int dir)
{
	struct rt1015_priv *rt1015 = snd_soc_component_get_drvdata(component);
	unsigned int reg_val = 0;

	if (freq == rt1015->sysclk && clk_id == rt1015->sysclk_src)
		return 0;

	switch (clk_id) {
	case RT1015_SCLK_S_MCLK:
		reg_val |= RT1015_CLK_SYS_PRE_SEL_MCLK;
		break;

	case RT1015_SCLK_S_PLL:
		reg_val |= RT1015_CLK_SYS_PRE_SEL_PLL;
		break;

	default:
		dev_err(component->dev, "Invalid clock id (%d)\n", clk_id);
		return -EINVAL;
	}

	rt1015->sysclk = freq;
	rt1015->sysclk_src = clk_id;

	dev_dbg(component->dev, "Sysclk is %dHz and clock id is %d\n",
		freq, clk_id);

	snd_soc_component_update_bits(component, RT1015_CLK2,
			RT1015_CLK_SYS_PRE_SEL_MASK, reg_val);

	return 0;
}

static int rt1015_set_component_pll(struct snd_soc_component *component,
		int pll_id, int source, unsigned int freq_in,
		unsigned int freq_out)
{
	struct rt1015_priv *rt1015 = snd_soc_component_get_drvdata(component);
	struct rl6231_pll_code pll_code;
	int ret;

	if (!freq_in || !freq_out) {
		dev_dbg(component->dev, "PLL disabled\n");

		rt1015->pll_in = 0;
		rt1015->pll_out = 0;

		return 0;
	}

	if (source == rt1015->pll_src && freq_in == rt1015->pll_in &&
		freq_out == rt1015->pll_out)
		return 0;

	switch (source) {
	case RT1015_PLL_S_MCLK:
		snd_soc_component_update_bits(component, RT1015_CLK2,
			RT1015_PLL_SEL_MASK, RT1015_PLL_SEL_PLL_SRC2);
		break;

	case RT1015_PLL_S_BCLK:
		snd_soc_component_update_bits(component, RT1015_CLK2,
			RT1015_PLL_SEL_MASK, RT1015_PLL_SEL_BCLK);
		break;

	default:
		dev_err(component->dev, "Unknown PLL Source %d\n", source);
		return -EINVAL;
	}

	ret = rl6231_pll_calc(freq_in, freq_out, &pll_code);
	if (ret < 0) {
		dev_err(component->dev, "Unsupport input clock %d\n", freq_in);
		return ret;
	}

	dev_dbg(component->dev, "bypass=%d m=%d n=%d k=%d\n",
		pll_code.m_bp, (pll_code.m_bp ? 0 : pll_code.m_code),
		pll_code.n_code, pll_code.k_code);

	snd_soc_component_write(component, RT1015_PLL1,
		(pll_code.m_bp ? 0 : pll_code.m_code) << RT1015_PLL_M_SFT |
		pll_code.m_bp << RT1015_PLL_M_BP_SFT | pll_code.n_code);
	snd_soc_component_write(component, RT1015_PLL2,
		pll_code.k_code);

	rt1015->pll_in = freq_in;
	rt1015->pll_out = freq_out;
	rt1015->pll_src = source;

	return 0;
}

static int rt1015_set_tdm_slot(struct snd_soc_dai *dai,
	unsigned int tx_mask, unsigned int rx_mask, int slots, int slot_width)
{
	struct snd_soc_component *component = dai->component;
	unsigned int val = 0, rx_slotnum, tx_slotnum;
	int ret = 0, first_bit;
<<<<<<< HEAD

	switch (slots) {
	case 2:
		val |= RT1015_I2S_TX_2CH;
		break;
	case 4:
		val |= RT1015_I2S_TX_4CH;
		break;
	case 6:
		val |= RT1015_I2S_TX_6CH;
		break;
	case 8:
		val |= RT1015_I2S_TX_8CH;
=======

	switch (slots) {
	case 2:
		val |= RT1015_I2S_TX_2CH;
		break;
	case 4:
		val |= RT1015_I2S_TX_4CH;
		break;
	case 6:
		val |= RT1015_I2S_TX_6CH;
		break;
	case 8:
		val |= RT1015_I2S_TX_8CH;
		break;
	default:
		ret = -EINVAL;
		goto _set_tdm_err_;
	}

	switch (slot_width) {
	case 16:
		val |= RT1015_I2S_CH_TX_LEN_16B;
		break;
	case 20:
		val |= RT1015_I2S_CH_TX_LEN_20B;
		break;
	case 24:
		val |= RT1015_I2S_CH_TX_LEN_24B;
		break;
	case 32:
		val |= RT1015_I2S_CH_TX_LEN_32B;
>>>>>>> 7aef27f0
		break;
	default:
		ret = -EINVAL;
		goto _set_tdm_err_;
	}

<<<<<<< HEAD
	switch (slot_width) {
	case 16:
		val |= RT1015_I2S_CH_TX_LEN_16B;
		break;
	case 20:
		val |= RT1015_I2S_CH_TX_LEN_20B;
		break;
	case 24:
		val |= RT1015_I2S_CH_TX_LEN_24B;
		break;
	case 32:
		val |= RT1015_I2S_CH_TX_LEN_32B;
		break;
	default:
		ret = -EINVAL;
		goto _set_tdm_err_;
	}

	/* Rx slot configuration */
	rx_slotnum = hweight_long(rx_mask);
	if (rx_slotnum != 1) {
		ret = -EINVAL;
		dev_err(component->dev, "too many rx slots or zero slot\n");
		goto _set_tdm_err_;
	}

	/* This is an assumption that the system sends stereo audio to the amplifier typically.
	 * And the stereo audio is placed in slot 0/2/4/6 as the starting slot.
	 * The users could select the channel from L/R/L+R by "Mono LR Select" control.
	 */
	first_bit = __ffs(rx_mask);
	switch (first_bit) {
	case 0:
	case 2:
	case 4:
	case 6:
		snd_soc_component_update_bits(component,
			RT1015_TDM1_4,
			RT1015_TDM_I2S_TX_L_DAC1_1_MASK |
			RT1015_TDM_I2S_TX_R_DAC1_1_MASK,
			(first_bit << RT1015_TDM_I2S_TX_L_DAC1_1_SFT) |
			((first_bit+1) << RT1015_TDM_I2S_TX_R_DAC1_1_SFT));
		break;
	case 1:
	case 3:
	case 5:
	case 7:
		snd_soc_component_update_bits(component,
			RT1015_TDM1_4,
			RT1015_TDM_I2S_TX_L_DAC1_1_MASK |
			RT1015_TDM_I2S_TX_R_DAC1_1_MASK,
			((first_bit-1) << RT1015_TDM_I2S_TX_L_DAC1_1_SFT) |
			(first_bit << RT1015_TDM_I2S_TX_R_DAC1_1_SFT));
		break;
	default:
		ret = -EINVAL;
		goto _set_tdm_err_;
	}

=======
	/* Rx slot configuration */
	rx_slotnum = hweight_long(rx_mask);
	if (rx_slotnum != 1) {
		ret = -EINVAL;
		dev_err(component->dev, "too many rx slots or zero slot\n");
		goto _set_tdm_err_;
	}

	/* This is an assumption that the system sends stereo audio to the amplifier typically.
	 * And the stereo audio is placed in slot 0/2/4/6 as the starting slot.
	 * The users could select the channel from L/R/L+R by "Mono LR Select" control.
	 */
	first_bit = __ffs(rx_mask);
	switch (first_bit) {
	case 0:
	case 2:
	case 4:
	case 6:
		snd_soc_component_update_bits(component,
			RT1015_TDM1_4,
			RT1015_TDM_I2S_TX_L_DAC1_1_MASK |
			RT1015_TDM_I2S_TX_R_DAC1_1_MASK,
			(first_bit << RT1015_TDM_I2S_TX_L_DAC1_1_SFT) |
			((first_bit+1) << RT1015_TDM_I2S_TX_R_DAC1_1_SFT));
		break;
	case 1:
	case 3:
	case 5:
	case 7:
		snd_soc_component_update_bits(component,
			RT1015_TDM1_4,
			RT1015_TDM_I2S_TX_L_DAC1_1_MASK |
			RT1015_TDM_I2S_TX_R_DAC1_1_MASK,
			((first_bit-1) << RT1015_TDM_I2S_TX_L_DAC1_1_SFT) |
			(first_bit << RT1015_TDM_I2S_TX_R_DAC1_1_SFT));
		break;
	default:
		ret = -EINVAL;
		goto _set_tdm_err_;
	}

>>>>>>> 7aef27f0
	/* Tx slot configuration */
	tx_slotnum = hweight_long(tx_mask);
	if (tx_slotnum) {
		ret = -EINVAL;
		dev_err(component->dev, "doesn't need to support tx slots\n");
		goto _set_tdm_err_;
	}

	snd_soc_component_update_bits(component, RT1015_TDM1_1,
		RT1015_I2S_CH_TX_MASK | RT1015_I2S_CH_RX_MASK |
		RT1015_I2S_CH_TX_LEN_MASK | RT1015_I2S_CH_RX_LEN_MASK, val);

_set_tdm_err_:
	return ret;
}

static int rt1015_probe(struct snd_soc_component *component)
{
	struct rt1015_priv *rt1015 =
		snd_soc_component_get_drvdata(component);

	rt1015->component = component;
	INIT_DELAYED_WORK(&rt1015->flush_work, rt1015_flush_work);

	return 0;
}

static void rt1015_remove(struct snd_soc_component *component)
{
	struct rt1015_priv *rt1015 = snd_soc_component_get_drvdata(component);

	cancel_delayed_work_sync(&rt1015->flush_work);
	regmap_write(rt1015->regmap, RT1015_RESET, 0);
}

#define RT1015_STEREO_RATES SNDRV_PCM_RATE_8000_192000
#define RT1015_FORMATS (SNDRV_PCM_FMTBIT_S16_LE | SNDRV_PCM_FMTBIT_S20_3LE | \
			SNDRV_PCM_FMTBIT_S24_LE | SNDRV_PCM_FMTBIT_S8)

static struct snd_soc_dai_ops rt1015_aif_dai_ops = {
	.hw_params = rt1015_hw_params,
	.set_fmt = rt1015_set_dai_fmt,
	.set_tdm_slot = rt1015_set_tdm_slot,
};

static struct snd_soc_dai_driver rt1015_dai[] = {
	{
		.name = "rt1015-aif",
		.id = 0,
		.playback = {
			.stream_name = "AIF Playback",
			.channels_min = 1,
			.channels_max = 4,
			.rates = RT1015_STEREO_RATES,
			.formats = RT1015_FORMATS,
		},
		.ops = &rt1015_aif_dai_ops,
	}
};

#ifdef CONFIG_PM
static int rt1015_suspend(struct snd_soc_component *component)
{
	struct rt1015_priv *rt1015 = snd_soc_component_get_drvdata(component);

	regcache_cache_only(rt1015->regmap, true);
	regcache_mark_dirty(rt1015->regmap);

	return 0;
}

static int rt1015_resume(struct snd_soc_component *component)
{
	struct rt1015_priv *rt1015 = snd_soc_component_get_drvdata(component);

	regcache_cache_only(rt1015->regmap, false);
	regcache_sync(rt1015->regmap);

	if (rt1015->cali_done)
		rt1015_calibrate(rt1015);

	return 0;
}
#else
#define rt1015_suspend NULL
#define rt1015_resume NULL
#endif

static const struct snd_soc_component_driver soc_component_dev_rt1015 = {
	.probe = rt1015_probe,
	.remove = rt1015_remove,
	.suspend = rt1015_suspend,
	.resume = rt1015_resume,
	.controls = rt1015_snd_controls,
	.num_controls = ARRAY_SIZE(rt1015_snd_controls),
	.dapm_widgets = rt1015_dapm_widgets,
	.num_dapm_widgets = ARRAY_SIZE(rt1015_dapm_widgets),
	.dapm_routes = rt1015_dapm_routes,
	.num_dapm_routes = ARRAY_SIZE(rt1015_dapm_routes),
	.set_sysclk = rt1015_set_component_sysclk,
	.set_pll = rt1015_set_component_pll,
	.use_pmdown_time	= 1,
	.endianness		= 1,
	.non_legacy_dai_naming	= 1,
};

static const struct regmap_config rt1015_regmap = {
	.reg_bits = 16,
	.val_bits = 16,
	.max_register = RT1015_S_BST_TIMING_INTER36,
	.volatile_reg = rt1015_volatile_register,
	.readable_reg = rt1015_readable_register,
	.cache_type = REGCACHE_RBTREE,
	.reg_defaults = rt1015_reg,
	.num_reg_defaults = ARRAY_SIZE(rt1015_reg),
};

static const struct i2c_device_id rt1015_i2c_id[] = {
	{ "rt1015", 0 },
	{ }
};
MODULE_DEVICE_TABLE(i2c, rt1015_i2c_id);

#if defined(CONFIG_OF)
static const struct of_device_id rt1015_of_match[] = {
	{ .compatible = "realtek,rt1015", },
	{},
};
MODULE_DEVICE_TABLE(of, rt1015_of_match);
#endif

#ifdef CONFIG_ACPI
static struct acpi_device_id rt1015_acpi_match[] = {
	{"10EC1015", 0,},
	{},
};
MODULE_DEVICE_TABLE(acpi, rt1015_acpi_match);
#endif

static void rt1015_parse_dt(struct rt1015_priv *rt1015, struct device *dev)
{
	device_property_read_u32(dev, "realtek,power-up-delay-ms",
		&rt1015->pdata.power_up_delay_ms);
}

static int rt1015_i2c_probe(struct i2c_client *i2c,
	const struct i2c_device_id *id)
{
	struct rt1015_platform_data *pdata = dev_get_platdata(&i2c->dev);
	struct rt1015_priv *rt1015;
	int ret;
	unsigned int val;

	rt1015 = devm_kzalloc(&i2c->dev, sizeof(*rt1015), GFP_KERNEL);
	if (!rt1015)
		return -ENOMEM;

	i2c_set_clientdata(i2c, rt1015);

	rt1015->pdata = i2s_default_platform_data;

	if (pdata)
		rt1015->pdata = *pdata;
	else
		rt1015_parse_dt(rt1015, &i2c->dev);

	rt1015->regmap = devm_regmap_init_i2c(i2c, &rt1015_regmap);
	if (IS_ERR(rt1015->regmap)) {
		ret = PTR_ERR(rt1015->regmap);
		dev_err(&i2c->dev, "Failed to allocate register map: %d\n",
			ret);
		return ret;
	}

	rt1015->hw_config = (i2c->addr == 0x29) ? RT1015_HW_29 : RT1015_HW_28;

	ret = regmap_read(rt1015->regmap, RT1015_DEVICE_ID, &val);
	if (ret) {
		dev_err(&i2c->dev,
			"Failed to read device register: %d\n", ret);
		return ret;
	} else if ((val != RT1015_DEVICE_ID_VAL) &&
			(val != RT1015_DEVICE_ID_VAL2)) {
		dev_err(&i2c->dev,
			"Device with ID register %x is not rt1015\n", val);
		return -ENODEV;
	}

	return devm_snd_soc_register_component(&i2c->dev,
		&soc_component_dev_rt1015,
		rt1015_dai, ARRAY_SIZE(rt1015_dai));
}

static void rt1015_i2c_shutdown(struct i2c_client *client)
{
	struct rt1015_priv *rt1015 = i2c_get_clientdata(client);

	regmap_write(rt1015->regmap, RT1015_RESET, 0);
}

static struct i2c_driver rt1015_i2c_driver = {
	.driver = {
		.name = "rt1015",
		.of_match_table = of_match_ptr(rt1015_of_match),
		.acpi_match_table = ACPI_PTR(rt1015_acpi_match),
	},
	.probe = rt1015_i2c_probe,
	.shutdown = rt1015_i2c_shutdown,
	.id_table = rt1015_i2c_id,
};
module_i2c_driver(rt1015_i2c_driver);

MODULE_DESCRIPTION("ASoC RT1015 driver");
MODULE_AUTHOR("Jack Yu <jack.yu@realtek.com>");
MODULE_LICENSE("GPL v2");<|MERGE_RESOLUTION|>--- conflicted
+++ resolved
@@ -514,10 +514,7 @@
 	msleep(300);
 	regmap_write(regmap, RT1015_PWR_STATE_CTRL, 0x0008);
 	regmap_write(regmap, RT1015_SYS_RST1, 0x05F5);
-<<<<<<< HEAD
-=======
 	regmap_write(regmap, RT1015_CLK_DET, 0x8000);
->>>>>>> 7aef27f0
 
 	regcache_cache_bypass(regmap, false);
 	regcache_mark_dirty(regmap);
@@ -914,7 +911,6 @@
 	struct snd_soc_component *component = dai->component;
 	unsigned int val = 0, rx_slotnum, tx_slotnum;
 	int ret = 0, first_bit;
-<<<<<<< HEAD
 
 	switch (slots) {
 	case 2:
@@ -928,46 +924,12 @@
 		break;
 	case 8:
 		val |= RT1015_I2S_TX_8CH;
-=======
-
-	switch (slots) {
-	case 2:
-		val |= RT1015_I2S_TX_2CH;
-		break;
-	case 4:
-		val |= RT1015_I2S_TX_4CH;
-		break;
-	case 6:
-		val |= RT1015_I2S_TX_6CH;
-		break;
-	case 8:
-		val |= RT1015_I2S_TX_8CH;
 		break;
 	default:
 		ret = -EINVAL;
 		goto _set_tdm_err_;
 	}
 
-	switch (slot_width) {
-	case 16:
-		val |= RT1015_I2S_CH_TX_LEN_16B;
-		break;
-	case 20:
-		val |= RT1015_I2S_CH_TX_LEN_20B;
-		break;
-	case 24:
-		val |= RT1015_I2S_CH_TX_LEN_24B;
-		break;
-	case 32:
-		val |= RT1015_I2S_CH_TX_LEN_32B;
->>>>>>> 7aef27f0
-		break;
-	default:
-		ret = -EINVAL;
-		goto _set_tdm_err_;
-	}
-
-<<<<<<< HEAD
 	switch (slot_width) {
 	case 16:
 		val |= RT1015_I2S_CH_TX_LEN_16B;
@@ -1027,49 +989,6 @@
 		goto _set_tdm_err_;
 	}
 
-=======
-	/* Rx slot configuration */
-	rx_slotnum = hweight_long(rx_mask);
-	if (rx_slotnum != 1) {
-		ret = -EINVAL;
-		dev_err(component->dev, "too many rx slots or zero slot\n");
-		goto _set_tdm_err_;
-	}
-
-	/* This is an assumption that the system sends stereo audio to the amplifier typically.
-	 * And the stereo audio is placed in slot 0/2/4/6 as the starting slot.
-	 * The users could select the channel from L/R/L+R by "Mono LR Select" control.
-	 */
-	first_bit = __ffs(rx_mask);
-	switch (first_bit) {
-	case 0:
-	case 2:
-	case 4:
-	case 6:
-		snd_soc_component_update_bits(component,
-			RT1015_TDM1_4,
-			RT1015_TDM_I2S_TX_L_DAC1_1_MASK |
-			RT1015_TDM_I2S_TX_R_DAC1_1_MASK,
-			(first_bit << RT1015_TDM_I2S_TX_L_DAC1_1_SFT) |
-			((first_bit+1) << RT1015_TDM_I2S_TX_R_DAC1_1_SFT));
-		break;
-	case 1:
-	case 3:
-	case 5:
-	case 7:
-		snd_soc_component_update_bits(component,
-			RT1015_TDM1_4,
-			RT1015_TDM_I2S_TX_L_DAC1_1_MASK |
-			RT1015_TDM_I2S_TX_R_DAC1_1_MASK,
-			((first_bit-1) << RT1015_TDM_I2S_TX_L_DAC1_1_SFT) |
-			(first_bit << RT1015_TDM_I2S_TX_R_DAC1_1_SFT));
-		break;
-	default:
-		ret = -EINVAL;
-		goto _set_tdm_err_;
-	}
-
->>>>>>> 7aef27f0
 	/* Tx slot configuration */
 	tx_slotnum = hweight_long(tx_mask);
 	if (tx_slotnum) {
